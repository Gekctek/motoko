# Motoko compiler changelog

<<<<<<< HEAD
* Add a new _generational_ GC, enabled with new moc flag `--generational-gc`.
  The generational garbage collector optimizes for fast reclamation of short-lived objects.
  New objects are allocated in a young generation that is more frequently collected than the older objects 
  that have already survived a GC run.
  
  For many cases, the generational GC is more efficient than the existing compacting GC and copying GCs:
  * Lower runtimes: Less number of executed instructions on average.
  * Higher scalability: More heap space can be used on average.
  * Shorter interruptions: Young generation collection entails shorter program interruptions.

  To activate the generational GC under `dfx`, the following command-line argument needs to be specified in `dfx.json`:

  ```
  ...
     "type" : "motoko"
     ...
     "args" : "--generational-gc"
  ...
  ```
=======
* motoko (`moc`)

  * BREAKING CHANGE (Minor):

    Consider records with mutable fields as non-static (#3586).
    Consequently, an imported library declaring a mutable record is now
    rejected, not accepted, to be consistent with the declarations of
    mutable fields and mutable objects.
>>>>>>> af8609c2

## 0.7.3 (2022-11-01)

* motoko (`moc`)

 * Statically reject shared functions and function types with type parameters (#3519, #3522).

 * Performance improvement: `Array.init` and `Array.tabulate` (#3526).

* motoko-base

  * Add some examples to `Buffer` library documentation (dfinity/motoko-base#420).

  * Fix another bug in `Buffer` library affecting `filterEntries` (dfinity/motoko-base#422).

## 0.7.2 (2022-10-25)

* motoko-base

  * Fix bugs in `Buffer` library affecting `remove` and `filterEntries` (dfinity/motoko-base#419).

## 0.7.1 (2022-10-24)

* motoko (`moc`)

    * Halve (default ir-checking) compilation times by optimizing type comparison and hashing (#3463)

    * Add support for type components in object type syntax (#3457, also fixes #3449)
    ``` motoko
      type Record = { type T = Nat; x : Nat};
    ```
    is now legal.
    Note the definition of `T` is neither recursive, nor bound in `x : Nat`,
    but can refer to an existing recursive type declared in an outer scope.

* motoko-base

  * Optimized and extended `Buffer` library (dfinity/motoko-base#417).

## 0.7.0 (2022-08-25)

* motoko (`moc`)

  * BREAKING CHANGE (Minor):
    Adds new syntax for merging records (objects) and
    adding/overwriting fields. The expression
    ``` motoko
    { baseA and baseB with field1 = val1; field2 = val2 }
    ```
    creates a new record by joining all (statically known) fields from
    `baseA/B` and the explicitly specified `field1/2`.
    This is a _breaking change_, as a new keyword `with` has been added.
    Restrictions for ambiguous and `var` fields from bases apply. (#3084)

  * Add new support for installing actor class instances on the IC,
    enabling specification of canister settings, install, upgrade and
    reinstall. (#3386)

    A new expression

    ``` bnf
      (system <exp> . <id>)
    ```
    where `<exp>` is an imported library and `<id>` is the name of
    an actor class, accesses a secondary constructor of the class
    that takes an additional argument controlling the installation.

    For example,
    ``` motoko
      await (system Lib.Node)(#upgrade a)(i);
    ```
    upgrades actor `a` with the code for a new instance of class `Lib.Node`,
    passing constructor argument `(i)`.

  * Performance improvements for assigment-heavy code (thanks to nomeata) (#3406)

## 0.6.30 (2022-08-11)

* motoko (`moc`)

  * add primitives
    ```motoko
    shiftLeft : (Nat, Nat32) -> Nat
    shiftRight : (Nat, Nat32) -> Nat
    ```
    for efficiently multiplying/dividing a `Nat` by a power of 2
    (#3112)

  * add primitives
    ```motoko
    rts_mutator_instructions : () -> Nat
    rts_collector_instructions : () -> Nat
    ```
    to report approximate IC instruction costs of the last message
    due to mutation (computation) and collection (GC), respectively (#3381)

* motoko-base

  * Add
    ```motoko
    Buffer.fromArray
    Buffer.fromVarArray
    ```
    for efficiently adding an array to a `Buffer`
    (dfinity/motoko-base#389)

  * Add
    ```motoko
    Iter.sort : (xs : Iter<A>, compare : (A, A) -> Order) : Iter<A>
    ```
    for sorting an `Iter` given a comparison function
    (dfinity/motoko-base#406)

  * Performance: `HashMap` now avoids re-computing hashes on `resize`
    (dfinity/motoko-base#394)

## 0.6.29 (2022-06-10)

* motoko (`moc`)

  * The language server now supports explicit symbol imports (thanks
    to rvanasa) (#3282)
  * The language server now has improved support for navigating to
    definitions in external modules (thanks to rvanasa)  (#3263)
  * Added a primitive `textCompare` allowing more efficient three-way
    `Text` comparisons (#3298)
  * Fixed a typing bug with annotated, recursive records (#3268)

* motoko-base

  * Add
    ```motoko
    ExperimentalInternetComputer.countInstruction : (comp : () -> ()) -> Nat64
    ```
    to count the Wasm instructions performed during execution of `comp()` (dfinity/motoko-base#381)

  * Add
    ```motoko
    ExperimentalStableMemory.stableVarQuery : () -> (shared query () -> async {size : Nat64})
    ```
    for estimating stable variable storage requirements during upgrade
    (dfinity/motoko-base#365)
  * Performance improvement to `Text.compare` (dfinity/motoko-base#382)

## 0.6.28 (2022-05-19)

* motoko (`moc`)

  * Add `to_candid`, `from_candid` language constructs for Candid serialization to/from Blobs (#3155)
  * New `system` field 'inspect' for accepting/declining canister ingress messages (see doc) (#3210)

## 0.6.27 (2022-05-04)

* motoko (`moc`)

  * Importing modules by relative path is now more robust (#3215).
  * Performance: persisting stable variables to stable memory is now
    performed in streaming fashion, reducing heap consumption and
    copying during an upgrade (#3149).
  * Performance: local 32- and 64-bit numeric values are now stored in
    using unboxed form when possible (thanks to nomeata) (#3207).

* motoko-base

  * Fixed a bug in `Trie.filter` (and `Trie.mapFilter`) which could
    lead to missing matches in some cases (dfinity/motoko-base#371).

## 0.6.26 (2022-04-20)

* motoko (`moc`)

  * Performance: inline prim-wrapping functions (thanks to nomeata) (#3159)
  * Improve type pretty printer to mirror type parser (avoids producing unparseable stable variable signatures) (#3190)
  * Adds new flag `--omit-metadata` to omit certain metadata sections from `actor` (and `actor class`) Wasm (#3164)
  * Performance: avoid redundant heap allocation when deserializing compact Candid `int` and  `nat` values (#3173)
  * Added a primitive to obtain stable variable memory footprint (#3049)

* motoko-base

  * Fixed the 32-bit range limitation of `Hash.hash: Nat -> Nat32` and
    deprecate most functions in `Hash` (dfinity/motoko-base#366).
  * Add `List.toIter` (thanks to hoosan) (dfinity/motoko-base#336).

## 0.6.25 (2022-03-07)

* motoko (`moc`)

  * bugfix: fix bogus elision of type constructors sharing names with primitive types in `--stable-types` section and `.most` file (#3140)

## 0.6.24 (2022-03-06)

* motoko (`moc`)

  * bugfix: fix bogus identification of distinct type constructors
    in --stable-types section and .most file (#3140)

## 0.6.23 (2022-03-05)

* motoko (`moc`)

  * bugfix: fix pretty printing of (stable) types and #3128 (#3130)

    * Collect constructors  *transitively* before emitting a .most file.
    * Modifies type pretty printer to produce well-formed types and stable type signatures.

## 0.6.22 (2022-02-24)

* motoko (`moc`)

  * Fix: remove bogus error when transitively importing module with
    selective field imports (#3121)
  * Fix: Treating eponymous types from separate candid files (#3103)

* Various reports from CI are now pushed to
  https://dfinity.github.io/motoko (#3113)

## 0.6.21 (2022-01-31)

* motoko (`moc`)

  * Emit new ICP metadata custom section 'motoko:compiler' with compiler release or revision in UTF8 (e.g. "0.6.21"). Default is `icp:private` (#3091).
  * Generalized `import` supporting pattern matching and selective field imports (#3076).
  * Fix: insert critical overflow checks preventing rare heap corruptions
    in out-of-memory allocation and stable variable serialization (#3077).
  * Implement support for 128-bit Cycles-API (#3042).

* motoko-base

  * `ExperimentalInternetComputer` library, exposing low-level, binary `call` function (a.k.a. "raw calls") (dfinity/motoko-base#334, Motoko #3806).
  * `Principal.fromBlob` added (dfinity/motoko-base#331).

## 0.6.20 (2022-01-11)

* motoko

  * Implement support for `heartbeat` system methods (thanks to ninegua) (#2971)

* motoko-base

  * Add `Iter.filter : <A>(Iter<A>, A -> Bool) -> Iter<A>` (thanks to jzxchiang1) (dfinity/motoko-base#328).

## 0.6.19 (2022-01-05)

* motoko-base

  * Fixed a bug in the `RBTree.size()` method.

## 0.6.18 (2021-12-20)

* moc

  * Add runtime support for low-level, direct access to 64-bit IC stable memory, including documentation.
  * Add compiler flag `--max-stable-pages <n>` to cap any use of `ExperimentalStableMemory.mo` (see below), while reserving space for stable variables.
  Defaults to 65536 (4GiB).

* motoko-base

  * (Officially) add `ExperimentalStableMemory.mo` library, exposing 64-bit IC stable memory

* BREAKING CHANGE (Minor):
  The previously available (but unadvertised) `ExperimentalStableMemory.mo` used
  `Nat32` offsets. This one uses `Nat64` offsets to (eventually) provide access to more address space.

## 0.6.17 (2021-12-10)

* Improved handling of one-shot messages facilitating zero-downtime
  upgrades (#2938).
* Further performance improvements to the mark-compact garbage
  collector (#2952, #2973).
* Stable variable checking for `moc.js` (#2969).
* A bug was fixed in the scoping checker  (#2977).

## 0.6.16 (2021-12-03)

* Minor performance improvement to the mark-compact garbage collector


## 0.6.15 (2021-11-26)

* Fixes crash when (ill-typed) `switch` expression on non-variant
  value has variant alternatives (#2934)

## 0.6.14 (2021-11-19)

* The compiler now embeds the existing Candid interface  and  new
  _stable signature_ of a canister in additional Wasm custom sections,
  to be selectively exposed by the IC, and to be used by tools such as `dfx`
  to verify upgrade compatibility (see extended documentation).

  New compiler options:

    * `--public-metadata <name>`: emit ICP custom section `<name>` (`candid:args` or `candid:service` or `motoko:stable-types`) as `public` (default is `private`)
    * `--stable-types`: emit signature of stable types to `.most` file
    * `--stable-compatible <pre> <post>`: test upgrade compatibility between stable-type signatures  `<pre>` and `<post>`

  A Motoko canister upgrade is safe provided:

    * the canister's Candid interface evolves to a Candid subtype; and
    * the canister's Motoko stable signature evolves to a _stable-compatible_ one.

  (Candid subtyping can be verified using tool `didc` available at:
   https://github.com/dfinity/candid.)

* BREAKING CHANGE (Minor):
  Tightened typing for type-annotated patterns (including function parameters)
  to prevent some cases of unintended and counter-intuitive type propagation.

  This may break some rare programs that were accidentally relying on that
  propagation. For example, the indexing `xs[i]` in the following snippet
  happend to type-check before, because `i` was given the more precise
  type `Nat` (inferred from `run`'s parameter type), regardless of the
  overly liberal declaration as an `Int`:

  ```motoko
  func run(f : Nat -> Text) {...};
  let xs = ["a", "b", "c"];
  run(func(i : Int) { xs[i] });
  ```
  This no longer works, `i` has to be declared as `Nat` (or the type omitted).

  If you encounter such cases, please adjust the type annotation.

* Improved garbage collection scheduling

* Miscellaneous performance improvements
  - code generation for `for`-loops over arrays has improved
  - slightly sped up `Int` equality comparisons

## 0.6.13 (2021-11-19)

*Pulled*

## 0.6.12 (2021-10-22)

* `for` loops over arrays are now converted to more efficient
  index-based iteration (#2831). This can result in significant cycle
  savings for tight loops, as well as slightly less memory usage.

* Add type union and intersection. The type expression

  ```motoko
  T and U
  ```
  produces the greatest lower bound of types `T` and `U`, that is,
  the greatest type that is a subtype of both. Dually,

  ```motoko
  T or U
  ```
  produces the least upper bound of types `T` and `U`, that is,
  the smallest type that is a supertype of both.

  One use case of the former is "extending" an existing object type:

  ``` motoko
  type Person = {name : Text; address : Text};
  type Manager = Person and {underlings : [Person]};
  ```
  Similarly, the latter can be used to "extend" a variant type:
  ```motoko
  type Workday = {#mon; #tue; #wed; #thu; #fri};
  type Weekday = Workday or {#sat; #sun};
  ```

## 0.6.11 (2021-10-08)

* Assertion error messages are now reproducible (#2821)

## 0.6.10 (2021-09-23)

* moc

  * documentation changes

* motoko-base

  * documentation changes

## 0.6.9 (2021-09-15)

* motoko-base

  * add Debug.trap : Text -> None (dfinity/motoko-base#288)

## 0.6.8 (2021-09-06)

* Introduce primitives for `Int` ⇔ `Float` conversions (#2733)
* Bump LLVM toolchain to version 12 (#2542)
* Support extended name linker sections (#2760)
* Fix crashing bug for formatting huge floats (#2737)

## 0.6.7 (2021-08-16)

* moc

  *  Optimize field access by exploiting field ordering (#2708)
  *  Fix handling of self references in mark-compact GC (#2721)
  *  Restore CI reporting of perf-regressions (#2643)

* motoko-base:

  * Fix bug in `AssocList.diff` (dfinity/motoko-base#277)
  * Deprecate unsafe or redundant functions in library `Option` ( `unwrap`, `assertSome`, `assertNull`) (#275)

## 0.6.6 (2021-07-30)

* Vastly improved garbage collection scheduling: previously Motoko runtime would do GC
  after every update message. We now schedule a GC when

  1. Heap grows more than 50% and 10 MiB since the last GC, or
  2. Heap size is more than 3 GiB

  (1) is to make sure we don't do GC on tiny heaps or after only small amounts of allocation.
  (2) is to make sure that on large heaps we will have enough allocation space during the next message.

  This scheduling reduces cycles substantially, but may moderately increase memory usage.

  New flag `--force-gc` restores the old behavior.

* Fix bug in compacting gc causing unnecessary memory growth (#2673)

* Trap on attempt to upgrade when canister not stopped and there are outstanding callbacks.
  (This failure mode can be avoided by stopping the canister before upgrade.)

* Fix issue #2640 (leaked `ClosureTable` entry when awaiting futures fails).

## 0.6.5 (2021-07-08)

* Add alternative, _compacting_ gc, enabled with new moc flag `--compacting-gc`.
  The compacting gc supports larger heap sizes than the default, 2-space copying collector.

  NOTE: Dfx 0.7.6 adds optional field `"args"` to `dfx.json` files,
  so Motoko canisters can specify `moc` command-line arguments. E.g.,

  ```json
  ...
     "type" : "motoko"
     ...
     "args" : "--compacting-gc"
  ...
  ```

* Documentation fixes.
* Command line tools: `--help` option provides better documentation of command line
  options that have arguments.
* Fix issue #2319 (crash on import of Candid class).

## 0.6.4 (2021-06-12)

* For release builds, the banner (`moc --version`) now includes the release
  version.

* Fix MacOS release builds (the 0.6.3 tarball for MacOS contained the linux binaries)

## 0.6.3 (2021-06-10)

* Motoko is now open source!

* Better internal consistency checking of the intermediate representation

## 0.6.2 (2021-05-24)

* motoko-base:

  * reformat to style guidelines
  * add type bindings `Nat.Nat`, `Nat8.Nat8` etc. to libraries for primitive types.

* Bugfix: generation of candid from Motoko:

  * no longer confused by distinct, but eponymous, type definitions (Bug: #2529);
  * numbers eponymous types and specializations from 1 (not 2);
  * avoids long chains of type equalities by normalizing before translation.

## 0.6.1 (2021-04-30)

* Internal: Update to IC interface spec 0.17 (adapt to breaking change to signature of `create_canister`)

## 0.6.0 (2021-04-16)

* BREAKING CHANGE:
  The old-style object and block syntax deprecated in 0.5.0 is finally removed.

* Record punning: As already supported in patterns, short object syntax in
  expressions now allows omitting the right-hand side if it is an identifier
  of the same name as the label. That is,

  ```motoko
  {a; b = 1; var c}
  ```

  is short for

  ```motoko
  {a = a; b = 1; var c = c}
  ```

  assuming respective variables are in scope.

* BREAKING CHANGE:
  The types `Word8`, `Word16`, `Word32` and `Word64` have been removed.
  This also removed the `blob.bytes()` iterator.

  Motoko base also dropped the `Word8`, `Word16`, `Word32` and `Word64`
  modules.

  This concludes the transition to the other fixed-width types that began with
  version 0.5.8

* BREAKING CHANGE (Minor):
 `await` on a completed future now also commits state and suspends
  computation, to ensure every await, regardless of its future's state,
  is a commit point for state changes and tentative message sends.

  (Previously, only awaits on pending futures would force a commit
   and suspend, while awaits on completed futures would continue
   execution without an incremental commit, trading safety for speed.)

* motoko-base: fixed bug in `Text.compareWith`.

## 0.5.15 (2021-04-13)

* Bugfix: `Blob.toArray` was broken.

## 0.5.14 (2021-04-09)

* BREAKING CHANGE (Minor): Type parameter inference will no longer default
  under-constrained type parameters that are invariant in the result, but
  require an explicit type argument.
  This is to avoid confusing the user by inferring non-principal types.

  For example, given (invariant) class `Box<A>`:

  ```motoko
    class Box<A>(a : A) { public var value = a; };
  ```

  the code

  ```motoko
    let box = Box(0); // rejected
  ```

  is rejected as ambiguous and requires an instantiation, type annotation or
  expected type. For example:

  ```motoko
    let box1 = Box<Int>(0); // accepted
    let box2 : Box<Nat> = Box(0); // accepted
  ```

  Note that types `Box<Int>` and `Box<Nat>` are unrelated by subtyping,
  so neither is best (or principal) in the ambiguous, rejected case.

* Bugfix: Type components in objects/actors/modules correctly ignored
  when involved in serialization, equality and `debug_show`, preventing
  the compiler from crashing.

* motoko-base: The `Text.hash` function was changed to a better one.
  If you stored hashes as stable values (which you really shouldn't!)
  you must rehash after upgrading.

* motoko-base: Conversion functions between `Blob` and `[Nat8]` are provided.

* When the compiler itself crashes, it will now ask the user to report the
  backtrace at the DFINITY forum

## 0.5.13 (2021-03-25)

* The `moc` interpreter now pretty-prints values (as well as types) in the
  repl, producing more readable output for larger values.

* The family of `Word` types are deprecated, and mentioning them produces a warning.
  These type will be removed completely in a subsequent release.
  See the user’s guide, section “Word types”, for a migration guide.

* motoko base: because of this deprecation, the `Char.from/toWord32()`
  functions are removed. Migrate away from `Word` types, or use
  `Word32.from/ToChar` for now.

## 0.5.12 (2021-03-23)

* The `moc` compiler now pretty-prints types in error messages and the repl,
  producing more readable output for larger types.

* motoko base: fixed bug in `Text.mo` affecting partial matches in,
  for example, `Text.replace` (GH issue #234).

## 0.5.11 (2021-03-12)

* The `moc` compiler no longer rejects occurrences of private or
  local type definitions in public interfaces.

  For example,

  ```motoko
  module {
    type List = ?(Nat, List); // private
    public func cons(n : Nat, l : List) : List { ?(n , l) };
  }
  ```

  is now accepted, despite `List` being private and appearing in the type
  of public member `cons`.

* Type propagation for binary operators has been improved. If the type of one of
  the operands can be determined locally, then the other operand is checked
  against that expected type. This should help avoiding tedious type annotations
  in many cases of literals, e.g., `x == 0` or `2 * x`, when `x` has a special
  type like `Nat8`.

* The `moc` compiler now rejects type definitions that are non-_productive_ (to ensure termination).

  For example, problematic types such as:

  ```motoko
  type C = C;
  type D<T, U> = D<U, T>;
  type E<T> = F<T>;
  type F<T> = E<T>;
  type G<T> = Fst<G<T>, Any>;
  ```

  are now rejected.

* motoko base: `Text` now contains `decodeUtf8` and `encodeUtf8`.

## 0.5.10 (2021-03-02)

* User defined deprecations

  Declarations in modules can now be annotated with a deprecation comment, which make the compiler emit warnings on usage.

  This lets library authors warn about future breaking changes:

  As an example:

  ```motoko
  module {
    /// @deprecated Use `bar` instead
    public func foo() {}

    public func bar() {}
  }
  ```

  will emit a warning whenever `foo` is used.

* The `moc` compiler now rejects type definitions that are _expansive_, to help ensure termination.
  For example, problematic types such as `type Seq<T> = ?(T, Seq<[T]>)` are rejected.

* motoko base: `Time.Time` is now public

## 0.5.9 (2021-02-19)

* The `moc` compiler now accepts the `-Werror` flag to turn warnings into errors.

* The language server now returns documentation comments alongside
  completions and hover notifications

## 0.5.8 (2021-02-12)

* Wrapping arithmetic and bit-wise operations on `NatN` and `IntN`

  The conventional arithmetic operators on `NatN` and `IntN` trap on overflow.
  If wrap-around semantics is desired, the operators `+%`, `-%`, `*%` and `**%`
  can be used. The corresponding assignment operators (`+%=` etc.) are also available.

  Likewise, the bit fiddling operators (`&`, `|`, `^`, `<<`, `>>`, `<<>`,
  `<>>` etc.) are now also available on `NatN` and `IntN`. The right shift
  operator (`>>`) is an unsigned right shift on `NatN` and a signed right shift
  on `IntN`; the `+>>` operator is _not_ available on these types.

  The motivation for this change is to eventually deprecate and remove the
  `WordN` types.

  Therefore, the wrapping arithmetic operations on `WordN` are deprecated and
  their use will print a warning. See the user’s guide, section “Word types”,
  for a migration guide.

* For values `x` of type `Blob`, an iterator over the elements of the blob
  `x.vals()` is introduced. It works like `x.bytes()`, but returns the elements
  as type `Nat8`.

* `mo-doc` now generates cross-references for types in signatures in
  both the Html as well as the Asciidoc output. So a signature like
  `fromIter : I.Iter<Nat> -> List.List<Nat>` will now let you click on
  `I.Iter` or `List.List` and take you to their definitions.

* Bugfix: Certain ill-typed object literals are now prevented by the type
  checker.

* Bugfix: Avoid compiler aborting when object literals have more fields than
  their type expects.

## 0.5.7 (2021-02-05)

* The type checker now exploits the expected type, if any,
  when typing object literal expressions.
  So `{ x = 0 } : { x : Nat8 }` now works as expected
  instead of requiring an additional type annotation on `0`.

## 0.5.6 (2021-01-22)

* The compiler now reports errors and warnings with an additional _error code_
  This code can be used to look up a more detailed description for a given error by passing the `--explain` flag with a code to the compiler.
  As of now this isn't going to work for most codes because the detailed descriptions still have to be written.
* Internal: The parts of the RTS that were written in C have been ported to Rust.

## 0.5.5 (2021-01-15)

* new `moc` command-line arguments `--args <file>` and `--args0 <file>` for
  reading newline/NUL terminated arguments from `<file>`.
* motoko base: documentation examples are executable in the browser

## 0.5.4 (2021-01-07)

* _Option blocks_ `do ? <block>` and _option checks_ `<exp> !`.
  Inside an option block, an option check validates that its operand expression is not `null`.
  If it is, the entire option block is aborted and evaluates to `null`.
  This simplifies consecutive null handling by avoiding verbose `switch` expressions.

  For example, the expression `do? { f(x!, y!) + z!.a }` evaluates to `null` if either `x`, `y` or `z` is `null`;
  otherwise, it takes the options' contents and ultimately returns `?r`, where `r` is the result of the addition.

* BREAKING CHANGE (Minor):
  The light-weight `do <exp>` form of the recently added, more general `do <block-or-exp>` form,
  is no longer legal syntax.
  That is, the argument to a `do` or `do ?` expression *must* be a block `{ ... }`,
  never a simple expression.

## 0.5.3 (2020-12-10)

* Nothing new, just release moc.js to CDN

## 0.5.2 (2020-12-04)

* Bugfix: gracefully handle importing ill-typed actor classes

## 0.5.1 (2020-11-27)

* BREAKING CHANGE: Simple object literals of the form `{a = foo(); b = bar()}`
  no longer bind the field names locally. This enables writing expressions
  like `func foo(a : Nat) { return {x = x} }`.

  However, this breaks expressions like `{a = 1; b = a + 1}`. Such object
  shorthands now have to be written differently, e.g., with an auxiliary
  declaration, as in `let a = 1; {a = a; b = a + 1}`, or by using the "long"
  object syntax `object {public let a = 1; public let b = a + 1}`.

## 0.5.0 (2020-11-27)

* BREAKING CHANGE: Free-standing blocks are disallowed

  Blocks are only allowed as sub-expressions of control flow expressions like
  `if`, `loop`, `case`, etc. In all other places, braces are always considered
  to start an object literal.

  To use blocks in other positions, the new `do <block>` expression can be
  used.

  The more liberal syntax is still allowed for now but deprecated, i.e.,
  produces a warning.

* BREAKING CHANGE: actor creation is regarded as asynchronous:

  * Actor declarations are asynchronous and can only be used in asynchronous
    contexts.
  * The return type of an actor class, if specified, must be an async actor
    type.
  * To support actor declaration, the top-level context of an interpreted
    program is an asynchronous context, allowing implicit and explicit await
    expressions.

  (Though breaking, this change mostly affects interpreted programs and
  compiled programs with explicate actor class return types)

* Candid support is updated to latest changes of the Candid spec, in particular
  the ability to extend function with optional parameters in a backward
  compatible way.

  Motoko passes the official Candid compliance test suite.

* RTS: Injecting a value into an option type (`? <exp>`) no longer
  requires heap allocation in most cases. This removes the memory-tax
  of using iterators.

* Bugfix: Passing cycles to the instantiation of an actor class works now.

* Various bug fixes and documentation improvements.

## 0.4.6 (2020-11-13)

* Significant documentation improvements
* Various bugfixes
* Improved error messages
* Initial DWARF support
* Candid compliance improvements:
  * Strict checking of utf8 strings
  * More liberal parsing of leb128-encoded numbers
* New motoko-base:
  * The Random library is added

## 0.4.5 (2020-10-06)

* BREAKING CHANGE: a library containing a single actor class is
  imported as a module, providing access to both the class type and
  class constructor function as module components. Restores the
  invariant that imported libraries are modules.
* Backend: Compile captured actor class parameters statically (#2022)
* flip the default for -g (#1546)
* Bug fix: reject array indexing as non-static (could trap) (#2011)
* Initialize tuple length fields (#1992)
* Warns for structural equality on abstract types (#1972)
* Funds Imperative API (#1922)
* Restrict subtyping (#1970)
* Continue labels always have unit codomain (#1975)
* Compile.ml: target and use new builder call pattern (#1974)
* fix scope var bugs (#1973)

## 0.4.4 (2020-09-21)

* Actor class export
* Accept unit installation args for actors
* Reject platform actor (class) programs with additional decs
* Handle IO exceptions at the top-level
* RTS: Remove duplicate array and blob allocation code
* RTS: Fix pointer arithmetic in BigInt collection function

## 0.4.3 (2020-09-14)

* Preliminary support for actor class import and dynamic canister installation.
  Surface syntax may change in future.
* BREAKING CHANGE: a compilation unit/file defining an actor or actor class may *only* have leading `import` declarations; other leading declarations (e.g. `let` or `type`) are no longer supported.
* Rust GC

## 0.4.2 (2020-08-18)

* Polymorphic equality.  `==` and `!=` now work on all shareable types.

## 0.4.1 (2020-08-13)

* Switching to bumping the third component of the version number
* Bugfix: clashing declarations via function and class caught (#1756)
* Bugfix: Candid `bool` decoding rejects invalid input (#1783)
* Canisters can take installation arguments (#1809)
  NB: Communicating the type of the canister installation methods is still
  missing.
* Optimization: Handling of `Bool` in the backend.

## 0.4 (2020-08-03)

* Candid pretty printer to use shorthand when possible (#1774)
* fix candid import to use the new id format (#1787)

## 0.3 (2020-07-31)

* Fixes an issue with boolean encoding to Candid
* Converts the style guide to asciidocs

## 0.2 (2020-07-30)

* The `Blob` type round-trips through candid type export/import (#1744)
* Allow actor classes to know the caller of their constructor (#1737)
* Internals: `Prim.time()` provided (#1747)
* Performance: More dead code removal (#1752)
* Performance: More efficient arithmetic with unboxed values (#1693, #1757)
* Canister references are now parsed and printed according to the new
  base32-based textual format (#1732).
* The runtime is now embedded into `moc` and need not be distributed separately
  (#1772)

## 0.1 (2020-07-20)

* Beginning of the changelog. Released with dfx-0.6.0.<|MERGE_RESOLUTION|>--- conflicted
+++ resolved
@@ -1,27 +1,26 @@
 # Motoko compiler changelog
 
-<<<<<<< HEAD
-* Add a new _generational_ GC, enabled with new moc flag `--generational-gc`.
-  The generational garbage collector optimizes for fast reclamation of short-lived objects.
-  New objects are allocated in a young generation that is more frequently collected than the older objects 
-  that have already survived a GC run.
-  
-  For many cases, the generational GC is more efficient than the existing compacting GC and copying GCs:
-  * Lower runtimes: Less number of executed instructions on average.
-  * Higher scalability: More heap space can be used on average.
-  * Shorter interruptions: Young generation collection entails shorter program interruptions.
-
-  To activate the generational GC under `dfx`, the following command-line argument needs to be specified in `dfx.json`:
-
-  ```
-  ...
-     "type" : "motoko"
-     ...
-     "args" : "--generational-gc"
-  ...
-  ```
-=======
-* motoko (`moc`)
+* motoko (`moc`)
+
+  * Add a new _generational_ GC, enabled with new moc flag `--generational-gc`.
+    The generational garbage collector optimizes for fast reclamation of short-lived objects.
+    New objects are allocated in a young generation that is more frequently collected than the older objects 
+    that have already survived a GC run.
+    
+    For many cases, the generational GC is more efficient than the existing compacting GC and copying GCs:
+    * Lower runtimes: Less number of executed instructions on average.
+    * Higher scalability: More heap space can be used on average.
+    * Shorter interruptions: Young generation collection entails shorter program interruptions.
+
+    To activate the generational GC under `dfx`, the following command-line argument needs to be specified in `dfx.json`:
+
+    ```
+    ...
+      "type" : "motoko"
+      ...
+      "args" : "--generational-gc"
+    ...
+    ```
 
   * BREAKING CHANGE (Minor):
 
@@ -29,7 +28,6 @@
     Consequently, an imported library declaring a mutable record is now
     rejected, not accepted, to be consistent with the declarations of
     mutable fields and mutable objects.
->>>>>>> af8609c2
 
 ## 0.7.3 (2022-11-01)
 
