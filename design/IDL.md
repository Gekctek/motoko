## Motivation

To document, discover, and interact with actors on the platform, we need an interface description language (IDL) for specifying the signature of an actor.

#### Goals:

* Language-independent description of actor interfaces and the data they
exchange (names, parameter and result formats of actor methods)
* Simple and canonical constructs (C-like; algebraically: sums, products, exponentials)
* Extensible, backwards-compatible
* Well-formedness is checkable and guaranteed by the platform
* Deterministic mapping to serialised representation
* Human-readable and machine-readable
* Declarative, usable as input to binding code generators

#### Non-Goals:

* Specification of semantic constraints beyond representation concerns
  (Rationale: (1) there is no natural boundary to what should be expressible, a scalable solution would quickly lead into the realm of program logics and/or dependent types; (2) cost and complexity for the platform, the hypervisor would have to check and guarantee these properties on every message send; (3) in general, interesting properties cannot be formulated or checked without contextual information such as an actor’s state.)
* Prescribing the wire format used internally by the network to transport data (though it will make sense to use an extension of the serialisation format decribed, which is fairly generic)

#### Inspiration:

* Protocol buffers
* Thrift
* Fuchsia IDL
* CORBA
* JSON, YAML
* ...
* Fisher, Mandelbaum, Walker: The next 700 data description languages

#### Why not Protocol Buffers or others?

Vanilla protocol buffers are not sufficient or well-suited for describing Dfinity actors:

* They are primarily a *data description language*, not an IDL. There is syntax for defining "services", but it assumes RPCs not messaging and requires a developing a plugin (replacing the gRPC a.k.a. Stubby one) to provide a semantics.

* They deserialise data into abstract protobuf objects, not actual language data structures. The "message" (a.k.a. objects/records/structs) format is designed to be represented as its own abstract in-memory type.

* They are an inherently first-order data format, i.e., cannot describe functions/callbacks or object/actor parameters with methods.

* They lack various data types that we want to be able to handle, such as proper arrays, big nums, variants, references.

* They provide no place to express other information we might need to incorporate into IDL descriptions, such as "read-onlyness" or access control specifications.

* They do not have a semantically sound and compositional foundation for defining safe upgradability (e.g., as a relation on interface types).

* They do have a number of features we do not need, or may want to define differently.

Given all of the above, I expect there would be fairly little we would be able to reuse from existing protobuf bindings. At the same time, there would be no easy way to incorporate various extensions we require.


## Type Structure

The purpose of an IDL is defining the signature, and thereby the *type* of an actor (service), that is, the set of messages and their parameter and result types. To that end, the grammar for the IDL consists mostly of a type grammar.
 
#### Core Grammar

This is a summary of the grammar proposed:
```
<prog>  ::= <def>;* <actor>;?
<def>   ::= type <id> = <datatype> | import <text>
<actor> ::= service <id> : (<actortype> | <id>)

<actortype> ::= { <methtype>;* }
<methtype>  ::= <name> : (<functype> | <id>)
<functype>  ::= ( <fieldtype>,* ) -> ( <fieldtype>,* ) <funcann>*
<funcann>   ::= oneway | pure
<fieldtype> ::= <nat> : <datatype>
<datatype>  ::= <id> | <primtype> | <constype> | <reftype>

<primtype>  ::=
  | nat | nat8 | nat16 | nat32 | nat64
  | int | int8 | int16 | int32 | int64
  | float32 | float64
  | bool
  | text
  | null
  | reserved
  | empty

<constype>  ::=
  | opt <datatype>
  | vec <datatype>
  | record { <fieldtype>;* }
  | variant { <fieldtype>;* }

<reftype>  ::=
  | func <functype>
  | service <actortype>

<name> ::= <id> | <text>
<id>   ::= (A..Z|a..z|_)(A..Z|a..z|_|0..9)*
<text> ::= "<char>*"
<nat>  ::= (0..9)(_? 0..9)* | 0x(0..9|a..f|A..F)(_? 0..9|a..f|A..F)*
```

A `<char>` is a *Unicode scalar value* (i.e., a codepoint that is not a surrogate part).


#### Syntactic Shorthands

In addition to this basic grammar, a few syntactic shorthands are supported that can be reduced to the basic forms:

```
<constype> ::= ...
  | blob                   :=  vec nat8

<fieldtype> ::= ...
  | <name> : <datatype>    :=  <hash(name)> : <datatype>
  | <datatype>             :=  N : <datatype>  where N is either 0 or previous + 1  (only in records)
  | <nat>                  :=  <nat> : null   (only in variants)
  | <name>                 :=  <name> : null  (only in variants)
```

#### Comments

Comments can be given as either single-line or block form:
```
<comment> ::=
  | //<codepoint>*<nl>
  | /*(<codepoint>|<comment>)*/
```
Block comments nest properly (unlike in C).


### Services

An *service* is a standalone actor on the platform that can communicate with other services via sending and receiving *messages*. Messages are sent to a service by invoking one of its *methods*, i.e., functions that the service provides.

**Note:** The IDL is in fact agnostic to the exact nature of services. In particular, it could be applied to a setting where services are synchronous (objects with RPCs) instead of asynchronous (actors with bidirectional message sends).


#### Structure

A service's signature is described by an *actor type*, which defines the list of *methods* that the service provides. Each method is described by its *name* and a *function type* describing its signature. The function type can also be given by referring to a type definition naming a function reference type.

```
<actortype> ::= { <methtype>;* }
<methtype>  ::= <name> : (<functype> | <id>)
```

#### Names

A name is given either in the syntax of a typical programming language identifier, or as an arbitrary string in quotes:
```
<name> ::= <id> | <text>
<id>   ::= (A..Z|a..z|_)(A..Z|a..z|_|0..9)*
<text> ::= "<char>*"
```
Identifiers cannot be keywords of the IDL grammar. In case a name is needed that coincides with a keyword, it has to be quoted as a text string.


#### Example
```
service {
  addUser : (name : text, age : nat8) -> (id : nat64);
  userName : (id : nat64) -> (text) pure;
  userAge : (id : nat64) -> (nat8) pure;
  deleteUser : (id : nat64) -> () oneway;
}
```


### Functions

*Functions* are endpoints for communication.   A typical function invocation is a bidirectional communication, with *parameters* and *results*, a.k.a. request and response. A `oneway` function invocation is a uni-directional communication with zero or more parameters but no results, intended for fire-and-forget scenarios.

**Note:** The IDL is in fact agnostic to the question whether communication via functions is synchronous (like RPCs) or asynchronous (like messaging with callbacks as response continuations). However, it assumes that all invocations have the same semantics, i.e., there is no need to distinguish between both.

**Note:** In a synchronous interpretation of functions, invocation of a oneway function would return immediately, without waiting for completion of the service-side invocation of the function. In an asynchronous interpretation of functions, the invocation of a `oneway` function does not accept a callback (to invoke on completion).

#### Structure

A function type describes the list of parameters and results and their respective types. It can optionally be annotated to be *pure*, which indicates that it does not modify any state and can potentially be executed more efficiently (e.g., on cached state). (Other annotations may be added in the future.)

```
<functype> ::= ( <fieldtype>,* ) -> ( <fieldtype>,* ) <funcann>*
<funcann>  ::= oneway | pure
```

The parameter and result lists are essentially treated as records, see below. That is, they are named, not positional.
The list of parameters must be shorter than 2^32 values and no name/id may occur twice in it. The same restrictions apply to the result list.
The result list of a `oneway` function must be empty.

#### Example
```
(name : text, address : text, nr : nat16) -> (nick : text, id : nat64)
```


### Data

The content of message arguments and results is *data*. Three basic forms of *data types* can be distinguished: *primitive data*, which are basic values, and *constructed data*, which are compound forms of data types, and *references*, which point to a resource in the network.

```
<datatype>  ::= <primtype> | <constype> | <reftype>
```


### Primitive Data

*Primitive types* describe the possible forms of primitive data.


#### Natural Numbers

The type `nat` describes a natural number (unsigned integer) of unlimited range. There are also variants limited to 8, 16, 32, or 64 bit value range with fixed-size representations.

```
<primtype> ::= nat | nat8 | nat16 | nat32 | nat64 | ...
```
**Note:** Values of type `nat` have variable length representations in the  binary serialisation format, and hence take up space proportional to (the logarithm of) their value. As long as typical values are small, they may hence be more space-efficient than the fixed size types.

#### Integer Numbers

The type `int` describes an integer number (signed) of unlimited range. There are also variants limited to 8, 16, 32, or 64 bit value range with fixed-size representations.

```
<primtype> ::= ... | int | int8 | int16 | int32 | int64 | ...
```
**Note:** Values of type `nat` have variable length representations in the binary serialisation format, and hence take up space proportional to (the logarithm of) their value. As long as typical values are small, they may hence be more space-efficient than the fixed size types.

#### Floating-Point Numbers

Floating-point values are represented in IEEE 754 binary format and are supported in single precision (32 bit) and double precision (64 bit).

```
<primtype> ::= ... | float32 | float64 | ...
```

#### Boolean

Boolean truth values are represented by the type `bool`.
```
<primtype> ::= ... | bool | ...
```

#### Text

Text strings are represented by the type `text` and consist of a sequence of Unicode scalar values.
```
<primtype> ::= ... | text | ...
```
**Note:** The `text` type is distinguished from `vec nat8` (a UTF-8 string) or `vec nat32` (a sequence of code points) in order to allow bindings to map it to a suitable string type, and enable the binary format to select an efficient internal representation independently.

#### Null

The type `null` has exactly one value (the *null* value) and therefor carries no information. It can e.g. be used as a placeholder for optional fields that ought to be added to a record in future upgrades, or for *variant cases* that do not need any value, see below.
```
<primtype> ::= ... | null | ...
```

#### Reserved

The type `reserved` is a type with unknown content that ought to be ignored. Its purpose is to occupy field ids in records in order to prevent backwards/forwards compatibility problems, see the description of record types below.
```
<primtype> ::= ... | reserved
```
**Note:** This type has a similar role as *reserved fields* in proto buffers.

#### Empty

The type `empty` is the type of values that are not present. Its purpose is to mark variants that are not actually there, or -- as argument types of function reference -- indicate that they will not be called.
```
<primtype> ::= ... | empty
```

### Constructed Data

*Constructed types* describe compound or aggregated forms of values.


#### Options

An *option* is a value of a specific data type that may be absent.
```
<constype>  ::= opt <datatype> | ...
```

#### Vectors

A *vector* is a *homogeneous* sequence of values of the same data type.
```
<constype>  ::= ... | vec <datatype> | ...
```

##### Shorthand: Blobs

A shorthand exists for the specific vector *blob*, which is an arbitrary sequence of bytes:
```
<constype> ::= ....
  | blob   := vec nat8
```

#### Records

A *record* is a *heterogeneous* sequence of values of different data types. Each value is tagged by a *field id* which is a numeric value that has to be unique within the record and carries a single value of specified data type. The order in which fields are specified is immaterial.

```
<constype>  ::= ... | record { <fieldtype>;* } | ...
<fieldtype> ::= <nat> : <datatype>
```

The id is described as a simple unsigned integer that has to fit the 64 bit value range. It can be given in either decimal or hexadecimal notation:

```
<nat> ::= (0..9)(_? 0..9)* | 0x(0..9|a..f|A..F)(_? 0..9|a..f|A..F)*
```
An id value must be smaller than 2^32 and no id may occur twice in the same record type.


##### Shorthand: Symbolic Field Ids

An id can also be given as a *name*, which is a shorthand for a numeric id that is the hash of that name:
```
<fieldtype> ::= ...
  | <name> : <datatype>    :=  <hash(name)> : <datatype>
```

The purpose of identifying fields by unique (numeric or textual) ids is to support safe upgrading of the record type returned by an IDL function: a new version of an IDL can safely *add* fields to an out record as long as their id has not been used before. See the discussion on upgrading below for more details.

The hash function is specified as
```
hash(id) = ( Sum_(i=0..k) id[i] * 223^(k-i) ) mod 2^32 where k = |id|-1
```

This expansion implies that a hash collision between field names within a single record is disallowed.

This hash function has the the following useful properties:

 * Collisions are sufficiently rare. It has [no collisions for names up to length 4](https://caml.inria.fr/pub/papers/garrigue-polymorphic_variants-ml98.pdf).

 * It is rather simple to implement, compared to, say, a cryptographic hash function (we do not need resistence against collision attacks).

The hash function does not have the property that every numeric value can be turned into a human-readable preimage. Host languages that cannot support numeric field names will have to come up with a suitable encoding textual encoding of numeric field names, as well as of field names that are not valid in the host langauge.


##### Shorthand: Tuple Fields

Field ids can also be omitted entirely, which is just a shorthand for picking either 0 (for the first field) or N+1 when the previous field has id N.
```
<fieldtype> ::= ...
  | <datatype>    :=  N : <datatype>
```

##### Examples
```
record {
  name : text;
  street : text;
  num : nat;
  city : text;
  zip : nat;
<<<<<<< HEAD
  state : reserved;  // removed since no longer needed
=======
>>>>>>> c24102a2
}

record { nat; nat }
record { 0 : nat; 1 : nat }
```
The latter two records are equivalent.


#### Variants

A *variant* is a tagged union of different possible data types. The tag is given by a numeric id that uniquely determines the variant case. Each case is described as a field. The order in which fields are specified is immaterial.

```
<constype>  ::= ... | variant { <fieldtype>;* } | ...
```
A field id must be smaller than 2^32 and no id may occur twice in the same variant type.


##### Shorthand: Symbolic Tag Ids

Like for record fields, the id for a variant tag can also be given as a *name*, which is a shorthand for its hash.

##### Shorthand: Enumeration Types

The type of a variant field can be omitted, in which case it is `null`.
```
<fieldtype> ::= ...
  | <nat>    :=  <nat> : null
  | <name>   :=  <name> : null
```
This abbreviation only applies to variants. At the same time, variants do not allow the tuple field abbreviation for omitting the field id.

##### Example
```
type color = variant { red; green; blue };

type tree = variant {
  leaf : int;
  branch : record {left : tree; val : int; right : tree};
}
```


### References

A third form of value are *references*. They represent first-class handles to (possibly remote) *functions* or *services*.

#### Function References

A *function reference* is described by its function type. For example, they allow passing callbacks to other functions.

```
<reftype> ::= func <functype> | ...
```

##### Example

```
type engine = service {
  search : (query : text, callback : func (vec result) -> ());
}
```

#### Actor References

An *actor reference* points to a service and is described by an actor type. Through this, services can communicate connections to other services.

```
<reftype> ::= ... | service <actortype>
```


##### Example

```
type broker = service {
  findCounterService : (name : text) ->
    (service {up : () -> (); current : () -> nat});
}
```


### Type Definitions

Types can be named via *type definitions*.

```
<def>   ::= type <id> = <datatype>
```

Type definitions are mutually recursive, i.e., they can refer to themselves or each other. However, every type cycle must be productive, i.e., go through a type expression that is not just an identifier. A type definition that is *vacuous*, i.e., is only equal to itself, is not allowed.

##### Examples

```
type stream = opt record {head : nat; next : func () -> stream};
```
```
type node = record {head : nat; tail : list};
type list = opt node;
```
```
type A = B;
type B = A;  // error: cyclic type definition
```


### Imports

In order to allow splitting interface definitions up into multiple files or share common definitions between multiple interfaces, *import* declarations are provided.

```
<def>   ::= ... | import <text>
```

An import refers to another interface file by URL. The semantics is that of textual inclusion, except that definitions from the imported file must not refer to definitions from the importing file.

##### Example

File `A.dfn`:
```
type A = service { f : () -> () };
```
File `B.dfn`:
```
import "A.dfn"
service B : A ;
```

Open Question: Instead of a flat name space, should we require qualified names for imports?


### Interfaces

An *interface description* consists of a sequence of imports and type definitions, possibly followed by a service declaration. A service declaration names and specifies a service actor by specifying an actor type. The actor type may also be given by referring to the name of a type definition for an actor reference type.

```
<desc>  ::= <def>;* <service>;?
<service> ::= service <id>? : (<actortype> | <id>)
```

The optional name given to the service in an interface description is immaterial; it only serves as documentation.


## Upgrading and Subtyping

Interfaces are allowed to evolve over time in a manner that is *robust*, i.e., cannot break existing client code. To capture this notion precisely, a service of type `T` is *upgradable* to a version with another type `T'` if and only if `T'` is *structural subtype* of `T`, written `T' <: T`. This defines that `T'` is more *specialised* than `T`. (Note: A more specialised type is less general, i.e., denotes a smaller set of possible values, thus the direction of the subtype ordering, even though a subtype record can have *more* fields.)

For upgrading data structures passed between service and client, it is important to distinguish the direction in which the data flows, as the upgrading requirements are opposite to each other:

* *Outbound* data returned from service to client as message results is *provided* by the service; an upgrade may provide *more* or more refined data without breaking clients. For example, an outbound record may provide additional fields after an upgrade.

* *Inbound* data passed from client to service as message parameters is *required* by the service; an upgrade may only require *less* or less specific data without breaking clients. For example, an inbound record may require fewer fields after an upgrade.

That is, outbound message results can only be replaced with a subtype (more fields) in an upgrade, while inbound message parameters can only be replaced with a supertype (fewer fields). This corresponds to the notions of co-variance and contra-variance in type systems.

Subtyping applies recursively to the types of the fields themselves. Moreover, the directions get *inverted* for inbound function and actor references, in compliance with standard rules.

**TODO: unsound, fix**

To make these constraints as flexible as possible, two special rules apply:

 * An absent record field is considered equivalent to a present field with value `null`. Moreover, a record field of type `null` is a subtype of a field with type `opt <datatype>`. That way,	That way, a field of option (or null) type can always be added to a record type, no matter whether in co- or contra-variant position. If an optional field is added to an inbound record, and he client did not provide it, the service will read it as if its value was null.

  - in an outbound record, a field of option (or null) type can also be removed in an upgrade, in which case the client will read it as if its value was null;	
  - in an inbound record, a field of option (or null) type can also be added, in which case the service will read it as if its value was null.

Future extensions: defaults, including for variants?


### Rules

#### Primitive Types

Most primitive types cannot be changed in an upgrade.
```

------------------------
<primtype> <: <primtype>
```

An exception are integers, which can be specialised to natural numbers:

```

-----------
nat <: int
```

Additional rules apply to `empty` and `reserved`, which makes these a bottom resp. top type:
```

-------------------------
<datatype> <: reserved


--------------------
empty <: <datatype>
```

#### Options and Vectors

An option or vector type can be specialised via its constituent type.
```
<datatype> <: <datatype'>
---------------------------------
opt <datatype> <: opt <datatype'>

<datatype> <: <datatype'>
---------------------------------
vec <datatype> <: vec <datatype'>
```
Furthermore, an option type can be specialised to either `null` or to its constituent type:
```
not (null <: <datatype>)
------------------------
null <: opt <datatype>

not (null <: <datatype>)
<datatype> <: <datatype'>
-----------------------------
<datatype> <: opt <datatype'>
```
The premise means that the rule does not apply when the constituent type is itself `null` or an option. That restriction is necessary so that there is no ambiguity. For example, there would be two ways to interpret `null` when going from `opt nat` to `opt opt nat`, either as `null` or as `?null`.

Q: The negated nature of this premise isn't really compatible with parametric polymorphism. Is that a problem? We could always introduce a supertype of all non-nullable types and rephrase it with that.


#### Records

In a specialised record type, the type of a record field can be specialised, or a field can be added.
```

---------------------------------------
record { <fieldtype'>;* } <: record { }

<datatype> <: <datatype'>
record { <fieldtype>;* } <: record { <fieldtype'>;* }
----------------------------------------------------------------------------------------------
record { <nat> : <datatype>; <fieldtype>;* } <: record { <nat> : <datatype'>; <fieldtype'>;* }
```

**TODO: Rules below are unsound as is, need fixing!**

In addition, record fields of `null` or option type can be removed, treating the absent field as having value `null`.
```
record { <fieldtype>;* } <: record { <fieldtype'>;* }
-------------------------------------------------------------------
record { <fieldtype>;* } <: record { <nat> : null; <fieldtype'>;* }

record { <fieldtype>;* } <: record { <fieldtype'>;* }
-----------------------------------------------------------------------------
record { <fieldtype>;* } <: record { <nat> : opt <datatype>; <fieldtype'>;* }
```
TODO: What we want to achieve: Taken together, these rules ensure that adding an optional field creates both a co- and a contra-variant subtype. Consequently, it is always possible to add an optional field. In particular, that allows extending round-tripping record types as well. For example,
```
type T = {};
actor { f : T -> T };
```
can safely be upgraded to
```
type T' = {x : opt text};
actor { f : T' -> T' };
```
for all first-order uses of `T`, because both of the following hold:
```
upgrade T' <: T
upgrade T <: T'
```
And hence:
```
upgrade (T' -> T')  <:  (T -> T)
```
for some version of a type `upgrade T`.
Moreover, this extends to the higher-order case, where e.g. a function of the above type is expected as a parameter:
```
actor { g : (h : T -> T) -> ()}
```
Upgrading `T` as above contra-variantly requires
```
upgrade (T -> T)  <:  (T' -> T')
```
which also holds.

Note: Subtyping still needs to be transitive . We must not allow:
```
record {x : opt text} <: record {} <: record {x : opt nat}
```
**TODO: Sanity continues from here.**


#### Variants

For a specialised variants, the type of a tag can be specialised, or a tag can be removed.
```

-----------------------------------------
variant { } <: variant { <fieldtype'>;* }

<datatype> <: <datatype'>
variant { <fieldtype>;* } <: variant { <fieldtype'>;* }
------------------------------------------------------------------------------------------------
variant { <nat> : <datatype>; <fieldtype>;* } <: variant { <nat> : <datatype'>; <fieldtype'>;* }
```

#### Functions

For a specialised function, any parameter type can be generalised and any result type specialised. Moreover, arguments can be dropped while results can be added. That is, the rules mirror those of records.
```
record { <fieldtype1'>;* } <: record { <fieldtype1>;* }
record { <fieldtype2>;* } <: record { <fieldtype2'>;* }
-----------------------------------------------------------------------------------------------------------------------
func ( <fieldtype1>,* ) -> ( <fieldtype2>,* ) <funcann>* <: func ( <fieldtype1'>,* ) -> ( <fieldtype2'>,* ) <funcann>*
```

Viewed as sets, the annotations on the functions must be equal.

#### Actors

For an actor, a method can be specialised (by specialising its function type), or a method added. Essentially, they are treated like records of functions.
```

----------------------------------------
service { <methtype'>;* } <: service { }

<functype> <: <functype'>
service { <methtype>;* } <: service { <methtype'>;* }
------------------------------------------------------------------------------------------------
service { <name> : <functype>; <methtype>;* } <: service { <name> : <functype'>; <methtype'>;* }
```

### Elaboration

To define the actual coercion function, we extend the subtyping relation to a ternary *elaboration* relation `T <: T' ~> f`, where `f` is a suitable coercion function of type `T -> T'`.


#### Primitive Types

```

--------------------------------
<primtype> <: <primtype> ~> \x.x


------------------
Nat <: Int ~> \x.x


------------------------------
<datatype> <: reserved ~> \x.x


------------------------------
empty <: <datatype> ~> \_.unreachable
```

#### Options and Vectors

```
<datatype> <: <datatype'> ~> f
---------------------------------------------------
opt <datatype> <: opt <datatype'> ~> \x.map_opt f x

<datatype> <: <datatype'> ~> f
---------------------------------------------------
vec <datatype> <: vec <datatype'> ~> \x.map_vec f x

not (null <: <datatype>)
---------------------------------
null <: opt <datatype> ~> \x.null

not (null <: <datatype>)
<datatype> <: <datatype'> ~> f
------------------------------------------
<datatype> <: opt <datatype'> ~> \x.?(f x)
```


#### Records

```

------------------------------------------------
record { <fieldtype'>;* } <: record { } ~> \x.{}

<datatype> <: <datatype'> ~> f1
record { <fieldtype>;* } <: record { <fieldtype'>;* } ~> f2
----------------------------------------------------------------------------------------------
record { <nat> : <datatype>; <fieldtype>;* } <: record { <nat> : <datatype'>; <fieldtype'>;* }
  ~> \x.{f2 x with <nat> = f1 x.<nat>}
```

TODO: Fix
```
record { <fieldtype>;* } <: record { <fieldtype'>;* } ~> f
-------------------------------------------------------------------
record { <fieldtype>;* } <: record { <nat> : null; <fieldtype'>;* }
  ~> \x.{f x; <nat> = null}

record { <fieldtype>;* } <: record { <fieldtype'>;* } ~> f
-----------------------------------------------------------------------------
record { <fieldtype>;* } <: record { <nat> : opt <datatype>; <fieldtype'>;* }
  ~> \x.{f x; <nat> = null}
```


#### Variants

```

-------------------------------------------------
variant { } <: variant { <fieldtype'>;* } ~> \x.x

<datatype> <: <datatype'> ~> f1
variant { <fieldtype>;* } <: variant { <fieldtype'>;* } ~> f2
------------------------------------------------------------------------------------------------
variant { <nat> : <datatype>; <fieldtype>;* } <: variant { <nat> : <datatype'>; <fieldtype'>;* }
  ~> \x.case x of <nat> y => <nat> (f1 y) | _ => f2 x
```

#### Functions

```
record { <fieldtype1'>;* } <: record { <fieldtype1>;* } ~> f1
record { <fieldtype2>;* } <: record { <fieldtype2'>;* } ~> f2
----------------------------------------------------------------------------------------------------------------------
func ( <fieldtype1>,* ) -> ( <fieldtype2>,* ) <funcann>* <: func ( <fieldtype1'>,* ) -> ( <fieldtype2'>,* ) <funcann>*
  ~> \x.\y.f2 (x (f1 y))
```

#### Actors

```

-------------------------------------------------
service { <methtype'>;* } <: service { } ~> \x.{}

<functype> <: <functype'> ~> f1
service { <methtype>;* } <: service { <methtype'>;* } ~> f2
------------------------------------------------------------------------------------------------
service { <name> : <functype>; <methtype>;* } <: service { <name> : <functype'>; <methtype'>;* }
  ~> \x.{f1 x; <name> = f2 x.<name>}
```


## Example Development Flow

We take the produce exchange app as an example to illustrate how a developer would use IDL in their development flow.

IDL for produce exchange server:
```
type TruckTypeId = nat;
type Weight = float32;

type TruckTypeInfo = record {
  id : TruckTypeId;
  short_name : Text;
  description : Text;
  capacity : opt Weight;
  isFridge : opt bool;
  isFreezer : opt bool;
};

service Server : {
  registrarAddTruckType : (TruckTypeInfo) -> (opt TruckTypeId);
  registrarRemTruckType : (id : nat) -> (opt ());
};
```

Note:
* `TruckTypeId` and `nat` are used interchangeably.

With this IDL file, the server code in ActorScript could be:
```
actor Server {
  registrarAddTruckType(truck_info : TruckTypeInfo) : async ?TruckTypeId {
    getModel().truckTypeTable.AddInfoGetId(
      func (id_ : TruckTypeId) : TruckTypeInfo = shared {
        id = id_ : TruckTypeId;
        short_name = truck_info.short_name : Text;
        description = truck_info.description : Text;
      }
    )
  }
}
```

## Open Questions

* Support default field values?
* Better upgradability for variants?
* Support generic type definitions?
* Namespaces for imports?


## Binary Format

At runtime, every IDL value is serialised into a triple (T, M, R), where T ("type") and M ("memory") are sequences of bytes and R ("references") is a sequence of references. If R is empty, it can be omitted.

By making the type of the data explicit, (1) the serialised data becomes self-describing, which is useful for tooling, (2) error discovery and error handling is improved, (3) the binary format is decoupled from versioning concerns, so that the latter can be designed more flexible.

By using references, (1) the wire representation of reference values (which may be complex and involve system meta data such as types) need not be exposed to client code, and (2) the system knows where the references are in the serialised data, such that it can rewrite/map/filter/adjust them as it sees fit.

Accordingly, serialisation is defined by three mapping functions, `T`, `M` and `R`, producing the respective components.

Note:

* While not required, a serialiser can minimise the size of the serialised type by first computing a value's *principal* type with respect to the subtyping relation. In particular, a variant type need not include more fields than necessary. For example, if `E = variant { A, B, C }` and the value to serialise is `A` of type `E`, then it can be serialised with type `variant { A }`. Similarly, if the value is the vector `[C, A, C]`, then the principal type `vec (variant { A, C })` suffices.


### Serialisation

#### Notation

`T` and `M` create a byte sequence described below in terms of natural storage types (`i<N>` for `N = 8, 16, 32, 64`, `f<N>` for `N = 32, 64`).

The following notation is used:

* `.` is the empty byte sequence
* `x1 x2` is concatenation
* `t^N`, `t+`, `t*`, `t?` are sequences of `N`, `N>0`, `N>=0`, or `N<=1` repetitions, respectively
* `leb128` and `sleb128` are the shortest unsigned and signed [LEB128](https://en.wikipedia.org/wiki/LEB128) encodings of a number, respectively
* `utf8` is the UTF-8 encoding of a text string (not 0-terminated)


#### Types

`T` maps an IDL type to a byte sequence representing that type.
Each type constructor is encoded as a negative opcode;
positive numbers index auxiliary *type definitions* that define more complex types.
We assume that the fields in a record or function type are sorted by increasing id and the methods in an actor are sorted by name.

```
T : <primtype> -> i8*
T(null)     = sleb128(-1)
T(bool)     = sleb128(-2)
T(nat)      = sleb128(-3)
T(int)      = sleb128(-4)
T(nat<N>)   = sleb128(-5 - log2(N/8))
T(int<N>)   = sleb128(-9 - log2(N/8))
T(float<N>) = sleb128(-13 - log2(N/32))
T(text)     = sleb128(-15)
T(reserved) = sleb128(-16)
T(empty)    = sleb128(-17)

T : <constype> -> i8*
T(opt <datatype>) = sleb128(-18) I(<datatype>)
T(vec <datatype>) = sleb128(-19) I(<datatype>)
T(record {<fieldtype>^N}) = sleb128(-20) T*(<fieldtype>^N)
T(variant {<fieldtype>^N}) = sleb128(-21) T*(<fieldtype>^N)

T : <fieldtype> -> i8*
T(<nat>:<datatype>) = leb128(<nat>) I(<datatype>)

T : <reftype> -> i8*
T(func (<fieldtype1>*) -> (<fieldtype2>*) <funcann>*) =
  sleb128(-21) T*(<fieldtype2>*) T*(<fieldtype2>*) T*(<funcann>*)
T(service {<methtype>*}) =
  sleb128(-22) T*(<methtype>*)

T : <methtype> -> i8*
T(<name>:<datatype>) = leb128(|utf8(<name>)|) i8*(utf8(<name>)) I(<datatype>)

T : <funcann> -> i8*
T(pure)   = i8(1)
T(oneway) = i8(2)

T* : <X>* -> i8*
T*(<X>^N) = leb128(N) T(<X>)^N
```

Every nested type is encoded as either a primitive type or an index into a list of *type definitions*. This allows for recursive types and sharing of types occuring multiple times:

```
I : <datatype> -> i8*
I(<primtype>) = T(<primtype>)
I(<datatype>) = sleb128(i)  where type definition i defines T(<datatype>)
```

Type definitions themselves are represented as a list of serialised data types:
```
T*(<datatype>*)
```
The data types in this list can themselves refer to each other (or themselves) via `I`.

Note:

* Due to the type definition prefix, there are always multiple possible ways to represent any given serialised type. Type serialisation hence is not technically a function but a relation.

* The serialised data type representing a method type must denote a function type.

* Because recursion goes through `T`, this format by construction rules out non-well-founded definitions like `type t = t`.

#### Memory

`M` maps an IDL value to a byte sequence representing that value. The definition is indexed by type.
We assume that the fields in a record value are sorted by increasing id.

```
M : <val> -> <primtype> -> i8*
M(n : nat)      = leb128(n)
M(i : int)      = sleb128(i)
M(n : nat<N>)   = i<N>(n)
M(i : int<N>)   = i<N>(signed_N^-1(i))
M(z : float<N>) = f<N>(z)
M(b : bool)     = i8(if b then 1 else 0)
M(t : text)     = leb128(|utf8(t)|) i8*(utf8(t))
M(_ : null)     = .
M(_ : reserved) = .
// NB: M(_ : empty) will never be called

M : <val> -> <constype> -> i8*
M(null : opt <datatype>) = i8(0)
M(?v   : opt <datatype>) = i8(1) M(v : <datatype>)
M(v*   : vec <datatype>) = leb128(N) M(v : <datatype>)*
M(kv*  : record {<fieldtype>*}) = M(kv : <fieldtype>)*
M(kv   : variant {<fieldtype>*}) = leb128(i) M(kv : <fieldtype>*[i])

M : (<nat>, <val>) -> <fieldtype> -> i8*
M((k,v) : k:<datatype>) = M(v : <datatype>)

M : <val> -> <reftype> -> i8*
M(r : service <actortype>) = .
M(r : func <functype>)     = .
```


#### References

`R` maps an IDL value to the sequence of references contained in that value. The definition is indexed by type.
We assume that the fields in a record value are sorted by increasing id.

```
R : <val> -> <primtype> -> <ref>*
R(_ : <primtype>) = .

R : <val> -> <constype> -> <ref>*
R(null : opt <datatype>) = .
R(?v   : opt <datatype>) = R(v : <datatype>)
R(v*   : vec <datatype>) = R(v : <datatype>)*
R(kv*  : record {<fieldtype>*}) = R(kv : <fieldtype>)*
R(kv   : variant {<fieldtype>*}) = R(kv : <fieldtype>*[i])

R : (<nat>, <val>) -> <fieldtype> -> <ref>*
R((k,v) : k:<datatype>) = R(v : <datatype>)

R : <val> -> <reftype> -> <ref>*
R(r : service <actortype>) = r
R(r : func <functype>)     = r
```

Note:

* It is unspecified how references *r* are represented, neither internally nor externally. When binding to Wasm, their internal representation is expected to be based on Wasm reference types, i.e., `anyref` or subtypes thereof. It is up to the system how to represent or translate the reference table on the wire.


### Deserialisation

Deserialisation is the parallel application of the inverse functions of `T`, `M`, and `R` defined above, with the following mechanism for robustness towards future extensions:

* A serialised type may be headed by an opcode other than the ones defined above (i.e., less than -23). Any such opcode is followed by an LEB128-encoded count, and then a number of bytes corresponding to this count. A type represented that way is called a *future type*.

* A value corresponding to a future type is called a *future value*. It is represented by two LEB128-encoded counts, *m* and *n*, followed by a *m* bytes in the memory representation M and accompanied by *n* corresponding references in R.

These measures allow the serialisation format to be extended with new types in the future, as long as their representation and the representation of the corresponding values include a length prefix matching the above scheme, and thereby allowing an older deserialiser not understanding them to skip over them. The subtyping rules ensure that upgradability is maintained in this situation, i.e., an old deserialiser has no need to understand the encoded data.


### Parameters and Results

`A` defines the argument mapping. Essentially, an argument list is serialised into the triple (T,M,R) as if it was a single closed record. T and M are combined into a single byte stream B, where they are preceded by the string "DIDL" as a magic number and a possible list of type definitions.
We assume that the argument values are sorted by increasing id.

```
A(kv* : <fieldtype>*) = ( B(kv* : <fieldtype>*), R(kv* : <fieldtype>*) )

B(kv* : <fieldtype>*) =
  i8('D') i8('I') i8('D') i8('L')      magic number
  T*(<datatype>*)                      type definition table
  T*(<fieldtype>*)                     type of argument list
  M(kv* : <fieldtype>*)                values of argument list
```
The `<datatype>` vector contains an arbitrary sequence of type definitions (see above), to be referenced in the serialisation of the `<fieldtype>` vector.

The same representation is used for function results.

Note:

* It is unspecified how the pair (B,R) representing a serialised value is bundled together in an external environment.<|MERGE_RESOLUTION|>--- conflicted
+++ resolved
@@ -352,10 +352,6 @@
   num : nat;
   city : text;
   zip : nat;
-<<<<<<< HEAD
-  state : reserved;  // removed since no longer needed
-=======
->>>>>>> c24102a2
 }
 
 record { nat; nat }
