--- conflicted
+++ resolved
@@ -428,17 +428,10 @@
       run        = test_subdir "run"        [ moc ] ;
       run-dbg    = snty_subdir "run"        [ moc ] ;
       ic-ref-run = test_subdir "run-drun"   [ moc ic-ref-run ];
-<<<<<<< HEAD
-      # ic-ref-run-copying-gc = copying_gc_subdir "run-drun" [ moc ic-ref-run ] ;
+      # ic-ref-run-compacting-gc = compacting_gc_subdir "run-drun" [ moc ic-ref-run ] ;
       drun       = test_subdir "run-drun"   [ moc nixpkgs.drun ];
       drun-dbg   = snty_subdir "run-drun"   [ moc nixpkgs.drun ];
-      # drun-copying-gc = copying_gc_subdir "run-drun" [ moc nixpkgs.drun ] ;
-=======
-      ic-ref-run-compacting-gc = compacting_gc_subdir "run-drun" [ moc ic-ref-run ] ;
-      drun       = test_subdir "run-drun"   [ moc nixpkgs.drun ];
-      drun-dbg   = snty_subdir "run-drun"   [ moc nixpkgs.drun ];
-      drun-compacting-gc = compacting_gc_subdir "run-drun" [ moc nixpkgs.drun ] ;
->>>>>>> 6ddb0c25
+      # drun-compacting-gc = compacting_gc_subdir "run-drun" [ moc nixpkgs.drun ] ;
       fail       = test_subdir "fail"       [ moc ];
       repl       = test_subdir "repl"       [ moc ];
       ld         = test_subdir "ld"         [ mo-ld ];
