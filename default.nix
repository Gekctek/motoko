{
  replay ? 0,
  system ? builtins.currentSystem,
  officialRelease ? false,
}:

let nixpkgs = import ./nix { inherit system; }; in

let releaseVersion = import nix/releaseVersion.nix { pkgs = nixpkgs; inherit officialRelease; }; in

let stdenv = nixpkgs.stdenv; in

let subpath = import ./nix/gitSource.nix; in

let ic-hs-pkgs = import nixpkgs.sources.ic-hs { inherit (nixpkgs) system; }; in
let ic-ref-run =
  # copy out the binary, to remove dependencies on the libraries
  nixpkgs.runCommandNoCC "ic-ref-run" {} ''
      mkdir -p $out/bin
      cp ${ic-hs-pkgs.ic-hs}/bin/ic-ref-run $out/bin
  ''; in

let haskellPackages = nixpkgs.haskellPackages.override {
      overrides = import nix/haskell-packages.nix nixpkgs subpath;
    }; in
let
  rtsBuildInputs = with nixpkgs; [
    # pulls in clang (wrapped) and clang-13 (unwrapped)
    llvmPackages_13.clang
    # pulls in wasm-ld
    llvmPackages_13.lld
    llvmPackages_13.bintools
    rustc-nightly
    cargo-nightly
    wasmtime
    rust-bindgen
    python3
  ] ++ pkgs.lib.optional pkgs.stdenv.isDarwin [
    libiconv
  ];

  llvmEnv = ''
    # When compiling to wasm, we want to have more control over the flags,
    # so we do not use the nix-provided wrapper in clang
    export WASM_CLANG="clang-13"
    export WASM_LD=wasm-ld
    # because we use the unwrapped clang, we have to pass in some flags/paths
    # that otherwise the wrapped clang would take care for us
    export WASM_CLANG_LIB="${nixpkgs.llvmPackages_13.clang-unwrapped.lib}"

    # When compiling natively, we want to use `clang` (which is a nixpkgs
    # provided wrapper that sets various include paths etc).
    # But for some reason it does not handle building for Wasm well, so
    # there we use plain clang-13. There is no stdlib there anyways.
    export CLANG="${nixpkgs.clang_13}/bin/clang"
  '';
in

# When building for linux (but not in nix-shell) we build statically
let is_static = !nixpkgs.stdenv.isDarwin; in

let staticpkgs = if is_static then nixpkgs.pkgsMusl else nixpkgs; in

# This branches on the pkgs, which is either
# normal nixpkgs (nix-shell, darwin)
# nixpkgs.pkgsMusl for static building (release builds)
let commonBuildInputs = pkgs:
  [
    pkgs.dune_3
    pkgs.ocamlPackages.ocaml
    pkgs.ocamlPackages.atdgen
    pkgs.ocamlPackages.checkseum
    pkgs.ocamlPackages.findlib
    pkgs.ocamlPackages.menhir
    pkgs.ocamlPackages.menhirLib
    pkgs.ocamlPackages.cow
    pkgs.ocamlPackages.num
    pkgs.ocamlPackages.stdint
    pkgs.ocamlPackages.wasm
    pkgs.ocamlPackages.vlq
    pkgs.ocamlPackages.zarith
    pkgs.ocamlPackages.yojson
    pkgs.ocamlPackages.ppxlib
    pkgs.ocamlPackages.ppx_blob
    pkgs.ocamlPackages.ppx_inline_test
    pkgs.ocamlPackages.ocaml-migrate-parsetree
    pkgs.ocamlPackages.ppx_tools_versioned
    pkgs.ocamlPackages.bisect_ppx
    pkgs.ocamlPackages.obelisk
    pkgs.ocamlPackages.uucp
    pkgs.perl
    pkgs.removeReferencesTo
  ]; in

let ocaml_exe = name: bin: rts:
  let
    profile =
      if is_static
      then "release-static"
      else "release";
  in
    staticpkgs.stdenv.mkDerivation {
      inherit name;

      allowedRequisites = [];

      src = subpath ./src;

      buildInputs = commonBuildInputs staticpkgs;

      MOTOKO_RELEASE = releaseVersion;

      extraDuneOpts = "";

      # we only need to include the wasm statically when building moc, not
      # other binaries
      buildPhase = ''
        patchShebangs .
      '' + nixpkgs.lib.optionalString (rts != null)''
        ./rts/gen.sh ${rts}/rts
      '' + ''
        make DUNE_OPTS="--display=short --profile ${profile} $extraDuneOpts" ${bin}
      '';

      installPhase = ''
        mkdir -p $out/bin
        cp --verbose --dereference ${bin} $out/bin
      '' + nixpkgs.lib.optionalString nixpkgs.stdenv.isDarwin ''
        # there are references to darwin system libraries
        # in the binaries. But curiously, we can remove them
        # an the binaries still work. They are essentially static otherwise.
        remove-references-to \
          -t ${nixpkgs.darwin.Libsystem} \
          -t ${nixpkgs.darwin.CF} \
          -t ${nixpkgs.libiconv} \
          $out/bin/*
      '' + ''
        # also, there is a refernece to /nix/store/…/share/menhir/standard.mly.
        # Let's remove that, too
        remove-references-to \
          -t ${staticpkgs.ocamlPackages.menhir} \
          $out/bin/*
        # sanity check
        $out/bin/* --help >/dev/null
      '';
    };

  musl-wasi-sysroot = stdenv.mkDerivation {
    name = "musl-wasi-sysroot";
    src = nixpkgs.sources.musl-wasi;
    phases = [ "unpackPhase" "installPhase" ];
    installPhase = ''
      make SYSROOT="$out" include_dirs
    '';
  };
in

rec {
  rts =
    let
      # Build Rust package cargo-vendor-tools
      cargoVendorTools = nixpkgs.rustPlatform.buildRustPackage rec {
        name = "cargo-vendor-tools";
        src = subpath "./rts/${name}/";
        cargoSha256 = "sha256-gzLk4kNBSbd8ujJ/7mNs/vwCu76ASqtyoVU84PdaJCw=";
      };

      # Path to vendor-rust-std-deps, provided by cargo-vendor-tools
      vendorRustStdDeps = "${cargoVendorTools}/bin/vendor-rust-std-deps";

      # SHA256 of Rust std deps
      rustStdDepsHash = "sha256-dGQzospDaIlGKWu08b8oaXJgIsniBVxI//zc6/LywIE=";

      # Vendor directory for Rust std deps
      rustStdDeps = nixpkgs.stdenvNoCC.mkDerivation {
        name = "rustc-std-deps";

        nativeBuildInputs = with nixpkgs; [
          curl
        ];

        buildCommand = ''
          mkdir $out
          cd $out
          ${vendorRustStdDeps} ${nixpkgs.rustc-nightly} .
        '';

        outputHash = rustStdDepsHash;
        outputHashAlgo = "sha256";
        outputHashMode = "recursive";
      };

      # Vendor tarball of the RTS
      rtsDeps = nixpkgs.rustPlatform.fetchCargoTarball {
        name = "motoko-rts-deps";
        src = subpath ./rts;
        sourceRoot = "rts/motoko-rts-tests";
        sha256 = "sha256-jCk92mPwXd8H8zEH4OMdcEwFM8IiYdlhYdYr+WzDW5E=";
        copyLockfile = true;
      };

      # Unpacked RTS deps
      rtsDepsUnpacked = nixpkgs.stdenvNoCC.mkDerivation {
        name = rtsDeps.name + "-unpacked";
        buildCommand = ''
          tar xf ${rtsDeps}
          mv *.tar.gz $out
        '';
      };

      # All dependencies needed to build the RTS, including Rust std deps, to
      # allow `cargo -Zbuild-std`. (rust-lang/wg-cargo-std-aware#23)
      allDeps = nixpkgs.symlinkJoin {
        name = "merged-rust-deps";
        paths = [
          rtsDepsUnpacked
          rustStdDeps
        ];
      };
    in

    stdenv.mkDerivation {
      name = "moc-rts";

      src = subpath ./rts;

      nativeBuildInputs = [ nixpkgs.makeWrapper nixpkgs.removeReferencesTo nixpkgs.cacert ];

      buildInputs = rtsBuildInputs;

      preBuild = ''
        export CARGO_HOME=$PWD/cargo-home

        # This replicates logic from nixpkgs’ pkgs/build-support/rust/default.nix
        mkdir -p $CARGO_HOME
        echo "Using vendored sources from ${rtsDeps}"
        unpackFile ${allDeps}
        cat > $CARGO_HOME/config <<__END__
          [source."crates-io"]
          "replace-with" = "vendored-sources"

          [source."vendored-sources"]
          "directory" = "$(stripHash ${allDeps})"
        __END__

        ${llvmEnv}
        export TOMMATHSRC=${nixpkgs.sources.libtommath}
        export MUSLSRC=${nixpkgs.sources.musl-wasi}/libc-top-half/musl
        export MUSL_WASI_SYSROOT=${musl-wasi-sysroot}
      '';

      doCheck = true;

      checkPhase = ''
        make test
      '';

      installPhase = ''
        mkdir -p $out/rts
        cp mo-rts.wasm $out/rts
        cp mo-rts-debug.wasm $out/rts
      '';

      # This needs to be self-contained. Remove mention of nix path in debug
      # message.
      preFixup = ''
        remove-references-to \
          -t ${nixpkgs.rustc-nightly} \
          -t ${rtsDeps} \
          -t ${rustStdDeps} \
          $out/rts/mo-rts.wasm $out/rts/mo-rts-debug.wasm
      '';

      allowedRequisites = [];
    };

  moc = ocaml_exe "moc" "moc" rts;
  mo-ld = ocaml_exe "mo-ld" "mo-ld" null;
  mo-ide = ocaml_exe "mo-ide" "mo-ide" null;
  mo-doc = ocaml_exe "mo-doc" "mo-doc" null;
  didc = ocaml_exe "didc" "didc" null;
  deser = ocaml_exe "deser" "deser" null;
  candid-tests = ocaml_exe "candid-tests" "candid-tests" null;

  # executable built with coverage:
  coverage_bins = builtins.listToAttrs (nixpkgs.lib.flip map [moc mo-ld didc deser ] (drv:
    { name = drv.name;
      value = drv.overrideAttrs(old : {
        name = "${old.name}-coverage";
        extraDuneOpts="--instrument-with bisect_ppx";
        installPhase = old.installPhase + ''
          # The coverage report needs access to sources, including generated ones
          # like _build/parser.ml
          mkdir $out/src
          find -name \*.ml -print0 | xargs -0 cp -t $out/src --parents
        '';
        allowedRequisites = null;
      });
    }));

  # “our” Haskell packages
  inherit (haskellPackages) lsp-int qc-motoko;

  inherit ic-ref-run;

  tests = let
    testDerivationArgs = {
      # by default, an empty source directory. how to best get an empty directory?
      src = builtins.path { name = "empty"; path = ./nix; filter = p: t: false; };
      phases = "unpackPhase checkPhase installPhase";
      doCheck = true;
      installPhase = "touch $out";
    };

    testDerivationDeps =
      (with nixpkgs; [ wabt bash perl getconf moreutils nodejs-16_x ]) ++
      [ filecheck wasmtime ];


    # extra deps for test/ld
    ldTestDeps =
      with nixpkgs; [ llvmPackages_13.bintools llvmPackages_13.clang ];

    testDerivation = args:
      stdenv.mkDerivation (testDerivationArgs // args);

    ocamlTestDerivation = args:
      staticpkgs.stdenv.mkDerivation (testDerivationArgs // args);

    # we test each subdirectory of test/ in its own derivation with
    # cleaner dependencies, for more parallelism, more caching
    # and better feedback about what aspect broke
    # so include from test/ only the common files, plus everything in test/${dir}/
    test_src = dir:
      with nixpkgs.lib;
      cleanSourceWith {
        filter = path: type:
          let relPath = removePrefix (toString ./test + "/") (toString path); in
          type != "directory" || hasPrefix "${dir}/" "${relPath}/";
        src = subpath ./test;
        name = "test-${dir}-src";
      };

    test_subdir = dir: deps:
      testDerivation {
        src = test_src dir;
        buildInputs = deps ++ testDerivationDeps;

        checkPhase = ''
            patchShebangs .
            ${llvmEnv}
            export ESM=${nixpkgs.sources.esm}
            export VIPER_SERVER=${viperServer}
            type -p moc && moc --version
            make -C ${dir}
          '';
      };

    # Run a variant with sanity checking on
    snty_subdir = dir: deps:
      (test_subdir dir deps).overrideAttrs (args: {
          EXTRA_MOC_ARGS = "--sanity-checks";
      });

    compacting_gc_subdir = dir: deps:
      (test_subdir dir deps).overrideAttrs (args: {
          EXTRA_MOC_ARGS = "--compacting-gc";
      });

    generational_gc_subdir = dir: deps:
      (test_subdir dir deps).overrideAttrs (args: {
          EXTRA_MOC_ARGS = "--generational-gc";
      });

    incremental_gc_subdir = dir: deps:
      (test_subdir dir deps).overrideAttrs (args: {
          EXTRA_MOC_ARGS = "--incremental-gc";
      });

    snty_compacting_gc_subdir = dir: deps:
      (test_subdir dir deps).overrideAttrs (args: {
          EXTRA_MOC_ARGS = "--sanity-checks --compacting-gc";
      });

    snty_generational_gc_subdir = dir: deps:
      (test_subdir dir deps).overrideAttrs (args: {
          EXTRA_MOC_ARGS = "--sanity-checks --generational-gc";
      });

    snty_incremental_gc_subdir = dir: deps:
      (test_subdir dir deps).overrideAttrs (args: {
          EXTRA_MOC_ARGS = "--sanity-checks --incremental-gc";
      });

    perf_subdir = dir: deps:
      (test_subdir dir deps).overrideAttrs (args: {
        checkPhase = ''
          mkdir -p $out
          export PERF_OUT=$out/stats.csv
        '' + args.checkPhase + ''
          # export stats to hydra
          mkdir -p $out/nix-support
          tr '/;' '_\t' < $out/stats.csv > $out/nix-support/hydra-metrics

          # sanity check
          if ! grep -q ^gas/ $out/stats.csv
          then
            echo "perf stats do not include gas. change in drun output format?" >&2
            exit 1
          fi
        '';
      });

    qc = testDerivation {
      buildInputs =
        [ moc wasmtime haskellPackages.qc-motoko nixpkgs.drun ];
      checkPhase = ''
	export LANG=C.utf8 # for haskell
        qc-motoko${nixpkgs.lib.optionalString (replay != 0)
            " --quickcheck-replay=${toString replay}"}
      '';
    };

    lsp = testDerivation {
      src = subpath ./test/lsp-int-test-project;
      buildInputs = [ moc haskellPackages.lsp-int ];
      checkPhase = ''
        echo running lsp-int
	export LANG=C.utf8 # for haskell
        lsp-int ${mo-ide}/bin/mo-ide .
      '';
    };

    unit = ocamlTestDerivation {
      src = subpath ./src;
      buildInputs = commonBuildInputs staticpkgs;
      checkPhase = ''
        patchShebangs .
        make DUNE_OPTS="--display=short" unit-tests
      '';
      installPhase = ''
        touch $out
      '';
    };

    candid = testDerivation {
      buildInputs = [ moc wasmtime candid-tests ];
      checkPhase = ''
        candid-tests -i ${nixpkgs.sources.candid}/test
      '';
    };

    profiling-graphs = testDerivation {
      src = test_src "perf";
      buildInputs =
        (with nixpkgs; [ perl wabt wasm-profiler-instrument wasm-profiler-postproc flamegraph-bin ]) ++
        [ moc nixpkgs.drun ];
      checkPhase = ''
        patchShebangs .
        type -p moc && moc --version
        type -p drun && drun --help
        ./profile-report.sh
      '';
      installPhase = ''
        mv _profile $out;
        mkdir -p $out/nix-support
        echo "report flamegraphs $out index.html" >> $out/nix-support/hydra-build-products
      '';
    };


    fix_names = builtins.mapAttrs (name: deriv:
      deriv.overrideAttrs (_old: { name = "test-${name}"; })
    );

    coverage = testDerivation {
      # this runs all subdirectories, so let's just depend on all of test/
      src = subpath ./test;
      buildInputs =
          builtins.attrValues coverage_bins ++
          [ nixpkgs.ocamlPackages.bisect_ppx ] ++
          testDerivationDeps ++
          ldTestDeps;

      checkPhase = ''
          patchShebangs .
          ${llvmEnv}
          export ESM=${nixpkgs.sources.esm}
          export SOURCE_PATHS="${
            builtins.concatStringsSep " " (map (d: "${d}/src") (builtins.attrValues coverage_bins))
          }"
          type -p moc && moc --version
          make coverage
      '';
      installPhase = ''
        mv coverage $out;
        mkdir -p $out/nix-support
        echo "report coverage $out index.html" >> $out/nix-support/hydra-build-products
      '';
    };

  in fix_names ({
      run        = test_subdir "run"        [ moc ] ;
      run-dbg    = snty_subdir "run"        [ moc ] ;
      ic-ref-run = test_subdir "run-drun"   [ moc ic-ref-run ];
<<<<<<< HEAD
      ic-ref-run-compacting-gc = compacting_gc_subdir "run-drun" [ moc ic-ref-run ] ;
      ic-ref-run-generational-gc = generational_gc_subdir "run-drun" [ moc ic-ref-run ] ;
      ic-ref-run-incremental-gc = incremental_gc_subdir "run-drun" [ moc ic-ref-run ] ;
=======
>>>>>>> 87f93713
      drun       = test_subdir "run-drun"   [ moc nixpkgs.drun ];
      drun-dbg   = snty_subdir "run-drun"   [ moc nixpkgs.drun ];
      drun-compacting-gc = snty_compacting_gc_subdir "run-drun" [ moc nixpkgs.drun ] ;
      drun-generational-gc = snty_generational_gc_subdir "run-drun" [ moc nixpkgs.drun ] ;
      drun-incremental-gc = snty_incremental_gc_subdir "run-drun" [ moc nixpkgs.drun ] ;
      fail       = test_subdir "fail"       [ moc ];
      repl       = test_subdir "repl"       [ moc ];
      ld         = test_subdir "ld"         ([ mo-ld ] ++ ldTestDeps);
      idl        = test_subdir "idl"        [ didc ];
      mo-idl     = test_subdir "mo-idl"     [ moc didc ];
      trap       = test_subdir "trap"       [ moc ];
      run-deser  = test_subdir "run-deser"  [ deser ];
      perf       = perf_subdir "perf"       [ moc nixpkgs.drun ];
      bench      = perf_subdir "bench"      [ moc nixpkgs.drun ];
      viper      = test_subdir "viper"      [ moc nixpkgs.which nixpkgs.openjdk nixpkgs.z3 ];
      inherit qc lsp unit candid profiling-graphs coverage;
    }) // { recurseForDerivations = true; };

  samples = stdenv.mkDerivation {
    name = "samples";
    src = subpath ./samples;
    buildInputs = [ moc ];
    buildPhase = ''
      patchShebangs .
      make all
    '';
    installPhase = ''
      touch $out
    '';
  };

  js =
    let mk = n:
      stdenv.mkDerivation {
        name = "${n}.js";
        src = subpath ./src;
        buildInputs = commonBuildInputs nixpkgs ++ [
          nixpkgs.ocamlPackages.js_of_ocaml
          nixpkgs.ocamlPackages.js_of_ocaml-ppx
          nixpkgs.nodejs-16_x
          nixpkgs.nodePackages.terser
        ];
        buildPhase = ''
          patchShebangs .
          '' + nixpkgs.lib.optionalString (rts != null)''
          ./rts/gen.sh ${rts}/rts/
          '' + ''
          make DUNE_OPTS="--profile=release" ${n}.js
          terser ${n}.js -o ${n}.min.js -c -m
        '';
        installPhase = ''
          mkdir -p $out
          mkdir -p $out/bin
          cp --verbose --dereference ${n}.js $out/bin
          cp --verbose --dereference ${n}.min.js $out/bin
        '';
        doInstallCheck = true;
        test = ./test + "/test-${n}.js";
        installCheckPhase = ''
          NODE_PATH=$out/bin node $test
        '';
      };
    in
    {
      moc = mk "moc";
      moc_interpreter = mk "moc_interpreter";
      didc = mk "didc";
      recurseForDerivations = true;
    };

  inherit (nixpkgs) wabt wasmtime wasm;

  filecheck = nixpkgs.runCommandNoCC "FileCheck" {} ''
    mkdir -p $out/bin
    cp ${nixpkgs.llvm}/bin/FileCheck $out/bin
  '';

  # gitMinimal is used by nix/gitSource.nix; building it here warms the nix cache
  inherit (nixpkgs) gitMinimal;

  docs = stdenv.mkDerivation {
    name = "docs";
    src = subpath ./doc;
    buildInputs = with nixpkgs; [ pandoc bash gitMinimal ];

    buildPhase = ''
      patchShebangs .
      export HOME=$PWD
      export MOC_JS=${js.moc}/bin/moc.js
      export MOTOKO_BASE=${base-src}
      make
    '';

    installPhase = ''
      mkdir -p $out
      mv overview-slides.html $out/
      mv html $out/
      mkdir -p $out/nix-support
      echo "report guide $out html/motoko.html" >> $out/nix-support/hydra-build-products
      echo "report slides $out overview-slides.html" >> $out/nix-support/hydra-build-products
    '';
  };

  check-formatting = stdenv.mkDerivation {
    name = "check-formatting";
    buildInputs = [ nixpkgs.ocamlformat ];
    src = subpath ./src;
    doCheck = true;
    phases = "unpackPhase checkPhase installPhase";
    installPhase = "touch $out";
    checkPhase = ''
      ocamlformat --check languageServer/*.{ml,mli} docs/*.{ml,mli}
    '';
  };

  check-rts-formatting = stdenv.mkDerivation {
    name = "check-rts-formatting";
    buildInputs = [ nixpkgs.cargo-nightly nixpkgs.rustfmt ];
    src = subpath ./rts;
    doCheck = true;
    phases = "unpackPhase checkPhase installPhase";
    checkPhase = ''
      echo "If this fails, run `make -C rts format`"
      cargo fmt --verbose --manifest-path motoko-rts/Cargo.toml -- --check
      cargo fmt --verbose --manifest-path motoko-rts-tests/Cargo.toml -- --check
    '';
    installPhase = "touch $out";
  };

  base-src = stdenv.mkDerivation {
    name = "base-src";
    phases = "unpackPhase installPhase";
    src = nixpkgs.sources.motoko-base + "/src";
    installPhase = ''
      mkdir -p $out
      cp -rv * $out
    '';
  };

  base-tests = stdenv.mkDerivation {
    name = "base-tests";
    src = nixpkgs.sources.motoko-base;
    phases = "unpackPhase checkPhase installPhase";
    doCheck = true;
    installPhase = "touch $out";
    checkInputs = [
      nixpkgs.wasmtime
      moc
    ];
    checkPhase = ''
      make MOC=moc VESSEL_PKGS="--package matchers ${nixpkgs.sources.motoko-matchers}/src" -C test
    '';
  };

  guide-examples-tc =  stdenv.mkDerivation {
    name = "guid-examples-tc";
    src = subpath ./doc/md/examples;
    phases = "unpackPhase checkPhase installPhase";
    doCheck = true;
    MOTOKO_BASE = base-src;
    installPhase = "touch $out";
    checkInputs = [
      moc
    ];
    checkPhase = ''
      patchShebangs .
      ./check.sh
    '';
  };

  base-doc = stdenv.mkDerivation {
    name = "base-doc";
    src = nixpkgs.sources.motoko-base;
    phases = "unpackPhase buildPhase installPhase";
    doCheck = true;
    buildInputs = [ mo-doc ];
    buildPhase = ''
      mo-doc
    '';
    installPhase = ''
      mkdir -p $out
      cp -rv docs/* $out/

      mkdir -p $out/nix-support
      echo "report docs $out index.html" >> $out/nix-support/hydra-build-products
    '';
  };

  report-site = nixpkgs.runCommandNoCC "report-site" {
    buildInputs = [ nixpkgs.tree ];
  } ''
    mkdir -p $out
    ln -s ${base-doc} $out/base-doc
    ln -s ${docs} $out/docs
    ln -s ${tests.profiling-graphs} $out/flamegraphs
    ln -s ${tests.coverage} $out/coverage
    cd $out;
    # generate a simple index.html, listing the entry points
    ( echo docs/overview-slides.html;
      echo docs/html/motoko.html;
      echo base-doc/
      echo coverage/
      echo flamegraphs/ ) | \
      tree -H . -l --fromfile -T "Motoko build reports" > index.html
  '';

  check-generated = nixpkgs.runCommandNoCC "check-generated" {
      nativeBuildInputs = [ nixpkgs.diffutils ];
      expected = import ./nix/generate.nix { pkgs = nixpkgs; };
      dir = ./nix/generated;
    } ''
      diff -r -U 3 $expected $dir
      touch $out
    '';

  # Checks that doc/md/examples/grammar.txt is up-to-date
  check-grammar = stdenv.mkDerivation {
      name = "check-grammar";
      src = subpath ./src/gen-grammar;
      phases = "unpackPhase buildPhase installPhase";
      buildInputs = [ nixpkgs.diffutils nixpkgs.bash nixpkgs.ocamlPackages.obelisk ];
      buildPhase = ''
        patchShebangs .
        ./gen-grammar.sh ${./src/mo_frontend/parser.mly} > expected
        echo "If the following fails, please run:"
        echo "nix-shell --command 'make -C src grammar'"
        diff -r -U 3 ${./doc/md/examples/grammar.txt} expected
        echo "ok, all good"
      '';
      installPhase = ''
        touch $out
      '';
    };

  check-error-codes = stdenv.mkDerivation {
      name = "check-error-codes";
      src = subpath ./test;
      phases = "unpackPhase buildPhase installPhase";
      buildInputs = [ nixpkgs.python3 ];
      buildPhase = ''
      patchShebangs .
      ./check-error-codes.py ${./src/lang_utils/error_codes.ml}
      '';
      installPhase = ''
        touch $out
      '';
  };

  all-systems-go = nixpkgs.releaseTools.aggregate {
    name = "all-systems-go";
    constituents = [
      moc
      mo-ide
      mo-doc
      didc
      deser
      samples
      rts
      base-src
      # base-tests # Re-enable when `RBTreeTestMore` has been scaled down
      base-doc
      docs
      report-site
      ic-ref-run
      shell
      check-formatting
      check-rts-formatting
      check-generated
      check-grammar
      check-error-codes
    ] ++
    builtins.attrValues tests ++
    builtins.attrValues js;
  };

  viperServer = nixpkgs.fetchurl {
    url = https://github.com/viperproject/viperserver/releases/download/v.22.11-release/viperserver.jar;
    sha256 = "sha256-debC8ZpbIjgpEeISCISU0EVySJvf+WsUkUaLuJ526wA=";
  };

  shell = nixpkgs.mkShell {
    name = "motoko-shell";

    #
    # Since building moc, and testing it, are two different derivations in we
    # have to create a fake derivation for `nix-shell` that commons up the
    # build dependencies of the two to provide a build environment that offers
    # both, while not actually building `moc`
    #
    propagatedBuildInputs =
      let dont_build =
        [ moc mo-ld didc deser candid-tests ] ++
        builtins.attrValues coverage_bins;
      in
      nixpkgs.lib.lists.unique (builtins.filter (i: !(builtins.elem i dont_build)) (
        commonBuildInputs nixpkgs ++
        rts.buildInputs ++
        js.moc.buildInputs ++
        docs.buildInputs ++
        check-rts-formatting.buildInputs ++
        builtins.concatMap (d: d.buildInputs or []) (builtins.attrValues tests) ++
        [ nixpkgs.ncurses
          nixpkgs.ocamlPackages.merlin
          nixpkgs.ocamlformat
          nixpkgs.ocamlPackages.utop
          nixpkgs.fswatch
          nixpkgs.niv
          nixpkgs.nix-update
          nixpkgs.rlwrap # for `rlwrap moc`
          nixpkgs.difftastic
          nixpkgs.openjdk nixpkgs.z3 nixpkgs.jq # for viper dev
        ] ++ nixpkgs.lib.optional stdenv.isDarwin nixpkgs.darwin.apple_sdk.frameworks.Security
      ));

    shellHook = llvmEnv + ''
      # Include our wrappers in the PATH
      export PATH="${toString ./bin}:$PATH"
      # some cleanup of environment variables otherwise set by nix-shell
      # that would be confusing in interactive use
      unset XDG_DATA_DIRS
    '';
    ESM=nixpkgs.sources.esm;
    TOMMATHSRC = nixpkgs.sources.libtommath;
    MUSLSRC = "${nixpkgs.sources.musl-wasi}/libc-top-half/musl";
    MUSL_WASI_SYSROOT = musl-wasi-sysroot;
    LOCALE_ARCHIVE = nixpkgs.lib.optionalString stdenv.isLinux "${nixpkgs.glibcLocales}/lib/locale/locale-archive";
    MOTOKO_BASE = base-src;
    CANDID_TESTS = "${nixpkgs.sources.candid}/test";
    VIPER_SERVER = "${viperServer}";

    # allow building this as a derivation, so that hydra builds and caches
    # the dependencies of shell.
    #
    # Note that we are using propagatedBuildInputs above, not just buildInputs.
    # This means that the dependencies end up in the output path, in
    # /nix/store/13d…da6-motoko-shell/nix-support/propagated-build-inputs
    # so that after `nix-build -A shell` (or just `nix-build`) they are guaranteed
    # to be present in the local nix store (else this might just download an
    # empty build result path from the nix cache.)
    phases = ["installPhase" "fixupPhase"];
    installPhase = ''
      mkdir $out
    '';
    preferLocalBuild = true;
    allowSubstitutes = true;
  };
}<|MERGE_RESOLUTION|>--- conflicted
+++ resolved
@@ -503,12 +503,6 @@
       run        = test_subdir "run"        [ moc ] ;
       run-dbg    = snty_subdir "run"        [ moc ] ;
       ic-ref-run = test_subdir "run-drun"   [ moc ic-ref-run ];
-<<<<<<< HEAD
-      ic-ref-run-compacting-gc = compacting_gc_subdir "run-drun" [ moc ic-ref-run ] ;
-      ic-ref-run-generational-gc = generational_gc_subdir "run-drun" [ moc ic-ref-run ] ;
-      ic-ref-run-incremental-gc = incremental_gc_subdir "run-drun" [ moc ic-ref-run ] ;
-=======
->>>>>>> 87f93713
       drun       = test_subdir "run-drun"   [ moc nixpkgs.drun ];
       drun-dbg   = snty_subdir "run-drun"   [ moc nixpkgs.drun ];
       drun-compacting-gc = snty_compacting_gc_subdir "run-drun" [ moc nixpkgs.drun ] ;
