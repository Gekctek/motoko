--- conflicted
+++ resolved
@@ -127,31 +127,17 @@
 
       /**- remove some of the inventory items added above */
 
-<<<<<<< HEAD
       let x = await s.producerRemInventory(pk, unwrap<InventoryId>(prdib));
-      assertSome(x);
+      assertSome<()>(x);
 
       // a double-remove should return null
-      assertNull(await s.producerRemInventory(pk, unwrap<InventoryId>(prdib)));
+      assertNull<()>(await s.producerRemInventory(pk, unwrap<InventoryId>(prdib)));
 
       let y = await s.producerRemInventory(pk, unwrap<InventoryId>(praib));
-      assertSome(y);
+      assertSome<()>(y);
 
       // a double-remove should return null
-      assertNull(await s.producerRemInventory(pk, unwrap<InventoryId>(praib)));
-=======
-      let x = await s.producerRemInventory(unwrap<InventoryId>(prdib));
-      assertSome<()>(x);
-
-      // a double-remove should return null
-      assertNull<()>(await s.producerRemInventory(unwrap<InventoryId>(prdib)));
-
-      let y = await s.producerRemInventory(unwrap<InventoryId>(praib));
-      assertSome<()>(y);
-
-      // a double-remove should return null
-      assertNull<()>(await s.producerRemInventory(unwrap<InventoryId>(praib)));
->>>>>>> b3250862
+      assertNull<()>(await s.producerRemInventory(pk, unwrap<InventoryId>(praib)));
 
       printEntityCount("Inventory@time2", (await s.getCounts()).inventory_count);
 
@@ -296,35 +282,19 @@
 
       /**- remove some of the routes added above */
 
-<<<<<<< HEAD
       { let x = await s.transporterRemRoute(pk, unwrap<RouteId>(rtc_b_c_tta));
-      assertSome(x); };
+      assertSome<()>(x); };
 
       // a double-remove should return null
-      assertNull(await s.transporterRemRoute(pk, unwrap<RouteId>(rtc_b_c_tta)));
+      assertNull<()>(await s.transporterRemRoute(pk, unwrap<RouteId>(rtc_b_c_tta)));
 
       printEntityCount("Route@time2", (await s.getCounts()).route_count);
 
       { let x = await s.transporterRemRoute(pk, unwrap<RouteId>(rtc_c_e_tta));
-      assertSome(x); };
+      assertSome<()>(x); };
 
       // a double-remove should return null
-      assertNull(await s.transporterRemRoute(pk, unwrap<RouteId>(rtc_c_e_tta)));
-=======
-      { let x = await s.transporterRemRoute(unwrap<RouteId>(rtc_b_c_tta));
-      assertSome<()>(x); };
-
-      // a double-remove should return null
-      assertNull<()>(await s.transporterRemRoute(unwrap<RouteId>(rtc_b_c_tta)));
-
-      printEntityCount("Route@time2", (await s.getCounts()).route_count);
-
-      { let x = await s.transporterRemRoute(unwrap<RouteId>(rtc_c_e_tta));
-      assertSome<()>(x); };
-
-      // a double-remove should return null
-      assertNull<()>(await s.transporterRemRoute(unwrap<RouteId>(rtc_c_e_tta)));
->>>>>>> b3250862
+      assertNull<()>(await s.transporterRemRoute(pk, unwrap<RouteId>(rtc_c_e_tta)));
 
       printEntityCount("Route@time2", (await s.getCounts()).route_count);
 
