CLANG ?= clang-10
WASM_CLANG ?= clang-10
WASM_LD ?= wasm-ld-10

#
# We manually list all the .c files of libtommath that we care about.
# (Usually the Wasm linker embedded in moc will complain if something is missing.)
#

TOMMATHFILES = \
   mp_init mp_add mp_sub mp_mul mp_zero mp_cmp \
   mp_set_u32 mp_set_i32 mp_get_i32 mp_get_mag_u32 \
   mp_set_u64 mp_set_i64 mp_get_i64 mp_get_mag_u64 \
   mp_div mp_init_copy mp_neg mp_abs mp_2expt mp_expt_u32 mp_set mp_sqr \
   s_mp_add mp_cmp_mag s_mp_sub mp_grow mp_clamp \
   mp_init_size mp_exch mp_clear mp_copy mp_count_bits mp_mul_2d mp_rshd mp_mul_d mp_div_2d mp_mod_2d \
   s_mp_balance_mul s_mp_toom_mul s_mp_toom_sqr s_mp_karatsuba_sqr s_mp_sqr_fast s_mp_sqr s_mp_karatsuba_mul s_mp_mul_digs_fast s_mp_mul_digs mp_init_multi mp_clear_multi mp_mul_2 mp_div_2 mp_div_3 mp_lshd mp_incr mp_decr mp_add_d mp_sub_d

MUSLFILES = \
  pow pow_data sin cos tan asin acos atan atan2 exp exp_data log log_data \
  floor scalbn frexp strnlen memchr memset memcpy snprintf vsnprintf vfprintf \
  __math_oflow __math_uflow __math_xflow __math_divzero __math_invalid \
  __rem_pio2 __rem_pio2_large __sin __cos __tan \
  stubs

TOMMATHSRC ?= $(CURDIR)/../../libtommath
MUSLSRC ?= $(CURDIR)/../../wasi-libc/libc-top-half/musl
MUSL_WASI_SYSROOT ?= $(MUSLSRC)/../../sysroot

#
# Various libtommath flags, in particular telling it to use our own memory
# manager
#

TOMMATH_FLAGS = \
  -DMP_32BIT \
  -DMP_MALLOC=mp_malloc \
  -DMP_REALLOC=mp_realloc \
  -DMP_CALLOC=mp_calloc \
  -DMP_FREE=mp_free \
  -DMP_MEMSET=0 \
  -DMP_FIXED_CUTOFFS \
  -DMP_NO_FILE \

#
# Various musl flags, in particular telling it to not have long doubles
# and exclude <errno.h>, which pulls in too many dependencies
#
# Note: we use a bit of magic to get rid of invocations to __fwritex (and similar)
#       - the headers contain a declaration, we rename it to (__fwritex ## __COUNTER__)
#       - similarly the invocation becomes __fwritex_2(...) which we inline immediately
#       Be aware that upon bumps of the musl sources the number of occurrences may jump a bit
#       and will need tweaks/additions below.
#       Similarly we define include guards (to suppress certain headers), but those should be
#       pretty stable.
#       TODO: run `wasm2wat mo-rts.wasm | grep -F '(import' | grep __fwritex_` expecting empty.
#
#       See also https://stackoverflow.com/questions/1597007/creating-c-macro-with-and-line-token-concatenation-with-positioning-macr

MUSL_FLAGS = \
  -isystem $(MUSLSRC)/arch/wasm32 \
  -isystem $(MUSLSRC)/src/include \
  -isystem $(MUSLSRC)/src/internal \
  -isystem $(MUSL_WASI_SYSROOT)/include \
  -I $(MUSLSRC)/../headers/private \
  -D_ERRNO_H -DEOVERFLOW=75 -DEINVAL=22 \
  -Derrno='(*({ static int bla = 0; &bla; }))' \
  -DNL_ARGMAX=9 \
  -D'TOKENPASTE0(x, y)=x \#\# y' \
  -D'TOKENPASTE(x, y)=TOKENPASTE0(x, y)' \
  -D'__fwritex=TOKENPASTE(__fwritex_,__COUNTER__)' \
  -D'__fwritex_2(s, l, f)=(f->write((f), (s), (l)))' \
  -D'__towrite=TOKENPASTE(__towrite_,__COUNTER__)' \
  -D'__towrite_3(f)=(0)' \
  -D__wasilibc_printscan_no_long_double \
  -D__wasilibc_printscan_full_support_option='""' \
  -D__wasi__ \
  -D__NEED_va_list \
  -D__NEED_off_t \
  -Dsqrt=__builtin_sqrt \
  -Dfabs=__builtin_fabs

#
# clang flags used both for Wasm compilation and native (i.e. test suite) compilation
#

CLANG_FLAGS = \
   --compile \
   -fpic \
   -fvisibility=hidden \
   --std=c11

#
# clang flags only used during Wasm compilation
#

WASM_FLAGS = \
   --target=wasm32-emscripten \
   -fno-builtin -ffreestanding \
<<<<<<< HEAD
   --optimize=3 \
   -gdwarf-4
=======
   --optimize=s \

>>>>>>> 2af5df5c
#
# Build targets
#

.PHONY: all

all: mo-rts.wasm test_rts test_leb128

_build/wasm _build/native:
	mkdir -p $@

#
# Building the libtommath files, Wasm and native
#

_build/wasm/tommath_%.o: bn_%.c | _build/wasm
	$(WASM_CLANG) $(CLANG_FLAGS) $(WASM_FLAGS) $(TOMMATH_FLAGS) $< --output $@

_build/native/tommath_%.o: bn_%.c | _build/native
	$(CLANG) $(CLANG_FLAGS) $(TOMMATH_FLAGS) $< --output $@

TOMMATH_WASM_O=$(TOMMATHFILES:%=_build/wasm/tommath_%.o)
TOMMATH_NATIVE_O=$(TOMMATHFILES:%=_build/native/tommath_%.o)
MUSL_WASM_O=$(MUSLFILES:%=_build/wasm/musl_%.o)

#
# Look into following directories for source dependencies
#

vpath %.c $(MUSLSRC)/src/math $(MUSLSRC)/src/stdio $(MUSLSRC)/src/string $(TOMMATHSRC)

#
# Our part of the RTS, Wasm and native
#

RTSFILES=rts idl bigint float buf utf8_valid closure-table text blob url

_build/wasm/%.o: %.c rts.h buf.h | _build/wasm
	$(WASM_CLANG) $(CLANG_FLAGS) $(WASM_FLAGS) $(TOMMATH_FLAGS) -I$(TOMMATHSRC) $< --output $@

_build/native/%.o: %.c rts.h buf.h | _build/native
	$(CLANG) $(CLANG_FLAGS) $(TOMMATH_FLAGS) -I$(TOMMATHSRC) $< --output $@

_build/wasm/tommath_%.o: %.c rts.h buf.h | _build/wasm
	$(WASM_CLANG) $(CLANG_FLAGS) $(WASM_FLAGS) $(TOMMATH_FLAGS) $< --output $@

_build/native/tommath_%.o: %.c rts.h buf.h | _build/native
	$(CLANG) $(CLANG_FLAGS) $(TOMMATH_FLAGS) $< --output $@

_build/wasm/musl_%.o: %.c | _build/wasm
	$(WASM_CLANG) $(CLANG_FLAGS) $(WASM_FLAGS) $(MUSL_FLAGS) $< --output $@

RTS_WASM_O=$(RTSFILES:%=_build/wasm/%.o)
RTS_NATIVE_O=$(RTSFILES:%=_build/native/%.o)

#
# The actual RTS, as we ship it with the compiler
#

mo-rts.wasm: $(RTS_WASM_O) $(TOMMATH_WASM_O) $(MUSL_WASM_O)
	$(WASM_LD) -o $@ \
		--import-memory --shared --no-entry --gc-sections \
		--export=__wasm_call_ctors \
		$+

#
# A simple program to do simple tests of rts.c, using native compilation
#

test_rts: test_rts.c $(RTS_NATIVE_O) $(TOMMATH_NATIVE_O)
	$(CLANG) -o $@ $+

test_leb128: test_leb128.c $(RTS_NATIVE_O) $(TOMMATH_NATIVE_O)
	$(CLANG) -o $@ $+

clean:
	rm -rf _build mo-rts.wasm test_rts test_leb128
<|MERGE_RESOLUTION|>--- conflicted
+++ resolved
@@ -97,13 +97,8 @@
 WASM_FLAGS = \
    --target=wasm32-emscripten \
    -fno-builtin -ffreestanding \
-<<<<<<< HEAD
-   --optimize=3 \
-   -gdwarf-4
-=======
    --optimize=s \
 
->>>>>>> 2af5df5c
 #
 # Build targets
 #
