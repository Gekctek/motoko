//! Text iterators need to point to a specific position in the tree
//!
//! This is currently a simple triple (array):
//!
//! 1. A pointer to a leaf (must be a BLOB)
//! 2. Position in that blob (shifted by two for GC's sake)
//! 3. 0, or a pointer to a linked list of non-empty text values to do next
//!
//! The linked list is a tuple (array) with
//! 1. A pointer to the text
//! 2. 0, or a pointer to the next list entry

<<<<<<< HEAD
use crate::gc::incremental::write_barrier::write_barrier;
=======
use core::ptr::null_mut;

>>>>>>> 193f9c44
use crate::memory::{alloc_array, Memory};
use crate::rts_trap_with;
use crate::text::decode_code_point;
use crate::types::{Array, Value, TAG_BLOB, TAG_CONCAT};

use motoko_rts_macros::ic_mem_fn;

const TODO_TEXT_IDX: u32 = 0;
const TODO_LINK_IDX: u32 = 1;

/// Find the left-most leaf of a text, putting all the others onto a list. Used to enforce the
/// invariant about TEXT_ITER_BLOB to be a blob.
unsafe fn find_leaf<M: Memory>(mem: &mut M, mut text: Value, todo: *mut Value) -> Value {
    while text.tag() == TAG_CONCAT {
        let concat = text.as_concat();

        // Add right node to TODOs
        let new_todo = alloc_array(mem, 2);
        let new_todo_array = new_todo.as_array();
<<<<<<< HEAD
        // no write barrier for object initialization
        new_todo_array.set(TODO_TEXT_IDX, (*concat).text2);
        new_todo_array.set(TODO_LINK_IDX, *todo);
=======
        new_todo_array.set_pointer(TODO_TEXT_IDX, (*concat).text2, mem);
        new_todo_array.set_pointer(TODO_LINK_IDX, *todo, mem);
>>>>>>> 193f9c44
        *todo = new_todo;

        // Follow left node
        text = (*concat).text1;
    }

    debug_assert_eq!(text.tag(), TAG_BLOB);
    text
}

const ITER_BLOB_IDX: u32 = 0;
const ITER_POS_IDX: u32 = 1;
const ITER_TODO_IDX: u32 = 2;

/// Returns a new iterator for the text
#[ic_mem_fn]
pub unsafe fn text_iter<M: Memory>(mem: &mut M, text: Value) -> Value {
    let iter = alloc_array(mem, 3);
    let array = iter.as_array();

    // Initialize the TODO field first, to be able to use it use the location to `find_leaf`
    let todo_addr = array.payload_addr().add(ITER_TODO_IDX as usize) as *mut _;
    *todo_addr = Value::from_ptr(null_mut() as *mut Array as usize);

    // Initialize position field
    array.set_scalar(ITER_POS_IDX, Value::from_scalar(0));

<<<<<<< HEAD
    // Initialize blob field, no write barrier for object initialization
    array.set(ITER_BLOB_IDX, find_leaf(mem, text, todo_addr as *mut _));
=======
    // Initialize blob field
    array.set_pointer(
        ITER_BLOB_IDX,
        find_leaf(mem, text, todo_addr as *mut _),
        mem,
    );
>>>>>>> 193f9c44

    iter
}

/// Returns whether the iterator is finished
#[no_mangle]
pub unsafe extern "C" fn text_iter_done(iter: Value) -> u32 {
    let array = iter.as_array();
    let pos = array.get(ITER_POS_IDX).get_scalar();
    let blob = array.get(ITER_BLOB_IDX).as_blob();
    let todo = array.get(ITER_TODO_IDX);

    if pos >= blob.len().as_u32() && todo.get_ptr() as *mut Array == null_mut() {
        1
    } else {
        0
    }
}

/// Returns next character in the iterator, advances the iterator
#[ic_mem_fn]
pub unsafe fn text_iter_next<M: Memory>(mem: &mut M, iter: Value) -> u32 {
    let iter_array = iter.as_array();

    let blob = iter_array.get(ITER_BLOB_IDX).as_blob();
    let pos = iter_array.get(ITER_POS_IDX).get_scalar();

    // If we are at the end of the current blob, find the next blob
    if pos >= blob.len().as_u32() {
        let todo = iter_array.get(ITER_TODO_IDX);

        if todo.get_ptr() as *mut Array == null_mut() {
            // Caller should check with text_iter_done
            rts_trap_with("text_iter_next: Iter already done");
        }

        let todo_array = todo.as_array();

        let text = todo_array.get(TODO_TEXT_IDX);

        if text.tag() == TAG_CONCAT {
            // If next one is a concat node re-use both the iterator and the todo objects (avoids
            // allocation)
            let concat = text.as_concat();

<<<<<<< HEAD
            write_barrier(
                mem,
                todo_array.payload_addr().add(TODO_TEXT_IDX as usize) as *mut Value,
            );
            todo_array.set(TODO_TEXT_IDX, (*concat).text2);
            iter_array.set(ITER_POS_IDX, Value::from_scalar(0));
            let todo_addr = iter_array.payload_addr().add(ITER_TODO_IDX as usize);

            write_barrier(
                mem,
                iter_array.payload_addr().add(ITER_BLOB_IDX as usize) as *mut Value,
            );
            iter_array.set(ITER_BLOB_IDX, find_leaf(mem, (*concat).text1, todo_addr));
=======
            todo_array.set_pointer(TODO_TEXT_IDX, (*concat).text2, mem);
            iter_array.set_scalar(ITER_POS_IDX, Value::from_scalar(0));
            let todo_addr = iter_array.payload_addr().add(ITER_TODO_IDX as usize);
            iter_array.set_pointer(
                ITER_BLOB_IDX,
                find_leaf(mem, (*concat).text1, todo_addr),
                mem,
            );
>>>>>>> 193f9c44

            text_iter_next(mem, iter)
        } else {
            // Otherwise remove the entry from the chain
            debug_assert_eq!(text.tag(), TAG_BLOB);

<<<<<<< HEAD
            write_barrier(
                mem,
                iter_array.payload_addr().add(ITER_BLOB_IDX as usize) as *mut Value,
            );
            iter_array.set(ITER_BLOB_IDX, text);
            iter_array.set(ITER_POS_IDX, Value::from_scalar(0));

            write_barrier(
                mem,
                iter_array.payload_addr().add(TODO_LINK_IDX as usize) as *mut Value,
            );
            iter_array.set(ITER_TODO_IDX, todo_array.get(TODO_LINK_IDX));
=======
            iter_array.set_pointer(ITER_BLOB_IDX, text, mem);
            iter_array.set_scalar(ITER_POS_IDX, Value::from_scalar(0));
            iter_array.set_pointer(ITER_TODO_IDX, todo_array.get(TODO_LINK_IDX), mem);
>>>>>>> 193f9c44

            text_iter_next(mem, iter)
        }
    } else {
        // We are not at the end, read the next character from the blob
        let blob_payload = blob.payload_const();
        let mut step: u32 = 0;
        let char = decode_code_point(blob_payload.add(pos as usize), &mut step as *mut u32);
        iter_array.set_scalar(ITER_POS_IDX, Value::from_scalar(pos + step));
        char
    }
}<|MERGE_RESOLUTION|>--- conflicted
+++ resolved
@@ -10,12 +10,9 @@
 //! 1. A pointer to the text
 //! 2. 0, or a pointer to the next list entry
 
-<<<<<<< HEAD
 use crate::gc::incremental::write_barrier::write_barrier;
-=======
 use core::ptr::null_mut;
 
->>>>>>> 193f9c44
 use crate::memory::{alloc_array, Memory};
 use crate::rts_trap_with;
 use crate::text::decode_code_point;
@@ -35,14 +32,9 @@
         // Add right node to TODOs
         let new_todo = alloc_array(mem, 2);
         let new_todo_array = new_todo.as_array();
-<<<<<<< HEAD
-        // no write barrier for object initialization
-        new_todo_array.set(TODO_TEXT_IDX, (*concat).text2);
-        new_todo_array.set(TODO_LINK_IDX, *todo);
-=======
+        // no pre-updare write barrier for object initialization
         new_todo_array.set_pointer(TODO_TEXT_IDX, (*concat).text2, mem);
         new_todo_array.set_pointer(TODO_LINK_IDX, *todo, mem);
->>>>>>> 193f9c44
         *todo = new_todo;
 
         // Follow left node
@@ -70,17 +62,12 @@
     // Initialize position field
     array.set_scalar(ITER_POS_IDX, Value::from_scalar(0));
 
-<<<<<<< HEAD
-    // Initialize blob field, no write barrier for object initialization
-    array.set(ITER_BLOB_IDX, find_leaf(mem, text, todo_addr as *mut _));
-=======
-    // Initialize blob field
+    // Initialize blob field, no pre-update write barrier for object initialization
     array.set_pointer(
         ITER_BLOB_IDX,
         find_leaf(mem, text, todo_addr as *mut _),
         mem,
     );
->>>>>>> 193f9c44
 
     iter
 }
@@ -126,55 +113,42 @@
             // allocation)
             let concat = text.as_concat();
 
-<<<<<<< HEAD
             write_barrier(
                 mem,
                 todo_array.payload_addr().add(TODO_TEXT_IDX as usize) as *mut Value,
             );
-            todo_array.set(TODO_TEXT_IDX, (*concat).text2);
-            iter_array.set(ITER_POS_IDX, Value::from_scalar(0));
+            todo_array.set_pointer(TODO_TEXT_IDX, (*concat).text2, mem);
+            iter_array.set_scalar(ITER_POS_IDX, Value::from_scalar(0));
             let todo_addr = iter_array.payload_addr().add(ITER_TODO_IDX as usize);
 
             write_barrier(
                 mem,
                 iter_array.payload_addr().add(ITER_BLOB_IDX as usize) as *mut Value,
             );
-            iter_array.set(ITER_BLOB_IDX, find_leaf(mem, (*concat).text1, todo_addr));
-=======
-            todo_array.set_pointer(TODO_TEXT_IDX, (*concat).text2, mem);
-            iter_array.set_scalar(ITER_POS_IDX, Value::from_scalar(0));
-            let todo_addr = iter_array.payload_addr().add(ITER_TODO_IDX as usize);
             iter_array.set_pointer(
                 ITER_BLOB_IDX,
                 find_leaf(mem, (*concat).text1, todo_addr),
                 mem,
             );
->>>>>>> 193f9c44
 
             text_iter_next(mem, iter)
         } else {
             // Otherwise remove the entry from the chain
             debug_assert_eq!(text.tag(), TAG_BLOB);
 
-<<<<<<< HEAD
             write_barrier(
                 mem,
                 iter_array.payload_addr().add(ITER_BLOB_IDX as usize) as *mut Value,
             );
-            iter_array.set(ITER_BLOB_IDX, text);
-            iter_array.set(ITER_POS_IDX, Value::from_scalar(0));
+            iter_array.set_pointer(ITER_BLOB_IDX, text, mem);
+            iter_array.set_scalar(ITER_POS_IDX, Value::from_scalar(0));
 
             write_barrier(
                 mem,
                 iter_array.payload_addr().add(TODO_LINK_IDX as usize) as *mut Value,
             );
-            iter_array.set(ITER_TODO_IDX, todo_array.get(TODO_LINK_IDX));
-=======
-            iter_array.set_pointer(ITER_BLOB_IDX, text, mem);
-            iter_array.set_scalar(ITER_POS_IDX, Value::from_scalar(0));
             iter_array.set_pointer(ITER_TODO_IDX, todo_array.get(TODO_LINK_IDX), mem);
->>>>>>> 193f9c44
-
+            
             text_iter_next(mem, iter)
         }
     } else {
