//! Text iterators need to point to a specific position in the tree
//!
//! This is currently a simple triple (array):
//!
//! 1. A pointer to a leaf (must be a BLOB)
//! 2. Position in that blob (shifted by two for GC's sake)
//! 3. 0, or a pointer to a linked list of non-empty text values to do next
//!
//! The linked list is a tuple (array) with
//! 1. A pointer to the text
//! 2. 0, or a pointer to the next list entry

use core::ptr::null_mut;

<<<<<<< HEAD
use crate::gc::incremental::barriers::allocation_barrier;
use crate::memory::{alloc_array, Memory};
=======
use crate::memory::alloc_array;
>>>>>>> 2bb01e65
use crate::rts_trap_with;
use crate::text::decode_code_point;
use crate::types::{Array, Value, TAG_BLOB, TAG_CONCAT};

use motoko_rts_macros::export;

const TODO_TEXT_IDX: u32 = 0;
const TODO_LINK_IDX: u32 = 1;

/// Find the left-most leaf of a text, putting all the others onto a list. Used to enforce the
/// invariant about TEXT_ITER_BLOB to be a blob.
unsafe fn find_leaf(mut text: Value, todo: *mut Value) -> Value {
    while text.tag() == TAG_CONCAT {
        let concat = text.as_concat();

        // Add right node to TODOs
        let new_todo = alloc_array(2);
        let new_todo_array = new_todo.as_array();
<<<<<<< HEAD
        // No pre-update barrier for object initialization, but do perform post-update barrier.
        new_todo_array.initialize(TODO_TEXT_IDX, (*concat).text2, mem);
        new_todo_array.initialize(TODO_LINK_IDX, *todo, mem);
        allocation_barrier(new_todo);
=======
        new_todo_array.set_pointer(TODO_TEXT_IDX, (*concat).text2);
        new_todo_array.set_pointer(TODO_LINK_IDX, *todo);
>>>>>>> 2bb01e65
        *todo = new_todo;

        // Follow left node
        text = (*concat).text1;
    }

    debug_assert_eq!(text.tag(), TAG_BLOB);
    text
}

const ITER_BLOB_IDX: u32 = 0;
const ITER_POS_IDX: u32 = 1;
const ITER_TODO_IDX: u32 = 2;

/// Returns a new iterator for the text
#[export]
pub unsafe fn text_iter(text: Value) -> Value {
    let iter = alloc_array(3);
    let array = iter.as_array();

    // Initialize the TODO field first, to be able to use it use the location to `find_leaf`
    let todo_addr = array.payload_addr().add(ITER_TODO_IDX as usize) as *mut _;
    *todo_addr = Value::from_ptr(null_mut() as *mut Array as usize);

    // Initialize position field
    array.set_scalar(ITER_POS_IDX, Value::from_scalar(0));

<<<<<<< HEAD
    // Initialize blob field, no pre-update barrier, but post-update barrier.
    array.initialize(
        ITER_BLOB_IDX,
        find_leaf(mem, text, todo_addr as *mut _),
        mem,
    );
    allocation_barrier(iter)
=======
    // Initialize blob field
    array.set_pointer(ITER_BLOB_IDX, find_leaf(text, todo_addr as *mut _));

    iter
>>>>>>> 2bb01e65
}

/// Returns whether the iterator is finished
#[export]
pub unsafe fn text_iter_done(iter: Value) -> u32 {
    let array = iter.as_array();
    let pos = array.get(ITER_POS_IDX).get_scalar();
    let blob = array.get(ITER_BLOB_IDX).as_blob();
    let todo = array.get(ITER_TODO_IDX);

    if pos >= blob.len().as_u32() && todo.get_ptr() as *mut Array == null_mut() {
        1
    } else {
        0
    }
}

/// Returns next character in the iterator, advances the iterator
#[export]
pub unsafe fn text_iter_next(iter: Value) -> u32 {
    let iter_array = iter.as_array();

    let blob = iter_array.get(ITER_BLOB_IDX).as_blob();
    let pos = iter_array.get(ITER_POS_IDX).get_scalar();

    // If we are at the end of the current blob, find the next blob
    if pos >= blob.len().as_u32() {
        let todo = iter_array.get(ITER_TODO_IDX);

        if todo.get_ptr() as *mut Array == null_mut() {
            // Caller should check with text_iter_done
            rts_trap_with("text_iter_next: Iter already done");
        }

        let todo_array = todo.as_array();

        let text = todo_array.get(TODO_TEXT_IDX);

        if text.tag() == TAG_CONCAT {
            // If next one is a concat node re-use both the iterator and the todo objects (avoids
            // allocation)
            let concat = text.as_concat();

            todo_array.set_pointer(TODO_TEXT_IDX, (*concat).text2);
            iter_array.set_scalar(ITER_POS_IDX, Value::from_scalar(0));
            let todo_addr = iter_array.payload_addr().add(ITER_TODO_IDX as usize);
<<<<<<< HEAD

            iter_array.set_pointer(
                ITER_BLOB_IDX,
                find_leaf(mem, (*concat).text1, todo_addr),
                mem,
            );
=======
            iter_array.set_pointer(ITER_BLOB_IDX, find_leaf((*concat).text1, todo_addr));
>>>>>>> 2bb01e65

            text_iter_next(iter)
        } else {
            // Otherwise remove the entry from the chain
            debug_assert_eq!(text.tag(), TAG_BLOB);

            iter_array.set_pointer(ITER_BLOB_IDX, text);
            iter_array.set_scalar(ITER_POS_IDX, Value::from_scalar(0));
<<<<<<< HEAD

            iter_array.set_pointer(ITER_TODO_IDX, todo_array.get(TODO_LINK_IDX), mem);
=======
            iter_array.set_pointer(ITER_TODO_IDX, todo_array.get(TODO_LINK_IDX));
>>>>>>> 2bb01e65

            text_iter_next(iter)
        }
    } else {
        // We are not at the end, read the next character from the blob
        let blob_payload = blob.payload_const();
        let mut step: u32 = 0;
        let char = decode_code_point(blob_payload.add(pos as usize), &mut step as *mut u32);
        iter_array.set_scalar(ITER_POS_IDX, Value::from_scalar(pos + step));
        char
    }
}<|MERGE_RESOLUTION|>--- conflicted
+++ resolved
@@ -12,12 +12,8 @@
 
 use core::ptr::null_mut;
 
-<<<<<<< HEAD
 use crate::gc::incremental::barriers::allocation_barrier;
-use crate::memory::{alloc_array, Memory};
-=======
 use crate::memory::alloc_array;
->>>>>>> 2bb01e65
 use crate::rts_trap_with;
 use crate::text::decode_code_point;
 use crate::types::{Array, Value, TAG_BLOB, TAG_CONCAT};
@@ -36,15 +32,10 @@
         // Add right node to TODOs
         let new_todo = alloc_array(2);
         let new_todo_array = new_todo.as_array();
-<<<<<<< HEAD
         // No pre-update barrier for object initialization, but do perform post-update barrier.
-        new_todo_array.initialize(TODO_TEXT_IDX, (*concat).text2, mem);
-        new_todo_array.initialize(TODO_LINK_IDX, *todo, mem);
+        new_todo_array.initialize(TODO_TEXT_IDX, (*concat).text2);
+        new_todo_array.initialize(TODO_LINK_IDX, *todo);
         allocation_barrier(new_todo);
-=======
-        new_todo_array.set_pointer(TODO_TEXT_IDX, (*concat).text2);
-        new_todo_array.set_pointer(TODO_LINK_IDX, *todo);
->>>>>>> 2bb01e65
         *todo = new_todo;
 
         // Follow left node
@@ -72,20 +63,9 @@
     // Initialize position field
     array.set_scalar(ITER_POS_IDX, Value::from_scalar(0));
 
-<<<<<<< HEAD
     // Initialize blob field, no pre-update barrier, but post-update barrier.
-    array.initialize(
-        ITER_BLOB_IDX,
-        find_leaf(mem, text, todo_addr as *mut _),
-        mem,
-    );
+    array.initialize(ITER_BLOB_IDX, find_leaf(text, todo_addr as *mut _));
     allocation_barrier(iter)
-=======
-    // Initialize blob field
-    array.set_pointer(ITER_BLOB_IDX, find_leaf(text, todo_addr as *mut _));
-
-    iter
->>>>>>> 2bb01e65
 }
 
 /// Returns whether the iterator is finished
@@ -132,16 +112,8 @@
             todo_array.set_pointer(TODO_TEXT_IDX, (*concat).text2);
             iter_array.set_scalar(ITER_POS_IDX, Value::from_scalar(0));
             let todo_addr = iter_array.payload_addr().add(ITER_TODO_IDX as usize);
-<<<<<<< HEAD
 
-            iter_array.set_pointer(
-                ITER_BLOB_IDX,
-                find_leaf(mem, (*concat).text1, todo_addr),
-                mem,
-            );
-=======
             iter_array.set_pointer(ITER_BLOB_IDX, find_leaf((*concat).text1, todo_addr));
->>>>>>> 2bb01e65
 
             text_iter_next(iter)
         } else {
@@ -150,12 +122,8 @@
 
             iter_array.set_pointer(ITER_BLOB_IDX, text);
             iter_array.set_scalar(ITER_POS_IDX, Value::from_scalar(0));
-<<<<<<< HEAD
 
-            iter_array.set_pointer(ITER_TODO_IDX, todo_array.get(TODO_LINK_IDX), mem);
-=======
             iter_array.set_pointer(ITER_TODO_IDX, todo_array.get(TODO_LINK_IDX));
->>>>>>> 2bb01e65
 
             text_iter_next(iter)
         }
