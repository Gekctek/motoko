--- conflicted
+++ resolved
@@ -47,11 +47,7 @@
 
     let table = TABLE.as_array();
     for i in 0..INITIAL_SIZE {
-<<<<<<< HEAD
-        table.set(i, Value::from_scalar(i + 1), false, mem);
-=======
         table.set_scalar(i, Value::from_scalar(i + 1));
->>>>>>> 4ac404c7
     }
 }
 
@@ -68,13 +64,6 @@
 
     for i in 0..old_size {
         let old_value = old_array.get(i);
-<<<<<<< HEAD
-        new_array.set(i, old_value, old_value.is_ptr(), mem);
-    }
-
-    for i in old_size..new_size {
-        new_array.set(i, Value::from_scalar(i + 1), false, mem);
-=======
         if old_value.is_ptr() {
             new_array.set_pointer(i, old_value, mem);
         } else {
@@ -84,7 +73,6 @@
 
     for i in old_size..new_size {
         new_array.set_scalar(i, Value::from_scalar(i + 1));
->>>>>>> 4ac404c7
     }
 }
 
@@ -113,11 +101,7 @@
 
     FREE_SLOT = table.get(idx).get_scalar();
 
-<<<<<<< HEAD
-    table.set(idx, ptr, true, mem);
-=======
     table.set_pointer(idx, ptr, mem);
->>>>>>> 4ac404c7
 
     N_CONTINUATIONS += 1;
 
@@ -147,13 +131,8 @@
     ptr.as_array().get(FUTURE_ARRAY_INDEX)
 }
 
-<<<<<<< HEAD
-#[ic_mem_fn]
-pub unsafe fn recall_continuation<M: Memory>(mem: &mut M, idx: u32) -> Value {
-=======
 #[no_mangle]
 pub unsafe fn recall_continuation(idx: u32) -> Value {
->>>>>>> 4ac404c7
     if !table_initialized() {
         rts_trap_with("recall_continuation: Continuation table not allocated");
     }
@@ -166,11 +145,7 @@
 
     let ptr = table.get(idx);
 
-<<<<<<< HEAD
-    table.set(idx, Value::from_scalar(FREE_SLOT), false, mem);
-=======
     table.set_scalar(idx, Value::from_scalar(FREE_SLOT));
->>>>>>> 4ac404c7
 
     FREE_SLOT = idx;
 
