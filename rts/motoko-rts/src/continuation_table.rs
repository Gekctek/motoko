--- conflicted
+++ resolved
@@ -24,12 +24,8 @@
 
 use crate::memory::{alloc_array, Memory};
 use crate::rts_trap_with;
-<<<<<<< HEAD
-use crate::types::Value;
-=======
 use crate::types::SkewedPtr;
 use crate::write_barrier::write_barrier;
->>>>>>> b5a9722d
 
 use motoko_rts_macros::ic_mem_fn;
 
@@ -97,10 +93,6 @@
 
     let idx = FREE_SLOT;
 
-<<<<<<< HEAD
-    FREE_SLOT = TABLE.as_array().get(idx).get_scalar();
-    TABLE.as_array().set(idx, ptr);
-=======
     let table = TABLE.as_array();
 
     FREE_SLOT = (table.get(idx).0 >> 2) as u32;
@@ -108,7 +100,6 @@
     write_barrier(table.payload_addr().add(idx as usize) as usize);
     table.set(idx, ptr);
 
->>>>>>> b5a9722d
     N_CONTINUATIONS += 1;
 
     idx
@@ -154,10 +145,6 @@
     write_barrier(table.payload_addr().add(idx as usize) as usize);
     table.set(idx, SkewedPtr((FREE_SLOT << 2) as usize));
 
-<<<<<<< HEAD
-    TABLE.as_array().set(idx, Value::from_scalar(FREE_SLOT));
-=======
->>>>>>> b5a9722d
     FREE_SLOT = idx;
 
     N_CONTINUATIONS -= 1;
