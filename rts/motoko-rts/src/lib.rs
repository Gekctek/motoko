//! Implements Motoko runtime system

#![no_std]
// TODO (osa): Some of these are stabilized, we need to update rustc
#![feature(
    arbitrary_self_types,
    panic_info_message,
    assoc_char_funcs,
    core_intrinsics,
    ptr_offset_from
)]

#[macro_use]
mod print;

#[cfg(feature = "gc")]
mod gc;

<<<<<<< HEAD
#[cfg(feature = "gc")]
mod mark_compact;
=======
#[cfg(debug_assertions)]
pub mod debug;
>>>>>>> 1ac6355f

mod alloc;
pub mod bigint;
pub mod bitmap;
mod blob_iter;
pub mod buf;
mod char;
pub mod closure_table;
mod float;
mod idl;
pub mod leb128;
pub mod mark_stack;
mod mem;
pub mod principal_id;
pub mod text;
pub mod text_iter;
#[allow(non_camel_case_types)]
mod tommath_bindings;
pub mod types;
pub mod utf8;

use types::{Bytes, SkewedPtr};

#[no_mangle]
unsafe extern "C" fn version() -> SkewedPtr {
    text::text_of_str("0.1")
}

extern "C" {
    fn rts_trap(msg: *const u8, len: Bytes<u32>) -> !;

}

pub(crate) unsafe fn trap_with_prefix(prefix: &str, msg: &str) -> ! {
    // Rust currently doesn't support stack-allocated dynamically-sized arrays or alloca, so we
    // have a max bound to the message size here.
    //
    // Messages longer than this are cut off.
    //
    // Relevant RFC: https://github.com/rust-lang/rust/issues/48055
    const BUF_LEN: usize = 512;

    let mut c_str = [0u8; BUF_LEN];
    let mut b_idx = 0;

    for b in prefix.as_bytes() {
        if b_idx == BUF_LEN {
            break;
        }
        c_str[b_idx] = *b;
        b_idx += 1;
    }

    for b in msg.as_bytes() {
        if b_idx == BUF_LEN {
            break;
        }
        c_str[b_idx] = *b;
        b_idx += 1;
    }

    rts_trap(c_str.as_ptr(), Bytes(b_idx as u32));
}

pub(crate) unsafe fn rts_trap_with(msg: &str) -> ! {
    trap_with_prefix("RTS error: ", msg)
}

#[cfg(feature = "panic_handler")]
#[panic_handler]
fn panic(info: &core::panic::PanicInfo) -> ! {
    unsafe {
        if let Some(msg) = info.payload().downcast_ref::<&str>() {
            println!(1000, "RTS panic: {}", msg);
        } else if let Some(args) = info.message() {
            let mut buf = [0 as u8; 1000];
            let mut fmt = print::WriteBuf::new(&mut buf);
            let _ = core::fmt::write(&mut fmt, *args);
            print::print(&fmt);
        } else {
            println!(1000, "RTS panic: weird payload");
        }
        rts_trap_with("RTS panicked");
    }
}<|MERGE_RESOLUTION|>--- conflicted
+++ resolved
@@ -16,13 +16,11 @@
 #[cfg(feature = "gc")]
 mod gc;
 
-<<<<<<< HEAD
 #[cfg(feature = "gc")]
 mod mark_compact;
-=======
+
 #[cfg(debug_assertions)]
 pub mod debug;
->>>>>>> 1ac6355f
 
 mod alloc;
 pub mod bigint;
