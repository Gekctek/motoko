//! Implements Motoko runtime system

#![no_std]
// TODO (osa): Some of these are stabilized, we need to update rustc
#![feature(
    alloc_error_handler,
    arbitrary_self_types,
    assoc_char_funcs,
    core_intrinsics,
    map_first_last,
    panic_info_message,
    ptr_offset_from
)]

#[macro_use]
mod print;

#[cfg(debug_assertions)]
pub mod debug;

#[cfg(feature = "ic")]
mod allocation_space;
pub mod bigint;
pub mod bitmap;
#[cfg(feature = "ic")]
mod blob_iter;
pub mod buf;
mod char;
pub mod constants;
pub mod continuation_table;
#[cfg(feature = "ic")]
mod float;
pub mod gc;
#[cfg(feature = "ic")]
mod idl;
pub mod leb128;
mod mem_utils;
pub mod page_alloc;
pub mod principal_id;
<<<<<<< HEAD
pub mod space;
=======
mod static_checks;
>>>>>>> e9b35cde
pub mod text;
pub mod text_iter;
mod tommath_bindings;
pub mod types;
pub mod utf8;
mod visitor;

use types::Bytes;

use motoko_rts_macros::ic_mem_fn;

extern crate alloc;

/// malloc/free style allocator for GC metadata
#[cfg(feature = "ic")]
#[global_allocator]
static ALLOC: wee_alloc::WeeAlloc = wee_alloc::WeeAlloc::INIT;

// Provided by generated code
#[cfg(feature = "ic")]
extern "C" {
    pub(crate) fn get_heap_base() -> u32;
    pub(crate) fn get_static_roots() -> types::Value;
}

#[ic_mem_fn(ic_only)]
unsafe fn version<P: page_alloc::PageAlloc>(
    allocation_space: &mut space::Space<P>,
) -> types::Value {
    text::text_of_str(allocation_space, "0.1")
}

extern "C" {
    fn rts_trap(msg: *const u8, len: Bytes<u32>) -> !;
}

/// Initialize the runtime system
#[cfg(feature = "ic")]
#[no_mangle]
unsafe extern "C" fn init() {
    allocation_space::init();
}

pub(crate) unsafe fn trap_with_prefix(prefix: &str, msg: &str) -> ! {
    // Rust currently doesn't support stack-allocated dynamically-sized arrays or alloca, so we
    // have a max bound to the message size here.
    //
    // Messages longer than this are cut off.
    //
    // Relevant RFC: https://github.com/rust-lang/rust/issues/48055
    const BUF_LEN: usize = 512;

    let mut c_str = [0u8; BUF_LEN];
    let mut b_idx = 0;

    for b in prefix.as_bytes() {
        if b_idx == BUF_LEN {
            break;
        }
        c_str[b_idx] = *b;
        b_idx += 1;
    }

    for b in msg.as_bytes() {
        if b_idx == BUF_LEN {
            break;
        }
        c_str[b_idx] = *b;
        b_idx += 1;
    }

    rts_trap(c_str.as_ptr(), Bytes(b_idx as u32));
}

pub(crate) unsafe fn idl_trap_with(msg: &str) -> ! {
    trap_with_prefix("IDL error: ", msg);
}

pub(crate) unsafe fn rts_trap_with(msg: &str) -> ! {
    trap_with_prefix("RTS error: ", msg)
}

#[cfg(feature = "ic")]
#[panic_handler]
fn panic(info: &core::panic::PanicInfo) -> ! {
    unsafe {
        if let Some(msg) = info.payload().downcast_ref::<&str>() {
            println!(1000, "RTS panic: {}", msg);
        } else if let Some(args) = info.message() {
            let mut buf = [0 as u8; 1000];
            let mut fmt = print::WriteBuf::new(&mut buf);
            let _ = core::fmt::write(&mut fmt, *args);
            print::print(&fmt);
        } else {
            println!(1000, "RTS panic: weird payload");
        }

        if let Some(location) = info.location() {
            println!(
                1000,
                "panic occurred in file '{}' at line {}",
                location.file(),
                location.line(),
            );
        }

        rts_trap_with("RTS panicked");
    }
}

#[cfg(feature = "ic")]
#[alloc_error_handler]
fn foo(_: core::alloc::Layout) -> ! {
    unsafe { rts_trap_with("Allocation error") };
}<|MERGE_RESOLUTION|>--- conflicted
+++ resolved
@@ -37,11 +37,8 @@
 mod mem_utils;
 pub mod page_alloc;
 pub mod principal_id;
-<<<<<<< HEAD
 pub mod space;
-=======
 mod static_checks;
->>>>>>> e9b35cde
 pub mod text;
 pub mod text_iter;
 mod tommath_bindings;
