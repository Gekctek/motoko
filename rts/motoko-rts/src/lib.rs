--- conflicted
+++ resolved
@@ -43,27 +43,18 @@
     text::text_of_str("0.1")
 }
 
-<<<<<<< HEAD
 // Optimized allocation function to be used with non-incremental GC.
-#[ic_mem_fn(ic_only)]
-unsafe fn linear_alloc_words<M: memory::Memory>(mem: &mut M, n: types::Words<u32>) -> types::Value {
-    mem.linear_alloc_words(n)
+#[export(ic_only)]
+unsafe fn linear_alloc_words(n: types::Words<u32>) -> types::Value {
+    memory::linear_alloc_words(n)
 }
 
 // Optimized allocation function to be used with the incremental GC.
-#[ic_mem_fn(ic_only)]
-unsafe fn partitioned_alloc_words<M: memory::Memory>(
-    mem: &mut M,
-    n: types::Words<u32>,
-) -> types::Value {
+#[export(ic_only)]
+unsafe fn partitioned_alloc_words(n: types::Words<u32>) -> types::Value {
     use crate::gc::incremental::get_partitioned_heap;
 
-    get_partitioned_heap().allocate(mem, n)
-=======
-#[export(ic_only)]
-unsafe fn alloc_words(n: types::Words<u32>) -> types::Value {
-    memory::alloc_words(n)
->>>>>>> 2bb01e65
+    get_partitioned_heap().allocate(n)
 }
 
 extern "C" {
