--- conflicted
+++ resolved
@@ -1,10 +1,6 @@
-<<<<<<< HEAD
 use crate::page_alloc::PageAlloc;
 use crate::space::Space;
-use crate::types::{size_of, Array, Bytes, SkewedPtr, Words, TAG_ARRAY};
-=======
 use crate::types::{size_of, Array, Bytes, Value, Words, TAG_ARRAY};
->>>>>>> 00f045f1
 
 use motoko_rts_macros::ic_mem_fn;
 
@@ -14,13 +10,8 @@
 
 /// Returns iterator for the given blob
 #[ic_mem_fn]
-<<<<<<< HEAD
-unsafe fn blob_iter<P: PageAlloc>(allocation_space: &mut Space<P>, blob: SkewedPtr) -> SkewedPtr {
+unsafe fn blob_iter<P: PageAlloc>(allocation_space: &mut Space<P>, blob: Value) -> Value {
     let iter_ptr = allocation_space.alloc_words(size_of::<Array>() + Words(2));
-=======
-unsafe fn blob_iter<M: crate::memory::Memory>(mem: &mut M, blob: Value) -> Value {
-    let iter_ptr = mem.alloc_words(size_of::<Array>() + Words(2));
->>>>>>> 00f045f1
 
     // NB. cannot use as_array() here as we didn't write the header yet
     let iter_array = iter_ptr.get_ptr() as *mut Array;
