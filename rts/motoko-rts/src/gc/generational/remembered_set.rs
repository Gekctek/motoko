//! Remembered set.
//! Serves for recording pointer locations trapped by the write barrier.
//!
//! Hash-set implementation. Linked-list collision handling.
//!
//! Hash function = (ptr / WORD_SIZE) % TABLE_SIZE
//!
//! Hash-table (length N):
//! ----------------------------------
//! | entry[0]   | collision_ptr[0]   |
//! ----------------------------------
//! | entry[1]   | collision_ptr[1]   |
//! ----------------------------------
//! |  ...                           |
//! ----------------------------------
//! | entry[N-1] | collision_ptr[N-1] |
//! ----------------------------------
//!
//! Per collision a new linked list node is appended:
//!
//!                               Collision node
//!                        ------------------------------
//! prev_collision_ptr --> | entry | next_collision_ptr |
//!                        ------------------------------
//!
//! Amortized hash-table growth when exceeding a defined threshold.
//!
//! Growth factor 2 for faster bitwise modulo calculation.
//!
//! NOTE: Remembered set structure is not recorded by write barriers
//! as it is discarded by each GC run.
//!
//! NOTE: The table must be blobs, as their entries must not be
//! analyzed by the GC.

use core::mem::size_of;
use core::ptr::null_mut;

use crate::constants::WORD_SIZE;
<<<<<<< HEAD
use crate::memory::{alloc_blob, Memory};
use crate::types::{block_size, Blob, Bytes, Value};
=======
use crate::memory::alloc_blob;
use crate::types::{object_size, Blob, Bytes, Value};
>>>>>>> 2bb01e65

pub struct RememberedSet {
    hash_table: *mut Blob,
    count: u32, // contained entries
}

#[repr(C)]
struct HashEntry {
    pub value: Value,
    pub next_collision_ptr: *mut CollisionNode,
}

#[repr(C)]
struct CollisionNode {
    pub header: Blob,
    pub entry: HashEntry,
}

pub struct RememberedSetIterator {
    hash_table: *mut Blob,
    hash_index: u32,
    current_entry: *mut HashEntry,
}

pub const INITIAL_TABLE_LENGTH: u32 = 1024;
const GROWTH_FACTOR: u32 = 2;
pub const OCCUPATION_THRESHOLD_PERCENT: u32 = 65;

impl RememberedSet {
    pub unsafe fn new() -> RememberedSet {
        let hash_table = new_table(INITIAL_TABLE_LENGTH);
        RememberedSet {
            hash_table,
            count: 0,
        }
    }

    pub unsafe fn insert(&mut self, value: Value) {
        debug_assert!(!is_null_ptr_value(value));
        let index = self.hash_index(value);
        let entry = table_get(self.hash_table, index);
        if is_null_ptr_value((*entry).value) {
            debug_assert_eq!((*entry).next_collision_ptr, null_mut());
            table_set(self.hash_table, index, value);
        } else {
            let mut current = entry;
            while (*current).value.get_raw() != value.get_raw()
                && (*current).next_collision_ptr != null_mut()
            {
                let next_node = (*current).next_collision_ptr;
                current = &mut (*next_node).entry;
                debug_assert!(!is_null_ptr_value((*current).value));
            }
            if (*current).value.get_raw() == value.get_raw() {
                // duplicate
                return;
            }
            debug_assert!(!is_null_ptr_value((*current).value));
            (*current).next_collision_ptr = new_collision_node(value);
        }
        self.count += 1;
        if self.count > table_length(self.hash_table) * OCCUPATION_THRESHOLD_PERCENT / 100 {
            self.grow();
        }
    }

    // Only used for debug assertions (barrier coverage check).
    pub unsafe fn contains(&self, value: Value) -> bool {
        debug_assert!(!is_null_ptr_value(value));
        let index = self.hash_index(value);
        let entry = table_get(self.hash_table, index);
        if !is_null_ptr_value((*entry).value) {
            let mut current = entry;
            while (*current).value.get_raw() != value.get_raw()
                && (*current).next_collision_ptr != null_mut()
            {
                let next_node = (*current).next_collision_ptr;
                current = &mut (*next_node).entry;
                debug_assert!(!is_null_ptr_value((*current).value));
            }
            if (*current).value.get_raw() == value.get_raw() {
                return true;
            }
        }
        false
    }

    pub unsafe fn hash_index(&self, value: Value) -> u32 {
        // Future optimization: Use bitwise modulo, check for power of 2
        let raw = value.get_raw();
        let length = table_length(self.hash_table);
        debug_assert_eq!((raw / WORD_SIZE) % length, (raw / WORD_SIZE) & (length - 1));
        (raw / WORD_SIZE) & (length - 1)
    }

    pub unsafe fn iterate(&self) -> RememberedSetIterator {
        RememberedSetIterator::init(self)
    }

    pub fn count(&self) -> u32 {
        self.count
    }

    unsafe fn grow(&mut self) {
        let old_count = self.count;
        let mut iterator = self.iterate();
        let new_length = table_length(self.hash_table) * GROWTH_FACTOR;
        self.hash_table = new_table(new_length);
        self.count = 0;
        while iterator.has_next() {
            let value = iterator.current();
            debug_assert!(!is_null_ptr_value(value));
            self.insert(value);
            iterator.next();
        }
        assert_eq!(self.count, old_count);
    }
}

impl RememberedSetIterator {
    pub unsafe fn init(remembered_set: &RememberedSet) -> RememberedSetIterator {
        let mut first_entry = table_get(remembered_set.hash_table, 0);
        if is_null_ptr_value((*first_entry).value) {
            first_entry = null_mut()
        }
        let mut iterator = RememberedSetIterator {
            hash_table: remembered_set.hash_table,
            hash_index: 0,
            current_entry: first_entry,
        };
        iterator.skip_free();
        iterator
    }

    unsafe fn skip_free(&mut self) {
        let length = table_length(self.hash_table);
        if self.hash_index == length {
            return;
        }
        if self.current_entry != null_mut() {
            debug_assert!(!is_null_ptr_value((*self.current_entry).value));
            return;
        }
        self.hash_index += 1;
        while self.hash_index < length
            && is_null_ptr_value((*table_get(self.hash_table, self.hash_index)).value)
        {
            debug_assert_eq!(
                (*table_get(self.hash_table, self.hash_index)).next_collision_ptr,
                null_mut()
            );
            self.hash_index += 1
        }
        if self.hash_index < length {
            self.current_entry = table_get(self.hash_table, self.hash_index);
            debug_assert!(!is_null_ptr_value((*self.current_entry).value));
        } else {
            self.current_entry = null_mut();
        }
    }

    pub unsafe fn has_next(&self) -> bool {
        self.current_entry != null_mut()
    }

    pub unsafe fn current(&self) -> Value {
        debug_assert!(self.has_next());
        debug_assert!(!is_null_ptr_value((*self.current_entry).value));
        (*self.current_entry).value
    }

    pub unsafe fn next(&mut self) {
        debug_assert!(self.has_next());
        let next_node = (*self.current_entry).next_collision_ptr;
        if next_node == null_mut() {
            self.current_entry = null_mut()
        } else {
            self.current_entry = &mut (*next_node).entry as *mut HashEntry;
        }
        self.skip_free()
    }
}

<<<<<<< HEAD
unsafe fn new_table<M: Memory>(mem: &mut M, size: u32) -> *mut Blob {
    // No post allocation barrier as this RTS-internal blob will be collected by the GC.
    let table = alloc_blob(mem, Bytes(size * size_of::<HashEntry>() as u32)).as_blob_mut();
=======
unsafe fn new_table(size: u32) -> *mut Blob {
    let table = alloc_blob(Bytes(size * size_of::<HashEntry>() as u32)).as_blob_mut();
>>>>>>> 2bb01e65
    for index in 0..size {
        table_set(table, index, null_ptr_value());
    }
    table
}

unsafe fn new_collision_node(value: Value) -> *mut CollisionNode {
    debug_assert!(!is_null_ptr_value(value));
<<<<<<< HEAD
    // No post allocation barrier as this RTS-internal blob will be collected by the GC.
    let node =
        alloc_blob(mem, Bytes(size_of::<HashEntry>() as u32)).as_blob_mut() as *mut CollisionNode;
=======
    let node = alloc_blob(Bytes(size_of::<HashEntry>() as u32)).as_blob_mut() as *mut CollisionNode;
>>>>>>> 2bb01e65
    (*node).entry = HashEntry {
        value,
        next_collision_ptr: null_mut(),
    };
    node
}

unsafe fn table_get(table: *mut Blob, index: u32) -> *mut HashEntry {
    debug_assert!(table != null_mut());
    let entry =
        (table.payload_addr() as u32 + index * size_of::<HashEntry>() as u32) as *mut HashEntry;
    debug_assert!(
        entry as u32 + size_of::<HashEntry>() as u32
            <= table as u32 + block_size(table as usize).to_bytes().as_u32()
    );
    entry
}

unsafe fn table_set(table: *mut Blob, index: u32, value: Value) {
    let entry = table_get(table, index);
    (*entry).value = value;
    (*entry).next_collision_ptr = null_mut();
}

unsafe fn table_length(table: *mut Blob) -> u32 {
    debug_assert!(table != null_mut());
    debug_assert!(table.len().as_u32() % size_of::<HashEntry>() as u32 == 0);
    table.len().as_u32() / size_of::<HashEntry>() as u32
}

unsafe fn null_ptr_value() -> Value {
    Value::from_raw((null_mut() as *mut usize) as u32)
}

unsafe fn is_null_ptr_value(value: Value) -> bool {
    value.get_raw() as *mut usize == null_mut()
}<|MERGE_RESOLUTION|>--- conflicted
+++ resolved
@@ -37,13 +37,8 @@
 use core::ptr::null_mut;
 
 use crate::constants::WORD_SIZE;
-<<<<<<< HEAD
-use crate::memory::{alloc_blob, Memory};
+use crate::memory::alloc_blob;
 use crate::types::{block_size, Blob, Bytes, Value};
-=======
-use crate::memory::alloc_blob;
-use crate::types::{object_size, Blob, Bytes, Value};
->>>>>>> 2bb01e65
 
 pub struct RememberedSet {
     hash_table: *mut Blob,
@@ -227,14 +222,9 @@
     }
 }
 
-<<<<<<< HEAD
-unsafe fn new_table<M: Memory>(mem: &mut M, size: u32) -> *mut Blob {
+unsafe fn new_table(size: u32) -> *mut Blob {
     // No post allocation barrier as this RTS-internal blob will be collected by the GC.
-    let table = alloc_blob(mem, Bytes(size * size_of::<HashEntry>() as u32)).as_blob_mut();
-=======
-unsafe fn new_table(size: u32) -> *mut Blob {
     let table = alloc_blob(Bytes(size * size_of::<HashEntry>() as u32)).as_blob_mut();
->>>>>>> 2bb01e65
     for index in 0..size {
         table_set(table, index, null_ptr_value());
     }
@@ -243,13 +233,8 @@
 
 unsafe fn new_collision_node(value: Value) -> *mut CollisionNode {
     debug_assert!(!is_null_ptr_value(value));
-<<<<<<< HEAD
     // No post allocation barrier as this RTS-internal blob will be collected by the GC.
-    let node =
-        alloc_blob(mem, Bytes(size_of::<HashEntry>() as u32)).as_blob_mut() as *mut CollisionNode;
-=======
     let node = alloc_blob(Bytes(size_of::<HashEntry>() as u32)).as_blob_mut() as *mut CollisionNode;
->>>>>>> 2bb01e65
     (*node).entry = HashEntry {
         value,
         next_collision_ptr: null_mut(),
