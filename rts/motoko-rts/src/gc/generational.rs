//! Generational compacting GC.
//! Two generations: young and old.
//! Frequent collection of young generation, sporadic full collection (old + young).
//! Young generation collection requires an extra root set of old-to-young pointers.
//! A write barrier catches all pointers leading from old to young generation.
//! Compaction is based on the existing Motoko RTS threaded mark & compact GC.

pub mod mark_stack;
pub mod remembered_set;
#[cfg(feature = "memory_check")]
mod sanity_checks;
pub mod write_barrier;

use crate::gc::generational::mark_stack::{alloc_mark_stack, push_mark_stack};
use crate::gc::mark_compact::bitmap::{
    alloc_bitmap, free_bitmap, get_bit, iter_bits, set_bit, BITMAP_ITER_END,
};

use crate::constants::WORD_SIZE;
use crate::mem_utils::memcpy_words;
use crate::types::*;
use crate::visitor::{pointer_to_dynamic_heap, visit_pointer_fields};

use motoko_rts_macros::{export, ic_only};

use self::mark_stack::{free_mark_stack, pop_mark_stack};
use self::write_barrier::REMEMBERED_SET;

<<<<<<< HEAD
#[ic_mem_fn(ic_only)]
unsafe fn initialize_generational_gc<M: Memory>(mem: &mut M) {
    use crate::memory::ic;

    ic::initialize_memory(ic::HeapLayout::Linear);
    write_barrier::init_generational_write_barrier(mem);
}

#[ic_mem_fn(ic_only)]
unsafe fn schedule_generational_gc<M: Memory>(mem: &mut M) {
=======
#[export(ic_only)]
unsafe fn schedule_generational_gc() {
>>>>>>> 2bb01e65
    let limits = get_limits();
    if decide_strategy(&limits).is_some() {
        generational_gc();
    }
}

#[export(ic_only)]
unsafe fn generational_gc() {
    use crate::memory::ic;

    let old_limits = get_limits();
    let roots = Roots {
        static_roots: ic::get_static_roots(),
        continuation_table_ptr_loc: crate::continuation_table::continuation_table_loc(),
    };
    let heap = Heap {
        limits: get_limits(),
        roots,
    };
    let strategy = decide_strategy(&heap.limits);

    let strategy = strategy.unwrap_or(Strategy::Young);
    let mut gc = GenerationalGC::new(heap, strategy);

    #[cfg(feature = "memory_check")]
    sanity_checks::verify_snapshot(&gc.heap, false);

    gc.run();

    let new_limits = &gc.heap.limits;
    set_limits(&gc.heap.limits);
    update_statistics(&old_limits, new_limits);
    update_strategy(strategy, new_limits);

    #[cfg(feature = "memory_check")]
    sanity_checks::check_memory(&gc.heap.limits, &gc.heap.roots);
    #[cfg(feature = "memory_check")]
    sanity_checks::take_snapshot(&mut gc.heap);

<<<<<<< HEAD
    write_barrier::init_generational_write_barrier(gc.heap.mem);
=======
    write_barrier::init_write_barrier();
>>>>>>> 2bb01e65
}

#[ic_only]
unsafe fn get_limits() -> Limits {
    assert!(ic::LAST_HP >= ic::get_aligned_heap_base());
    use crate::memory::ic;
    Limits {
        base: ic::get_aligned_heap_base() as usize,
        last_free: ic::LAST_HP as usize,
        free: ic::HP as usize,
    }
}

#[ic_only]
unsafe fn set_limits(limits: &Limits) {
    use crate::memory::ic;
    ic::HP = limits.free as u32;
    ic::LAST_HP = limits.free as u32;
}

#[ic_only]
unsafe fn update_statistics(old_limits: &Limits, new_limits: &Limits) {
    use crate::memory::ic;
    let live_size = Bytes(new_limits.free as u32 - new_limits.base as u32);
    ic::MAX_LIVE = ::core::cmp::max(ic::MAX_LIVE, live_size);
    ic::RECLAIMED += Bytes(old_limits.free as u64 - new_limits.free as u64);
}

#[derive(PartialEq, Clone, Copy, Debug)]
pub enum Strategy {
    Young,
    Full,
}

#[ic_only]
static mut OLD_GENERATION_THRESHOLD: usize = 32 * 1024 * 1024;

#[ic_only]
static mut PASSED_CRITICAL_LIMIT: bool = false;

#[ic_only]
const CRITICAL_MEMORY_LIMIT: usize = (4096 - 512) * 1024 * 1024;

#[ic_only]
unsafe fn decide_strategy(limits: &Limits) -> Option<Strategy> {
    const YOUNG_GENERATION_THRESHOLD: usize = 8 * 1024 * 1024;

    assert!(limits.base <= limits.last_free);
    let old_generation_size = limits.last_free - limits.base;
    assert!(limits.last_free <= limits.free);
    let young_generation_size = limits.free - limits.last_free;

    if limits.free >= CRITICAL_MEMORY_LIMIT && !PASSED_CRITICAL_LIMIT {
        PASSED_CRITICAL_LIMIT = true;
        Some(Strategy::Full)
    } else if old_generation_size > OLD_GENERATION_THRESHOLD {
        Some(Strategy::Full)
    } else if young_generation_size > YOUNG_GENERATION_THRESHOLD {
        Some(Strategy::Young)
    } else {
        None
    }
}

#[ic_only]
unsafe fn update_strategy(strategy: Strategy, limits: &Limits) {
    const GROWTH_RATE: f64 = 2.0;
    if strategy == Strategy::Full {
        OLD_GENERATION_THRESHOLD = ((limits.free - limits.base) as f64 * GROWTH_RATE) as usize;
        if limits.free < CRITICAL_MEMORY_LIMIT {
            PASSED_CRITICAL_LIMIT = false
        }
    }
}

pub struct Heap {
    pub limits: Limits,
    pub roots: Roots,
}

pub struct Roots {
    pub static_roots: Value,
    pub continuation_table_ptr_loc: *mut Value,
    // For possible future additional roots, please extend the functionality in:
    // * `mark_root_set`
    // * `thread_initial_phase`
}

pub struct Limits {
    pub base: usize,
    pub last_free: usize, // this separates the old generation from the young generation
    pub free: usize,
}

pub struct GenerationalGC {
    pub heap: Heap,
    marked_space: usize,
    strategy: Strategy,
}

impl GenerationalGC {
    pub fn new(heap: Heap, strategy: Strategy) -> GenerationalGC {
        GenerationalGC {
            heap,
            marked_space: 0,
            strategy,
        }
    }

    pub unsafe fn run(&mut self) {
        self.alloc_mark_structures();
        self.mark_phase();
        self.compact_phase();
        self.free_mark_structures();
    }

    unsafe fn alloc_mark_structures(&mut self) {
        const BITMAP_ALIGNMENT: usize = 8 * WORD_SIZE as usize;
        let heap_prefix = match self.strategy {
            Strategy::Young => self.heap.limits.last_free / BITMAP_ALIGNMENT * BITMAP_ALIGNMENT,
            Strategy::Full => self.heap.limits.base,
        };
        let heap_size = Bytes((self.heap.limits.free - heap_prefix) as u32);
        alloc_bitmap(heap_size, heap_prefix as u32 / WORD_SIZE);
        alloc_mark_stack();
    }

    unsafe fn free_mark_structures(&mut self) {
        free_mark_stack();
        free_bitmap();
    }

    unsafe fn mark_phase(&mut self) {
        self.marked_space = 0;
        self.mark_root_set();
        self.mark_all_reachable();
    }

    unsafe fn mark_root_set(&mut self) {
        self.mark_static_roots();

        let continuation_table = *self.heap.roots.continuation_table_ptr_loc;
        if continuation_table.is_ptr() && continuation_table.get_ptr() >= self.generation_base() {
            self.mark_object(continuation_table);
        }

        if self.strategy == Strategy::Young {
            self.mark_additional_young_root_set();
        }
    }

    unsafe fn mark_static_roots(&mut self) {
        let root_array = self.heap.roots.static_roots.as_array();
        for i in 0..root_array.len() {
            let object = root_array.get(i).as_obj();
            assert_eq!(object.tag(), TAG_MUTBOX);
            assert!((object as usize) < self.heap.limits.base);
            self.mark_root_mutbox_fields(object as *mut MutBox);
        }
    }

    unsafe fn mark_additional_young_root_set(&mut self) {
        let mut iterator = REMEMBERED_SET.as_ref().unwrap().iterate();
        while iterator.has_next() {
            let location = iterator.current().get_raw() as *mut Value;
            let value = *location;
            // Check whether the location still refers to young object as this may have changed
            // due to subsequent writes to that location after the write barrier recording.
            if value.points_to_or_beyond(self.heap.limits.last_free) {
                self.mark_object(value);
            }
            iterator.next();
        }
    }

    unsafe fn mark_object(&mut self, object: Value) {
        let pointer = object.get_ptr() as u32;
        assert!(pointer >= self.generation_base() as u32);
        assert_eq!(pointer % WORD_SIZE, 0);

        let obj_idx = pointer / WORD_SIZE;
        if get_bit(obj_idx) {
            return;
        }
        set_bit(obj_idx);

<<<<<<< HEAD
        push_mark_stack(self.heap.mem, pointer as usize);
        self.marked_space += block_size(pointer as usize).to_bytes().as_usize();
=======
        push_mark_stack(pointer as usize);
        self.marked_space += object_size(pointer as usize).to_bytes().as_usize();
>>>>>>> 2bb01e65
    }

    unsafe fn mark_all_reachable(&mut self) {
        while let Some(obj) = pop_mark_stack() {
            self.mark_fields(obj as *mut Obj);
        }
    }

    unsafe fn mark_fields(&mut self, object: *mut Obj) {
        visit_pointer_fields(
            self,
            object,
            object.tag(),
            self.generation_base(),
            |gc, field_address| {
                let field_value = *field_address;
                gc.mark_object(field_value);

                // Should become a debug assertion in future.
                gc.barrier_coverage_check(field_address);
            },
            |_, slice_start, array| {
                const SLICE_INCREMENT: u32 = 255;
                debug_assert!(SLICE_INCREMENT >= TAG_ARRAY_SLICE_MIN);
                if array.len() - slice_start > SLICE_INCREMENT {
                    let new_start = slice_start + SLICE_INCREMENT;
                    // Remember to visit the array suffix later, store the next visit offset in the tag.
                    (*array).header.tag = new_start;
                    push_mark_stack(array as usize);
                    new_start
                } else {
                    // No further visits of this array. Restore the tag.
                    (*array).header.tag = TAG_ARRAY;
                    array.len()
                }
            },
        );
    }

    unsafe fn barrier_coverage_check(&self, field_address: *mut Value) {
        if self.strategy == Strategy::Full
            && (field_address as usize) >= self.heap.limits.base
            && (field_address as usize) < self.heap.limits.last_free
            && (*field_address).points_to_or_beyond(self.heap.limits.last_free)
        {
            assert!(REMEMBERED_SET
                .as_ref()
                .unwrap()
                .contains(Value::from_raw(field_address as u32)));
        }
    }

    unsafe fn mark_root_mutbox_fields(&mut self, mutbox: *mut MutBox) {
        let field_address = &mut (*mutbox).field;
        if pointer_to_dynamic_heap(field_address, self.generation_base()) {
            self.mark_object(*field_address);
        }
    }

    unsafe fn compact_phase(&mut self) {
        if self.is_compaction_beneficial() {
            self.thread_initial_phase();
            self.move_phase();
        }
    }

    fn is_compaction_beneficial(&self) -> bool {
        // Returns false if the survival rate is f64::INF for an empty generation.
        const SURVIVAL_THRESHOLD: f64 = 0.95;
        self.survival_rate() < SURVIVAL_THRESHOLD
    }

    fn generation_base(&self) -> usize {
        match self.strategy {
            Strategy::Young => self.heap.limits.last_free,
            Strategy::Full => self.heap.limits.base,
        }
    }

    fn generation_size(&self) -> usize {
        self.heap.limits.free - self.generation_base()
    }

    fn survival_rate(&self) -> f64 {
        // Returns f64::INF if the generation size is zero, e.g. on forced GC.
        self.marked_space as f64 / self.generation_size() as f64
    }

    unsafe fn thread_initial_phase(&mut self) {
        self.thread_all_backward_pointers();

        // For static roots, also forward pointers are threaded.
        // Therefore, this must happen after the heap traversal for backwards pointer threading.
        self.thread_static_roots();

        let continuation_table = *self.heap.roots.continuation_table_ptr_loc;
        if continuation_table.is_ptr() && continuation_table.get_ptr() >= self.generation_base() {
            self.thread(self.heap.roots.continuation_table_ptr_loc);
        }

        // For the young generation GC run, the forward pointers from the old generation must be threaded too.
        if self.strategy == Strategy::Young {
            self.thread_old_generation_pointers();
        }
    }

    unsafe fn thread_static_roots(&self) {
        let root_array = self.heap.roots.static_roots.as_array();
        for i in 0..root_array.len() {
            let object = root_array.get(i).as_obj();
            assert_eq!(object.tag(), TAG_MUTBOX);
            assert!((object as usize) < self.heap.limits.base);
            self.thread_root_mutbox_fields(object as *mut MutBox);
        }
    }

    unsafe fn thread_root_mutbox_fields(&self, mutbox: *mut MutBox) {
        let field_addr = &mut (*mutbox).field;
        if pointer_to_dynamic_heap(field_addr, self.generation_base()) {
            self.thread(field_addr);
        }
    }

    unsafe fn thread_all_backward_pointers(&mut self) {
        let mut bitmap_iter = iter_bits();
        let mut bit = bitmap_iter.next();
        while bit != BITMAP_ITER_END {
            let object = (bit * WORD_SIZE) as *mut Obj;
            self.thread_backward_pointer_fields(object);
            bit = bitmap_iter.next();
        }
    }

    unsafe fn thread_backward_pointer_fields(&mut self, object: *mut Obj) {
        debug_assert!(object.tag() < TAG_ARRAY_SLICE_MIN);
        visit_pointer_fields(
            &mut (),
            object,
            object.tag(),
            self.generation_base(),
            |_, field_address| {
                let field_value = *field_address;
                // Thread if backwards or self pointer
                if field_value.get_ptr() <= object as usize {
                    (&self).thread(field_address);
                }
            },
            |_, _, array| array.len(),
        );
    }

    // Thread forward pointers in old generation leading to young generation
    unsafe fn thread_old_generation_pointers(&mut self) {
        let mut iterator = REMEMBERED_SET.as_ref().unwrap().iterate();
        while iterator.has_next() {
            let location = iterator.current().get_raw() as *mut Value;
            assert!(
                (location as usize) >= self.heap.limits.base
                    && (location as usize) < self.heap.limits.last_free
            );
            let value = *location;
            // value in the location may have changed since recording by the write barrer
            if value.points_to_or_beyond(self.heap.limits.last_free) {
                self.thread(location);
            }
            iterator.next();
        }
    }

    unsafe fn move_phase(&mut self) {
        REMEMBERED_SET = None; // no longer valid when the moving phase starts
        let mut free = self.heap.limits.base;

        let mut bitmap_iter = iter_bits();
        if self.strategy == Strategy::Young {
            free = self.heap.limits.last_free;
        }
        let mut bit = bitmap_iter.next();
        while bit != BITMAP_ITER_END {
            let old_pointer = (bit * WORD_SIZE) as *mut Obj;
            let new_pointer = free;

            // Unthread backwards pointers as well as forward pointers of static objects.
            // In the case of a young collection, also unthread forward pointers of old objects.
            self.unthread(old_pointer, new_pointer);

            // Move the object
            let object_size = block_size(old_pointer as usize);
            if new_pointer as usize != old_pointer as usize {
                memcpy_words(new_pointer as usize, old_pointer as usize, object_size);
                debug_assert!(object_size.as_usize() > size_of::<Obj>().as_usize());

                // Update forwarding pointer
                let new_obj = new_pointer as *mut Obj;
                debug_assert!(new_obj.tag() >= TAG_OBJECT && new_obj.tag() <= TAG_NULL);
                (*new_obj).forward = Value::from_ptr(new_pointer as usize);
            }

            free += object_size.to_bytes().as_usize();

            // Thread forward pointers of the object, even if not moved
            self.thread_forward_pointers(new_pointer as *mut Obj);

            bit = bitmap_iter.next();
        }

        self.heap.limits.free = free;
    }

    /// Thread forward pointers in object
    unsafe fn thread_forward_pointers(&mut self, object: *mut Obj) {
        visit_pointer_fields(
            &mut (),
            object,
            object.tag(),
            self.generation_base(),
            |_, field_address| {
                if (*field_address).get_ptr() > object as usize {
                    (&self).thread(field_address)
                }
            },
            |_, _, array| array.len(),
        );
    }

    unsafe fn thread(&self, field: *mut Value) {
        let pointed = (*field).get_ptr() as *mut Obj;
        assert!(self.should_be_threaded(pointed));
        let pointed_header = pointed.tag();
        *field = Value::from_raw(pointed_header);
        (*pointed).tag = field as u32;
    }

    unsafe fn unthread(&self, object: *mut Obj, new_location: usize) {
        assert!(self.should_be_threaded(object));
        let mut header = object.tag();
        while header & 0b1 == 0 {
            let tmp = (header as *const Obj).tag();
            (*(header as *mut Value)) = Value::from_ptr(new_location);
            header = tmp;
        }
        assert!(header >= TAG_OBJECT && header <= TAG_NULL);
        (*object).tag = header;
    }

    unsafe fn should_be_threaded(&self, object: *mut Obj) -> bool {
        object as usize >= self.generation_base()
    }
}<|MERGE_RESOLUTION|>--- conflicted
+++ resolved
@@ -26,21 +26,16 @@
 use self::mark_stack::{free_mark_stack, pop_mark_stack};
 use self::write_barrier::REMEMBERED_SET;
 
-<<<<<<< HEAD
-#[ic_mem_fn(ic_only)]
-unsafe fn initialize_generational_gc<M: Memory>(mem: &mut M) {
+#[export(ic_only)]
+unsafe fn initialize_generational_gc() {
     use crate::memory::ic;
 
     ic::initialize_memory(ic::HeapLayout::Linear);
-    write_barrier::init_generational_write_barrier(mem);
-}
-
-#[ic_mem_fn(ic_only)]
-unsafe fn schedule_generational_gc<M: Memory>(mem: &mut M) {
-=======
+    write_barrier::init_generational_write_barrier();
+}
+
 #[export(ic_only)]
 unsafe fn schedule_generational_gc() {
->>>>>>> 2bb01e65
     let limits = get_limits();
     if decide_strategy(&limits).is_some() {
         generational_gc();
@@ -80,11 +75,7 @@
     #[cfg(feature = "memory_check")]
     sanity_checks::take_snapshot(&mut gc.heap);
 
-<<<<<<< HEAD
-    write_barrier::init_generational_write_barrier(gc.heap.mem);
-=======
-    write_barrier::init_write_barrier();
->>>>>>> 2bb01e65
+    write_barrier::init_generational_write_barrier();
 }
 
 #[ic_only]
@@ -271,13 +262,8 @@
         }
         set_bit(obj_idx);
 
-<<<<<<< HEAD
-        push_mark_stack(self.heap.mem, pointer as usize);
+        push_mark_stack(pointer as usize);
         self.marked_space += block_size(pointer as usize).to_bytes().as_usize();
-=======
-        push_mark_stack(pointer as usize);
-        self.marked_space += object_size(pointer as usize).to_bytes().as_usize();
->>>>>>> 2bb01e65
     }
 
     unsafe fn mark_all_reachable(&mut self) {
