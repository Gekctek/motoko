--- conflicted
+++ resolved
@@ -19,11 +19,7 @@
 #[no_mangle]
 #[cfg(feature = "ic")]
 pub unsafe extern "C" fn initialize_compacting_gc() {
-<<<<<<< HEAD
-    crate::memory::ic::initialize_memory(true, false);
-=======
-    crate::memory::ic::initialize_memory();
->>>>>>> 70f92a48
+    crate::memory::ic::initialize_memory(false);
 }
 
 #[ic_mem_fn(ic_only)]
