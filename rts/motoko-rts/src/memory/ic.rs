// This module is only enabled when compiling the RTS for IC or WASI.

use super::Memory;
use crate::constants::WASM_PAGE_SIZE;
use crate::gc::incremental::PARTITIONED_HEAP;
use crate::rts_trap_with;
use crate::types::*;

use core::arch::wasm32;

/// Maximum live data retained in a GC.
pub(crate) static mut MAX_LIVE: Bytes<u32> = Bytes(0);

/// Amount of garbage collected so far.
pub(crate) static mut RECLAIMED: Bytes<u64> = Bytes(0);

/// Heap pointer
pub(crate) static mut HP: u32 = 0;

/// Heap pointer after last GC
pub(crate) static mut LAST_HP: u32 = 0;

// Provided by generated code
extern "C" {
    pub(crate) fn get_heap_base() -> u32;
    pub(crate) fn get_static_roots() -> Value;
}

pub(crate) unsafe fn get_aligned_heap_base() -> u32 {
    // align to 32 bytes
    ((get_heap_base() + 31) / 32) * 32
}

pub(crate) unsafe fn initialize_memory(align: bool) {
    HP = if align {
        get_aligned_heap_base()
    } else {
        get_heap_base()
    };
    LAST_HP = HP;
}

#[no_mangle]
unsafe extern "C" fn get_max_live_size() -> Bytes<u32> {
    MAX_LIVE
}

#[no_mangle]
unsafe extern "C" fn get_reclaimed() -> Bytes<u64> {
    match &PARTITIONED_HEAP {
        None => RECLAIMED,
        Some(heap) => heap.reclaimed_size(),
    }
}

#[no_mangle]
<<<<<<< HEAD
pub unsafe extern "C" fn get_total_allocations() -> Bytes<u64> {
    Bytes(get_heap_size().as_usize() as u64) + get_reclaimed()
=======
unsafe extern "C" fn get_total_allocations() -> Bytes<u64> {
    Bytes(u64::from(get_heap_size().as_u32())) + RECLAIMED
>>>>>>> 6aec7abb
}

#[no_mangle]
pub unsafe extern "C" fn get_heap_size() -> Bytes<u32> {
    match &PARTITIONED_HEAP {
        None => Bytes(HP - get_aligned_heap_base()),
        Some(heap) => heap.occupied_size(),
    }
}

/// Provides a `Memory` implementation, to be used in functions compiled for IC or WASI. The
/// `Memory` implementation allocates in Wasm heap with Wasm `memory.grow` instruction.
pub struct IcMemory;

impl IcMemory {
    #[inline]
    unsafe fn linear_allocation(&mut self, n: Words<u32>) -> Value {
        let bytes = n.to_bytes();
        let delta = u64::from(bytes.as_u32());

        // Update heap pointer
        let old_hp = u64::from(HP);
        let new_hp = old_hp + delta;

        // Grow memory if needed
        self.grow_memory(new_hp);

        debug_assert!(new_hp <= u64::from(core::u32::MAX));
        HP = new_hp as u32;

        Value::from_ptr(old_hp as usize)
    }
}

impl Memory for IcMemory {
    #[inline]
    unsafe fn alloc_words(&mut self, n: Words<u32>) -> Value {
        // Use the partitioned heap, if the incremental GC is enabled.
        // Comparison with `is_some()` is faster than using pattern matching with `if let`.
        if PARTITIONED_HEAP.is_some() {
            PARTITIONED_HEAP.as_mut().unwrap().allocate(self, n)
        } else {
            self.linear_allocation(n)
        }
    }

    #[inline]
    unsafe fn linear_alloc_words(&mut self, n: Words<u32>) -> Value {
        let bytes = n.to_bytes();
        let delta = u64::from(bytes.as_u32());

        // Update heap pointer
        let old_hp = u64::from(HP);
        let new_hp = old_hp + delta;

        // Grow memory if needed
        self.grow_memory(new_hp);

        debug_assert!(new_hp <= u64::from(core::u32::MAX));
        HP = new_hp as u32;

        Value::from_ptr(old_hp as usize)
    }

    /// Page allocation. Ensures that the memory up to, but excluding, the given pointer is allocated.
    #[inline(never)]
    unsafe fn grow_memory(&mut self, ptr: u64) {
        debug_assert!(ptr <= 2 * u64::from(core::u32::MAX));
        let page_size = u64::from(WASM_PAGE_SIZE.as_u32());
        let total_pages_needed = ((ptr + page_size - 1) / page_size) as usize;
        let current_pages = wasm32::memory_size(0);
        if total_pages_needed > current_pages {
            #[allow(clippy::collapsible_if)] // faster by 1% if not colapsed with &&
            if wasm32::memory_grow(0, total_pages_needed - current_pages) == core::usize::MAX {
                rts_trap_with("Cannot grow memory");
            }
        }
    }
}<|MERGE_RESOLUTION|>--- conflicted
+++ resolved
@@ -54,13 +54,8 @@
 }
 
 #[no_mangle]
-<<<<<<< HEAD
 pub unsafe extern "C" fn get_total_allocations() -> Bytes<u64> {
-    Bytes(get_heap_size().as_usize() as u64) + get_reclaimed()
-=======
-unsafe extern "C" fn get_total_allocations() -> Bytes<u64> {
-    Bytes(u64::from(get_heap_size().as_u32())) + RECLAIMED
->>>>>>> 6aec7abb
+    Bytes(u64::from(get_heap_size().as_u32())) + get_reclaimed()
 }
 
 #[no_mangle]
