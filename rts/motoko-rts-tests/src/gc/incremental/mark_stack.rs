--- conflicted
+++ resolved
@@ -20,35 +20,17 @@
 }
 
 unsafe fn test_push_pop(amount: usize, regrow_step: usize) {
-<<<<<<< HEAD
     set_memory(TestMemory::new(Words(64 * 1024)));
-    internal_test_push_pop(amount, regrow_step);
+    let mut stack = MarkStack::new();
+    internal_push_pop(&mut stack, amount, regrow_step);
+    assert!(stack.pop() == STACK_EMPTY);
 }
 
-unsafe fn internal_test_push_pop(amount: usize, regrow_step: usize) {
-    let mut stack = MarkStack::new();
+unsafe fn internal_push_pop(stack: &mut MarkStack, amount: usize, regrow_step: usize) {
     for count in 0..amount {
         stack.push(Value::from_scalar(count as u32));
         if count == regrow_step {
-            internal_test_push_pop(amount - count, regrow_step);
-=======
-    let mut mem = TestMemory::new(Words(64 * 1024));
-    let mut stack = MarkStack::new(&mut mem);
-    internal_push_pop(&mut mem, &mut stack, amount, regrow_step);
-    assert!(stack.pop() == STACK_EMPTY);
-}
-
-unsafe fn internal_push_pop(
-    mem: &mut TestMemory,
-    stack: &mut MarkStack,
-    amount: usize,
-    regrow_step: usize,
-) {
-    for count in 0..amount {
-        stack.push(mem, Value::from_scalar(count as u32));
-        if count == regrow_step {
-            internal_push_pop(mem, stack, amount - count, regrow_step);
->>>>>>> 2a7c11dd
+            internal_push_pop(stack, amount - count, regrow_step);
         }
     }
     for count in (0..amount).rev() {
