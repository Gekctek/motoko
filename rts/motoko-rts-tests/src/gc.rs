// Naming conventions:
//
// - offset = index in the "heap" array/slice/vector
// - address = address in the process's address space
//
// To convert an offset into an address, add heap array's address to the offset.

mod compacting;
mod generational;
mod heap;
mod incremental;
mod random;
mod utils;

use heap::MotokoHeap;
use motoko_rts::gc::generational::remembered_set::RememberedSet;
use motoko_rts::gc::generational::write_barrier::{LAST_HP, REMEMBERED_SET};
use utils::{get_scalar_value, read_word, unskew_pointer, ObjectIdx, GC, GC_IMPLS, WORD_SIZE};

use motoko_rts::gc::copying::copying_gc_internal;
<<<<<<< HEAD
use motoko_rts::gc::incremental::{IncrementalGC, Limits, Roots};
=======
use motoko_rts::gc::generational::{GenerationalGC, Limits, Roots, Strategy};
>>>>>>> 193f9c44
use motoko_rts::gc::mark_compact::compacting_gc_internal;
use motoko_rts::types::*;

use std::fmt::Write;

use fxhash::{FxHashMap, FxHashSet};

pub fn test() {
    unsafe {
        incremental::test();
    }

    println!("Testing garbage collection ...");

    println!("  Testing pre-defined heaps...");
    for test_heap in test_heaps() {
        test_gcs(&test_heap);
    }

    println!("  Testing random heaps...");
    let max_seed = 100;
    for seed in 0..max_seed {
        print!("\r{}/{}", seed + 1, max_seed);
        std::io::Write::flush(&mut std::io::stdout()).unwrap();
        test_random_heap(seed, 180);
    }
    print!("\r");

    compacting::test();
    generational::test();
}

fn test_heaps() -> Vec<TestHeap> {
    vec![
        // Just a random test that covers a bunch of cases:
        // - Self references
        // - Unreachable objects
        // - Forward pointers
        // - Backwards pointers
        // - More than one fields in an object
        TestHeap {
            heap: vec![
                (0, vec![0, 2]),
                (1, vec![0, 1, 2, 3]),
                (2, vec![0]),
                (3, vec![3]),
            ],
            roots: vec![0, 2, 3],
            continuation_table: vec![0],
        },
        // Tests pointing to the same object in multiple fields of an object. Also has unreachable
        // objects.
        TestHeap {
            heap: vec![(0, vec![]), (1, vec![]), (2, vec![])],
            roots: vec![1],
            continuation_table: vec![0, 0],
        },
        // Root points backwards in heap. Caught a bug in mark-compact collector.
        TestHeap {
            heap: vec![(0, vec![]), (1, vec![2]), (2, vec![1])],
            roots: vec![2],
            continuation_table: vec![],
        },
    ]
}

fn test_random_heap(seed: u64, max_objects: u32) {
    let random_heap = random::generate(seed, max_objects);
    test_gcs(&random_heap);
}

// All fields are vectors to preserve ordering. Objects are allocated/ added to root arrays etc. in
// the same order they appear in these vectors. Each object in `heap` should have a unique index,
// which is checked when creating the heap.
#[derive(Debug)]
struct TestHeap {
    heap: Vec<(ObjectIdx, Vec<ObjectIdx>)>,
    roots: Vec<ObjectIdx>,
    continuation_table: Vec<ObjectIdx>,
}

/// Test all GC implementations with the given heap
fn test_gcs(heap_descr: &TestHeap) {
    for gc in &GC_IMPLS {
        test_gc(
            *gc,
            &heap_descr.heap,
            &heap_descr.roots,
            &heap_descr.continuation_table,
        );
    }
}

fn test_gc(
    gc: GC,
    refs: &[(ObjectIdx, Vec<ObjectIdx>)],
    roots: &[ObjectIdx],
    continuation_table: &[ObjectIdx],
) {
    let mut heap = MotokoHeap::new(refs, roots, continuation_table, gc);

    // Check `create_dynamic_heap` sanity
    check_dynamic_heap(
        false, // before gc
        refs,
        roots,
        continuation_table,
        &**heap.heap(),
        heap.heap_base_offset(),
        heap.heap_ptr_offset(),
        heap.continuation_table_ptr_offset(),
        false,
    );

    for round in 0..3 {
        let check_all_reclaimed = gc.run(&mut heap, round);

        let heap_base_offset = heap.heap_base_offset();
        let heap_ptr_offset = heap.heap_ptr_offset();
        let continuation_table_ptr_offset = heap.continuation_table_ptr_offset();
        check_dynamic_heap(
<<<<<<< HEAD
            gc != GC::Incremental, // check for unreachable objects
=======
            check_all_reclaimed, // after gc
>>>>>>> 193f9c44
            refs,
            roots,
            continuation_table,
            &**heap.heap(),
            heap_base_offset,
            heap_ptr_offset,
            continuation_table_ptr_offset,
            gc == GC::Incremental,
        );
    }
}

/// Check the dynamic heap:
///
/// - All (and in post-gc mode, only) reachable objects should be in the heap. Reachable objects
///   are those in the transitive closure of roots.
///
/// - Objects should point to right objects. E.g. if object with index X points to objects with
///   indices Y and Z in the `objects` map, it should point to objects with indices Y and Z on the
///   heap.
///
fn check_dynamic_heap(
    post_gc: bool,
    objects: &[(ObjectIdx, Vec<ObjectIdx>)],
    roots: &[ObjectIdx],
    continuation_table: &[ObjectIdx],
    heap: &[u8],
    heap_base_offset: usize,
    heap_ptr_offset: usize,
    continuation_table_ptr_offset: usize,
    incremental: bool,
) {
    let objects_map: FxHashMap<ObjectIdx, &[ObjectIdx]> = objects
        .iter()
        .map(|(obj, refs)| (*obj, refs.as_slice()))
        .collect();

    // Current offset in the heap
    let mut offset = heap_base_offset;

    // Maps objects to their addresses (not offsets!). Used when debugging duplicate objects.
    let mut seen: FxHashMap<ObjectIdx, usize> = Default::default();

    let continuation_table_addr = unskew_pointer(read_word(heap, continuation_table_ptr_offset));
    let continuation_table_offset = continuation_table_addr as usize - heap.as_ptr() as usize;

    while offset < heap_ptr_offset {
        let object_offset = offset;

        // Address of the current object. Used for debugging.
        let address = offset as usize + heap.as_ptr() as usize;

        if object_offset == continuation_table_offset {
            check_continuation_table(object_offset, continuation_table, heap);
            offset += (size_of::<Array>() + Words(continuation_table.len() as u32))
                .to_bytes()
                .as_usize();
            continue;
        }

        let raw_tag = read_word(heap, offset);
        if incremental && !is_marked(raw_tag) && raw_tag > TAG_FREE_BLOCK_MIN {
            // skip free block
            let size = Words(raw_tag - TAG_FREE_BLOCK_MIN);
            offset += size.to_bytes().as_usize();
        } else {
            let tag = unmark(raw_tag);
            offset += WORD_SIZE;
            if incremental && tag == TAG_BLOB {
                // in-heap mark stack blobs
                let length = read_word(heap, offset);
                offset += WORD_SIZE + length as usize;
            } else {
                if incremental {
                    assert!(tag == TAG_ARRAY || tag >= TAG_ARRAY_SLICE_MIN);
                } else {
                    assert_eq!(tag, TAG_ARRAY);
                }

                let n_fields = read_word(heap, offset);
                offset += WORD_SIZE;

                // There should be at least one field for the index
                assert!(n_fields >= 1);

                let object_idx = get_scalar_value(read_word(heap, offset));
                offset += WORD_SIZE;
                let old = seen.insert(object_idx, address);
                if let Some(old) = old {
                    panic!(
                        "Object with index {} seen multiple times: {:#x}, {:#x}",
                        object_idx, old, address
                    );
                }

                let object_expected_pointees = objects_map.get(&object_idx).unwrap_or_else(|| {
                    panic!("Object with index {} is not in the objects map", object_idx)
                });

                for field_idx in 1..n_fields {
                    let field = read_word(heap, offset);
                    offset += WORD_SIZE;
                    // Get index of the object pointed by the field
                    let pointee_address = field.wrapping_add(1); // unskew
                    let pointee_offset = (pointee_address as usize) - (heap.as_ptr() as usize);
                    let pointee_idx_offset = pointee_offset as usize + 2 * WORD_SIZE; // skip header + length
                    let pointee_idx = get_scalar_value(read_word(heap, pointee_idx_offset));
                    let expected_pointee_idx = object_expected_pointees[(field_idx - 1) as usize];
                    assert_eq!(
                        pointee_idx,
                        expected_pointee_idx,
                        "Object with index {} points to {} in field {}, but expected to point to {}",
                        object_idx,
                        pointee_idx,
                        field_idx - 1,
                        expected_pointee_idx,
                    );
                }
            }
        }
    }

    // At this point we've checked that all seen objects point to the expected objects (as
    // specified by `objects`). Check that we've seen the reachable objects and only the reachable
    // objects.
    let reachable_objects = compute_reachable_objects(roots, continuation_table, &objects_map);

    // Objects we've seen in the heap
    let seen_objects: FxHashSet<ObjectIdx> = seen.keys().copied().collect();

    // Reachable objects that we haven't seen in the heap
    let missing_objects: Vec<ObjectIdx> = reachable_objects
        .difference(&seen_objects)
        .copied()
        .collect();

    let mut error_message = String::new();

    if !missing_objects.is_empty() {
        write!(
            &mut error_message,
            "Reachable objects missing in the {} heap: {:?}",
            if post_gc { "post-gc" } else { "pre-gc" },
            missing_objects,
        )
        .unwrap();
    }

    if post_gc {
        // Unreachable objects that we've seen in the heap
        let extra_objects: Vec<ObjectIdx> = seen_objects
            .difference(&reachable_objects)
            .copied()
            .collect();

        if !extra_objects.is_empty() {
            if !error_message.is_empty() {
                error_message.push('\n');
            }

            write!(
                &mut error_message,
                "Unreachable objects seen in the post-GC heap: {:?}",
                extra_objects,
            )
            .unwrap();
        }
    }

    if !error_message.is_empty() {
        panic!("{}", error_message);
    }
}

fn compute_reachable_objects(
    roots: &[ObjectIdx],
    continuation_table: &[ObjectIdx],
    heap: &FxHashMap<ObjectIdx, &[ObjectIdx]>,
) -> FxHashSet<ObjectIdx> {
    let root_iter = roots.iter().chain(continuation_table.iter()).copied();

    let mut closure: FxHashSet<ObjectIdx> = root_iter.clone().collect();
    let mut work_list: Vec<ObjectIdx> = root_iter.collect();

    while let Some(next) = work_list.pop() {
        let pointees = *heap
            .get(&next)
            .unwrap_or_else(|| panic!("Object {} is in the work list, but not in heap", next));

        for pointee in pointees {
            if closure.insert(*pointee) {
                work_list.push(*pointee);
            }
        }
    }

    closure
}

fn check_continuation_table(mut offset: usize, continuation_table: &[ObjectIdx], heap: &[u8]) {
    assert_eq!(unmark(read_word(heap, offset)), TAG_ARRAY);
    offset += WORD_SIZE;

    assert_eq!(read_word(heap, offset), continuation_table.len() as u32);
    offset += WORD_SIZE;

    for obj in continuation_table.iter() {
        let ptr = unskew_pointer(read_word(heap, offset));
        offset += WORD_SIZE;

        // Skip object header for idx
        let idx_address = ptr as usize + size_of::<Array>().to_bytes().as_usize();
        let idx = get_scalar_value(read_word(heap, idx_address - heap.as_ptr() as usize));

        assert_eq!(idx, *obj);
    }
}

impl GC {
    fn run(&self, heap: &mut MotokoHeap, round: usize) -> bool {
        let heap_base = heap.heap_base_address() as u32;
        let static_roots = Value::from_ptr(heap.static_root_array_address());
        let continuation_table_ptr_address = heap.continuation_table_ptr_address() as *mut Value;

        let heap_1 = heap.clone();
        let heap_2 = heap.clone();

        match self {
            GC::Copying => {
                unsafe {
                    copying_gc_internal(
                        heap,
                        heap_base,
                        // get_hp
                        || heap_1.heap_ptr_address(),
                        // set_hp
                        move |hp| heap_2.set_heap_ptr_address(hp as usize),
                        static_roots,
                        continuation_table_ptr_address,
                        // note_live_size
                        |_live_size| {},
                        // note_reclaimed
                        |_reclaimed| {},
                    );
                }
                true
            }

            GC::MarkCompact => {
                unsafe {
                    compacting_gc_internal(
                        heap,
                        heap_base,
                        // get_hp
                        || heap_1.heap_ptr_address(),
                        // set_hp
                        move |hp| heap_2.set_heap_ptr_address(hp as usize),
                        static_roots,
                        continuation_table_ptr_address,
                        // note_live_size
                        |_live_size| {},
                        // note_reclaimed
                        |_reclaimed| {},
                    );
                }
                true
            }

            GC::Generational => {
                let strategy = match round {
                    0 => Strategy::Young,
                    _ => Strategy::Full,
                };
                unsafe {
                    REMEMBERED_SET = Some(RememberedSet::new(heap));
                    LAST_HP = heap_1.last_ptr_address() as u32;

                    let limits = Limits {
                        base: heap_base as usize,
                        last_free: heap_1.last_ptr_address(),
                        free: heap_1.heap_ptr_address(),
                    };
                    let roots = Roots {
                        static_roots,
                        continuation_table_ptr_loc: continuation_table_ptr_address,
                    };
                    let gc_heap = motoko_rts::gc::generational::Heap {
                        mem: heap,
                        limits,
                        roots,
                    };
                    let mut gc = GenerationalGC::new(gc_heap, strategy);
                    gc.run();
                    let free = gc.heap.limits.free;
                    heap.set_last_ptr_address(free);
                    heap.set_heap_ptr_address(free);
                }
                round >= 2
            }

            GC::Incremental => unsafe {
                const INCREMENTS_UNTIL_COMPLETION: usize = 16;
                for _ in 0..INCREMENTS_UNTIL_COMPLETION {
                    let limits = Limits {
                        base: heap_base as usize,
                        free: heap_1.heap_ptr_address(),
                    };
                    let roots = Roots {
                        static_roots,
                        continuation_table: *continuation_table_ptr_address,
                    };
                    IncrementalGC::empty_call_stack_increment(&mut heap, limits, roots);
                }
            },
        }
    }
}<|MERGE_RESOLUTION|>--- conflicted
+++ resolved
@@ -18,11 +18,8 @@
 use utils::{get_scalar_value, read_word, unskew_pointer, ObjectIdx, GC, GC_IMPLS, WORD_SIZE};
 
 use motoko_rts::gc::copying::copying_gc_internal;
-<<<<<<< HEAD
 use motoko_rts::gc::incremental::{IncrementalGC, Limits, Roots};
-=======
 use motoko_rts::gc::generational::{GenerationalGC, Limits, Roots, Strategy};
->>>>>>> 193f9c44
 use motoko_rts::gc::mark_compact::compacting_gc_internal;
 use motoko_rts::types::*;
 
@@ -144,11 +141,7 @@
         let heap_ptr_offset = heap.heap_ptr_offset();
         let continuation_table_ptr_offset = heap.continuation_table_ptr_offset();
         check_dynamic_heap(
-<<<<<<< HEAD
             gc != GC::Incremental, // check for unreachable objects
-=======
-            check_all_reclaimed, // after gc
->>>>>>> 193f9c44
             refs,
             roots,
             continuation_table,
@@ -462,6 +455,7 @@
                     };
                     IncrementalGC::empty_call_stack_increment(&mut heap, limits, roots);
                 }
+                false
             },
         }
     }
