use crate::page_alloc::TestPageAlloc;

use motoko_rts::bigint::{self, *};
use motoko_rts::buf::Buf;
<<<<<<< HEAD
use motoko_rts::space::Space;
use motoko_rts::types::{Bytes, SkewedPtr};
=======
use motoko_rts::types::{Bytes, Value, Words};
>>>>>>> 00f045f1

// mp functions below are implemented separately for tests as we can't modify mp_int source code to
// pass a page allocator/space for allocation and generate a monomorphic version for IC.

// Global variable for the allocation space as mp allocation routines are static functions and
// can't capture values
//
// TODO: Update Rust and use MaybeUninit here
static mut ALLOCATION_SPACE: Option<Space<TestPageAlloc>> = None;

#[no_mangle]
unsafe extern "C" fn mp_calloc(n_elems: usize, elem_size: Bytes<usize>) -> *mut libc::c_void {
    bigint::mp_calloc(ALLOCATION_SPACE.as_mut().unwrap(), n_elems, elem_size)
}

#[no_mangle]
unsafe extern "C" fn mp_realloc(
    ptr: *mut libc::c_void,
    old_size: Bytes<u32>,
    new_size: Bytes<u32>,
) -> *mut libc::c_void {
    bigint::mp_realloc(ALLOCATION_SPACE.as_mut().unwrap(), ptr, old_size, new_size)
}

pub unsafe fn test() {
    println!("Testing BigInt ...");

    let page_alloc = TestPageAlloc::new(1024);
    ALLOCATION_SPACE = Some(Space::new(page_alloc));

    assert!(bigint_eq(
        bigint_pow(bigint_of_word32(70), bigint_of_word32(32)),
        bigint_mul(
            bigint_pow(bigint_of_word32(70), bigint_of_word32(31)),
            bigint_of_word32(70)
        )
    ));

    //
    // (s)leb128 encoding
    //

    let one = bigint_of_word32(1);
    let two = bigint_of_word32(2);
    for i in 0..100 {
        let two_pow_i = bigint_pow(two, bigint_of_word32(i));
        let minus_one = bigint_sub(two_pow_i, one);
        let plus_one = bigint_add(two_pow_i, one);

        test_bigint_leb128(minus_one);
        test_bigint_leb128(two_pow_i);
        test_bigint_leb128(plus_one);

        test_bigint_sleb128(minus_one);
        test_bigint_sleb128(two_pow_i);
        test_bigint_sleb128(plus_one);
        test_bigint_sleb128(bigint_neg(minus_one));
        test_bigint_sleb128(bigint_neg(two_pow_i));
        test_bigint_sleb128(bigint_neg(plus_one));
    }

    let mut space = ALLOCATION_SPACE.take().unwrap();
    space.free();
}

// Check leb128 encode/decode roundtrip
unsafe fn test_bigint_leb128(n: Value) {
    let mut buf = [0u8; 100];
    let s = bigint_leb128_size(n);
    let mut buf_ = Buf {
        ptr: buf.as_mut_ptr(),
        end: buf.as_mut_ptr().add(100),
    };
    bigint_leb128_encode(n, buf.as_mut_ptr());
    let n2 = bigint_leb128_decode(&mut buf_ as *mut _);
    assert!(bigint_eq(n, n2));
    assert_eq!(buf_.ptr.offset_from(buf.as_ptr()), s as isize);
}

// Check sleb128 encode/decode roundtrip
unsafe fn test_bigint_sleb128(n: Value) {
    let mut buf = [0u8; 100];
    let s = bigint_sleb128_size(n);
    bigint_sleb128_encode(n, buf.as_mut_ptr());
    let mut buf_ = Buf {
        ptr: buf.as_mut_ptr(),
        end: buf.as_mut_ptr().add(100),
    };
    let n2 = bigint_sleb128_decode(&mut buf_ as *mut _);
    assert!(bigint_eq(n, n2));
    assert_eq!(buf_.ptr.offset_from(buf.as_ptr()), s as isize);
}<|MERGE_RESOLUTION|>--- conflicted
+++ resolved
@@ -2,12 +2,8 @@
 
 use motoko_rts::bigint::{self, *};
 use motoko_rts::buf::Buf;
-<<<<<<< HEAD
 use motoko_rts::space::Space;
-use motoko_rts::types::{Bytes, SkewedPtr};
-=======
-use motoko_rts::types::{Bytes, Value, Words};
->>>>>>> 00f045f1
+use motoko_rts::types::{Bytes, Value};
 
 // mp functions below are implemented separately for tests as we can't modify mp_int source code to
 // pass a page allocator/space for allocation and generate a monomorphic version for IC.
