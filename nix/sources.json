{
    "candid": {
        "branch": "master",
        "builtin": false,
        "description": "Candid Library for the Internet Computer",
        "homepage": "",
        "owner": "dfinity",
        "repo": "candid",
        "rev": "55d34ec060bd9dc735ed577e6924ddac79a415bf",
        "sha256": "0v7lzp36h4xjg5qx7qcvh5jawxmc80ph1x5rmaddifp9mzb6vjhi",
        "type": "tarball",
        "url": "https://github.com/dfinity/candid/archive/55d34ec060bd9dc735ed577e6924ddac79a415bf.tar.gz",
        "url_template": "https://github.com/<owner>/<repo>/archive/<rev>.tar.gz"
    },
    "esm": {
        "builtin": false,
        "sha256": "116k10q9v0yzpng9bgdx3xrjm2kppma2db62mnbilbi66dvrvz9q",
        "type": "tarball",
        "url": "https://registry.npmjs.org/esm/-/esm-3.2.25.tgz",
        "url_template": "https://registry.npmjs.org/esm/-/esm-<version>.tgz",
        "version": "3.2.25"
    },
    "ic": {
        "branch": "master",
        "builtin": false,
        "description": "Internet Computer blockchain source: the client/replica software run by nodes",
        "homepage": "",
        "owner": "dfinity",
        "repo": "ic",
        "rev": "172373c906d7f3dc3efd41f560cab4f503d38d40",
        "sha256": "1drzaw3s0pb61nchl42wynr0wcaw7m76fdqd7g2h0v6j9377w3z8",
        "type": "tarball",
        "url": "https://github.com/dfinity/ic/archive/172373c906d7f3dc3efd41f560cab4f503d38d40.tar.gz",
        "url_template": "https://github.com/<owner>/<repo>/archive/<rev>.tar.gz"
    },
    "ic-hs": {
        "branch": "master",
        "builtin": false,
        "description": "A haskell toolbox for the Internet Computer",
        "homepage": "",
        "owner": "dfinity",
        "repo": "ic-hs",
        "rev": "406decfa94fd28f77ad1096dc32561103c1aa400",
        "sha256": "14b60ff9pvmflkcqinqyc9224r4xfar9pxdalx2jhfrkvnabkfzg",
        "type": "tarball",
        "url": "https://github.com/dfinity/ic-hs/archive/406decfa94fd28f77ad1096dc32561103c1aa400.tar.gz",
        "url_template": "https://github.com/<owner>/<repo>/archive/<rev>.tar.gz"
    },
    "libtommath": {
        "builtin": false,
        "description": "LibTomMath is a free open source portable number theoretic multiple-precision integer library written entirely in C.",
        "homepage": "https://www.libtom.net",
        "owner": "libtom",
        "repo": "libtommath",
        "sha256": "0cj4xdbh874hi8hx9ajygqk5411cnv260mfjrn68fsi9a6dw56ff",
        "type": "tarball",
        "url": "https://github.com/libtom/libtommath/archive/v1.2.0.tar.gz",
        "url_template": "https://github.com/<owner>/<repo>/archive/<version>.tar.gz",
        "version": "v1.2.0"
    },
    "motoko-base": {
        "branch": "next-moc",
        "description": "The Motoko base library",
        "homepage": null,
        "owner": "dfinity",
        "repo": "motoko-base",
        "rev": "f823247bfe3085e76e447c374b06b53dd182ec90",
        "sha256": "0g8sbid3w5jjxqkw1sj7mcy9cs0hfmzd8bac9n57xdyq5fkp0yns",
        "type": "tarball",
        "url": "https://github.com/dfinity/motoko-base/archive/f823247bfe3085e76e447c374b06b53dd182ec90.tar.gz",
        "url_template": "https://github.com/<owner>/<repo>/archive/<rev>.tar.gz"
    },
    "motoko-matchers": {
        "branch": "v1.1.1",
        "builtin": false,
        "description": null,
        "homepage": "http://kritzcreek.github.io/motoko-matchers",
        "owner": "kritzcreek",
        "repo": "motoko-matchers",
        "rev": "cb838c192df3328ff9ae172e2dc7338cf55e74bf",
        "sha256": "0kcv1wqb7ljpb3yrzfv4r5x6sil095nwf01gzmdk105k21a5s63l",
        "type": "tarball",
        "url": "https://github.com/kritzcreek/motoko-matchers/archive/cb838c192df3328ff9ae172e2dc7338cf55e74bf.tar.gz",
        "url_template": "https://github.com/<owner>/<repo>/archive/<rev>.tar.gz"
    },
    "musl-wasi": {
        "branch": "main",
        "builtin": false,
        "description": "WASI libc implementation for WebAssembly",
        "homepage": "https://wasi.dev",
        "owner": "WebAssembly",
        "repo": "wasi-libc",
        "rev": "38f48942fabf1b59e73bca126340b219fa9a78aa",
        "sha256": "0j2d6p32825a1nf5brm870pwkclwqfy7fxkgyk32y4k3axcsz6z2",
        "type": "tarball",
        "url": "https://github.com/WebAssembly/wasi-libc/archive/38f48942fabf1b59e73bca126340b219fa9a78aa.tar.gz",
        "url_template": "https://github.com/<owner>/<repo>/archive/<rev>.tar.gz"
    },
    "nixpkgs": {
        "branch": "release-22.11",
        "builtin": true,
        "description": "Nixpkgs/NixOS branches that track the Nixpkgs/NixOS channels",
        "homepage": null,
        "owner": "NixOS",
        "repo": "nixpkgs",
        "rev": "f696f72a73467defc6996a72546626f1872716a9",
        "sha256": "1cawvpq3jh3lns3lhpbc5k43v8ajqii337z21n32yrhkcjjry7k8",
        "type": "tarball",
        "url": "https://github.com/NixOS/nixpkgs/archive/f696f72a73467defc6996a72546626f1872716a9.tar.gz",
        "url_template": "https://github.com/<owner>/<repo>/archive/<rev>.tar.gz"
    },
    "nixpkgs-mozilla": {
        "branch": "pull/309/head",
        "builtin": false,
        "description": "mozilla related nixpkgs (extends nixos/nixpkgs repo)",
        "homepage": null,
        "owner": "ggreif",
        "repo": "nixpkgs-mozilla",
<<<<<<< HEAD
        "rev": "bb30801a4444bfb81e1e4c177f921a6526ccf234",
        "sha256": "0yjls0866pd02dxkak558k24b19ljjcizy4r7dpjnsmafn25kx0a",
        "type": "tarball",
        "url": "https://github.com/ggreif/nixpkgs-mozilla/archive/bb30801a4444bfb81e1e4c177f921a6526ccf234.tar.gz",
=======
        "rev": "c72bae8641d4486b3bd7b556d577df519f640f9a",
        "sha256": "0yjls0866pd02dxkak558k24b19ljjcizy4r7dpjnsmafn25kx0a",
        "type": "tarball",
        "url": "https://github.com/mozilla/nixpkgs-mozilla/archive/c72bae8641d4486b3bd7b556d577df519f640f9a.tar.gz",
>>>>>>> 6f78aed0
        "url_template": "https://github.com/<owner>/<repo>/archive/<rev>.tar.gz"
    },
    "ocaml-vlq": {
        "branch": "v0.2.0",
        "builtin": false,
        "description": "A library to encode/decode numbers in OCaml.",
        "homepage": null,
        "owner": "flowtype",
        "repo": "ocaml-vlq",
        "rev": "115bf0fef38018f31ac6386fef17a00bd8307218",
        "sha256": "09jdgih2n2qwpxnlbcca4xa193rwbd1nw7prxaqlg134l4mbya83",
        "type": "tarball",
        "url": "https://github.com/flowtype/ocaml-vlq/archive/115bf0fef38018f31ac6386fef17a00bd8307218.tar.gz",
        "url_template": "https://github.com/<owner>/<repo>/archive/<rev>.tar.gz",
        "version": "v0.2.0"
    }
}<|MERGE_RESOLUTION|>--- conflicted
+++ resolved
@@ -116,17 +116,10 @@
         "homepage": null,
         "owner": "ggreif",
         "repo": "nixpkgs-mozilla",
-<<<<<<< HEAD
-        "rev": "bb30801a4444bfb81e1e4c177f921a6526ccf234",
-        "sha256": "0yjls0866pd02dxkak558k24b19ljjcizy4r7dpjnsmafn25kx0a",
-        "type": "tarball",
-        "url": "https://github.com/ggreif/nixpkgs-mozilla/archive/bb30801a4444bfb81e1e4c177f921a6526ccf234.tar.gz",
-=======
         "rev": "c72bae8641d4486b3bd7b556d577df519f640f9a",
         "sha256": "0yjls0866pd02dxkak558k24b19ljjcizy4r7dpjnsmafn25kx0a",
         "type": "tarball",
         "url": "https://github.com/mozilla/nixpkgs-mozilla/archive/c72bae8641d4486b3bd7b556d577df519f640f9a.tar.gz",
->>>>>>> 6f78aed0
         "url_template": "https://github.com/<owner>/<repo>/archive/<rev>.tar.gz"
     },
     "ocaml-vlq": {
