{
    "candid": {
        "branch": "master",
        "builtin": false,
        "description": "Candid Library for the Internet Computer",
        "homepage": "",
        "owner": "dfinity",
        "repo": "candid",
        "rev": "a555d77704d691bb8f34e21a049d44ba0acee3f8",
        "sha256": "0vn171lcadpznrl5nq2mws2zjjqj9jxyvndb2is3dixbjqyvjssx",
        "type": "tarball",
        "url": "https://github.com/dfinity/candid/archive/a555d77704d691bb8f34e21a049d44ba0acee3f8.tar.gz",
        "url_template": "https://github.com/<owner>/<repo>/archive/<rev>.tar.gz"
    },
    "esm": {
        "builtin": false,
        "sha256": "116k10q9v0yzpng9bgdx3xrjm2kppma2db62mnbilbi66dvrvz9q",
        "type": "tarball",
        "url": "https://registry.npmjs.org/esm/-/esm-3.2.25.tgz",
        "url_template": "https://registry.npmjs.org/esm/-/esm-<version>.tgz",
        "version": "3.2.25"
    },
    "ic": {
        "branch": "master",
        "builtin": false,
        "description": "Internet Computer blockchain source: the client/replica software run by nodes",
        "homepage": "",
        "owner": "dfinity",
        "repo": "ic",
        "rev": "fce0c85e836fc431596713882b8d539e74feb91c",
        "sha256": "0ybmjdsp6s3m33z0w0lnz0jc0vl597qnh949dsjq7nw8xzv0k5ds",
        "type": "tarball",
        "url": "https://github.com/dfinity/ic/archive/fce0c85e836fc431596713882b8d539e74feb91c.tar.gz",
        "url_template": "https://github.com/<owner>/<repo>/archive/<rev>.tar.gz"
    },
    "ic-hs": {
        "branch": "master",
        "builtin": false,
        "description": "A haskell toolbox for the Internet Computer",
        "homepage": "",
        "owner": "dfinity",
        "repo": "ic-hs",
        "rev": "934699aa59c3c2954cbf8992f33ef2c71624c036",
        "sha256": "0jxrkplwrkfn8f8prsa2aivgbjkpkv4xmc58b9pl6fs64j6pjydh",
        "type": "tarball",
        "url": "https://github.com/dfinity/ic-hs/archive/934699aa59c3c2954cbf8992f33ef2c71624c036.tar.gz",
        "url_template": "https://github.com/<owner>/<repo>/archive/<rev>.tar.gz"
    },
    "libtommath": {
        "builtin": false,
        "description": "LibTomMath is a free open source portable number theoretic multiple-precision integer library written entirely in C.",
        "homepage": "https://www.libtom.net",
        "owner": "libtom",
        "repo": "libtommath",
        "sha256": "0cj4xdbh874hi8hx9ajygqk5411cnv260mfjrn68fsi9a6dw56ff",
        "type": "tarball",
        "url": "https://github.com/libtom/libtommath/archive/v1.2.0.tar.gz",
        "url_template": "https://github.com/<owner>/<repo>/archive/<version>.tar.gz",
        "version": "v1.2.0"
    },
    "motoko-base": {
        "branch": "next-moc",
        "description": "The Motoko base library",
        "homepage": null,
        "owner": "dfinity",
        "repo": "motoko-base",
        "rev": "58b81f62eaaf6e5a1afbc39abe27855467fb49b3",
        "sha256": "0ns15g605fw9p8bi89h41hlw3q7qbj29362yhn8ccpy1bngah207",
        "type": "tarball",
        "url": "https://github.com/dfinity/motoko-base/archive/58b81f62eaaf6e5a1afbc39abe27855467fb49b3.tar.gz",
        "url_template": "https://github.com/<owner>/<repo>/archive/<rev>.tar.gz"
    },
    "motoko-matchers": {
        "branch": "v1.1.1",
        "builtin": false,
        "description": null,
        "homepage": "http://kritzcreek.github.io/motoko-matchers",
        "owner": "kritzcreek",
        "repo": "motoko-matchers",
        "rev": "cb838c192df3328ff9ae172e2dc7338cf55e74bf",
        "sha256": "0kcv1wqb7ljpb3yrzfv4r5x6sil095nwf01gzmdk105k21a5s63l",
        "type": "tarball",
        "url": "https://github.com/kritzcreek/motoko-matchers/archive/cb838c192df3328ff9ae172e2dc7338cf55e74bf.tar.gz",
        "url_template": "https://github.com/<owner>/<repo>/archive/<rev>.tar.gz"
    },
    "musl-wasi": {
        "branch": "main",
        "builtin": false,
        "description": "WASI libc implementation for WebAssembly",
        "homepage": "https://wasi.dev",
        "owner": "WebAssembly",
        "repo": "wasi-libc",
        "rev": "099caae3eb9111a67d2f0e1b4f9f5f98e682482a",
        "sha256": "1rf2ck7x5hzycz8yhcbmn7whmmypw0fl8lm0rcnjapcnr0cgbckx",
        "type": "tarball",
        "url": "https://github.com/WebAssembly/wasi-libc/archive/099caae3eb9111a67d2f0e1b4f9f5f98e682482a.tar.gz",
        "url_template": "https://github.com/<owner>/<repo>/archive/<rev>.tar.gz"
    },
    "nixpkgs": {
        "branch": "release-22.05",
        "builtin": true,
        "description": "Nixpkgs/NixOS branches that track the Nixpkgs/NixOS channels",
        "homepage": null,
        "owner": "NixOS",
        "repo": "nixpkgs",
<<<<<<< HEAD
        "rev": "ad667404474314806d8071eec4c8ec0db95c17e4",
        "sha256": "0594hq60zgv6170vkq6z4i4qp4mly5269mwc6jj9p94m2rqfdfbw",
        "type": "tarball",
        "url": "https://github.com/NixOS/nixpkgs/archive/ad667404474314806d8071eec4c8ec0db95c17e4.tar.gz",
=======
        "rev": "0b20bf89e0035b6d62ad58f9db8fdbc99c2b01e8",
        "sha256": "0dpg3xmmlmyacy17bnzjlpwbbfxmra7ja5wkib7ws0gqjqg9rsig",
        "type": "tarball",
        "url": "https://github.com/NixOS/nixpkgs/archive/0b20bf89e0035b6d62ad58f9db8fdbc99c2b01e8.tar.gz",
>>>>>>> 69182875
        "url_template": "https://github.com/<owner>/<repo>/archive/<rev>.tar.gz"
    },
    "nixpkgs-mozilla": {
        "branch": "master",
        "builtin": false,
        "description": "mozilla related nixpkgs (extends nixos/nixpkgs repo)",
        "homepage": null,
        "owner": "mozilla",
        "repo": "nixpkgs-mozilla",
        "rev": "80627b282705101e7b38e19ca6e8df105031b072",
        "sha256": "11g9lppm53f5aq7a0fnwh5hivdhn2p1wmhwgmz1052x10hfqjrah",
        "type": "tarball",
        "url": "https://github.com/mozilla/nixpkgs-mozilla/archive/80627b282705101e7b38e19ca6e8df105031b072.tar.gz",
        "url_template": "https://github.com/<owner>/<repo>/archive/<rev>.tar.gz"
    },
    "ocaml-vlq": {
        "branch": "v0.2.0",
        "builtin": false,
        "description": "A library to encode/decode numbers in OCaml.",
        "homepage": null,
        "owner": "flowtype",
        "repo": "ocaml-vlq",
        "rev": "115bf0fef38018f31ac6386fef17a00bd8307218",
        "sha256": "09jdgih2n2qwpxnlbcca4xa193rwbd1nw7prxaqlg134l4mbya83",
        "type": "tarball",
        "url": "https://github.com/flowtype/ocaml-vlq/archive/115bf0fef38018f31ac6386fef17a00bd8307218.tar.gz",
        "url_template": "https://github.com/<owner>/<repo>/archive/<rev>.tar.gz",
        "version": "v0.2.0"
    }
}<|MERGE_RESOLUTION|>--- conflicted
+++ resolved
@@ -103,17 +103,10 @@
         "homepage": null,
         "owner": "NixOS",
         "repo": "nixpkgs",
-<<<<<<< HEAD
-        "rev": "ad667404474314806d8071eec4c8ec0db95c17e4",
-        "sha256": "0594hq60zgv6170vkq6z4i4qp4mly5269mwc6jj9p94m2rqfdfbw",
-        "type": "tarball",
-        "url": "https://github.com/NixOS/nixpkgs/archive/ad667404474314806d8071eec4c8ec0db95c17e4.tar.gz",
-=======
         "rev": "0b20bf89e0035b6d62ad58f9db8fdbc99c2b01e8",
         "sha256": "0dpg3xmmlmyacy17bnzjlpwbbfxmra7ja5wkib7ws0gqjqg9rsig",
         "type": "tarball",
         "url": "https://github.com/NixOS/nixpkgs/archive/0b20bf89e0035b6d62ad58f9db8fdbc99c2b01e8.tar.gz",
->>>>>>> 69182875
         "url_template": "https://github.com/<owner>/<repo>/archive/<rev>.tar.gz"
     },
     "nixpkgs-mozilla": {
