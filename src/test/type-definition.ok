Interpreter:
-- Checking type-definition.as:
type A/1 = (B, A/1)
type Arrow<T, U> = T -> U
type B = (A/1, B)
type C <: {}
type Compose<T, U, V> = (T -> U) -> (U -> V) -> T -> V
type D <: {r : <C>C/0 -> C}
type E<Y> <: {r : <Y.1>Y -> Y.1}
type Id = <T>T -> T
type IntT = Int
type Seq<A> = (A, Seq<A>?)
type T/2<X> = {f : <C>X -> C}
type U/2<X> = {f : <Y>X -> Y}
let C : () -> C
let D : T/2<C> -> D
let E : <Y>U/2<Y> -> E<Y>
-- Interpreting type-definition.as:
-- Finished type-definition.as:
<<<<<<< HEAD

Compiler:
(module (type $0 (func)) (func $0 (type 0)) (start 0))
Interpreting the .wat:
=======
let C : () -> C = func
let D : T/2<C> -> D = func
let E : <Y>U/2<Y> -> E<Y> = func
>>>>>>> cdb256b0
<|MERGE_RESOLUTION|>--- conflicted
+++ resolved
@@ -17,13 +17,10 @@
 let E : <Y>U/2<Y> -> E<Y>
 -- Interpreting type-definition.as:
 -- Finished type-definition.as:
-<<<<<<< HEAD
+let C : () -> C = func
+let D : T/2<C> -> D = func
+let E : <Y>U/2<Y> -> E<Y> = func
 
 Compiler:
 (module (type $0 (func)) (func $0 (type 0)) (start 0))
-Interpreting the .wat:
-=======
-let C : () -> C = func
-let D : T/2<C> -> D = func
-let E : <Y>U/2<Y> -> E<Y> = func
->>>>>>> cdb256b0
+Interpreting the .wat: