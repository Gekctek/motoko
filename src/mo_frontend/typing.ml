open Mo_def
open Mo_types
open Mo_values
module Flags = Mo_config.Flags

open Syntax
open Source

module T = Type
module A = Effect
module C = Async_cap


(* Contexts  *)

(* availability, used to mark actor constructors as unavailable in compiled code
   FUTURE: mark unavailable, non-shared variables *)
type avl = Available | Unavailable

type lab_env = T.typ T.Env.t
type ret_env = T.typ option
type val_env  = (T.typ * avl) T.Env.t

let available env = T.Env.map (fun ty -> (ty, Available)) env

let initial_scope =
  { Scope.empty with
    Scope.typ_env = T.Env.singleton T.default_scope_var C.top_cap;
    Scope.con_env = T.ConSet.singleton C.top_cap;
  }


type env =
  { vals : val_env;
    libs : Scope.lib_env;
    typs : Scope.typ_env;
    cons : Scope.con_env;
    objs : Scope.obj_env;
    labs : lab_env;
    rets : ret_env;
    async : C.async_cap;
    in_actor : bool;
    in_prog : bool;
    context : exp' list;
    pre : bool;
    msgs : Diag.msg_store;
    scopes : Source.region T.ConEnv.t;
  }

let env_of_scope msgs scope =
  { vals = available scope.Scope.val_env;
    libs = scope.Scope.lib_env;
    typs = scope.Scope.typ_env;
    cons = scope.Scope.con_env;
    objs = T.Env.empty;
    labs = T.Env.empty;
    rets = None;
    async = C.initial_cap();
    in_actor = false;
    in_prog = true;
    context = [];
    pre = false;
    msgs;
    scopes = T.ConEnv.empty;
  }


(* Error bookkeeping *)

exception Recover

let recover_with (x : 'a) (f : 'b -> 'a) (y : 'b) = try f y with Recover -> x
let recover_opt f y = recover_with None (fun y -> Some (f y)) y
let recover f y = recover_with () f y

let type_error at text : Diag.message =
  Diag.{sev = Diag.Error; at; cat = "type"; text}

let type_warning at text : Diag.message =
  Diag.{sev = Diag.Warning; at; cat = "type"; text}

let type_info at text : Diag.message =
  Diag.{sev = Diag.Info; at; cat = "type"; text}


let error env at fmt =
  Printf.ksprintf
    (fun s -> Diag.add_msg env.msgs (type_error at s); raise Recover) fmt

let local_error env at fmt =
  Printf.ksprintf (fun s -> Diag.add_msg env.msgs (type_error at s)) fmt

let warn env at fmt =
  Printf.ksprintf (fun s -> Diag.add_msg env.msgs (type_warning at s)) fmt

let info env at fmt =
  Printf.ksprintf (fun s -> Diag.add_msg env.msgs (type_info at s)) fmt

let flag_of_compile_mode mode =
  match mode with
  | Flags.ICMode -> ""
  | Flags.WASIMode -> " and flag -wasi-system-api"
  | Flags.WasmMode -> " and flag -no-system-api"
  | Flags.RefMode -> " and flag -ref-system-api"

let diag_in type_diag modes env at fmt =
  let mode = !Flags.compile_mode in
  if !Flags.compiled && List.mem mode modes then
    begin
      Printf.ksprintf
        (fun s ->
          let s =
            Printf.sprintf "%s\n  (This is a limitation of the current version%s.)"
            s
            (flag_of_compile_mode mode)
          in
          Diag.add_msg env.msgs (type_diag at s)) fmt;
      true
    end
  else false

let error_in modes env at fmt =
  if diag_in type_error modes env at fmt then
    raise Recover

let warn_in modes env at fmt =
  ignore (diag_in type_warning modes env at fmt)

(* Context extension *)

let add_lab env x t = {env with labs = T.Env.add x t env.labs}
let add_val env x t = {env with vals = T.Env.add x (t, Available) env.vals}

let add_typs env xs cs =
  { env with
    typs = List.fold_right2 T.Env.add xs cs env.typs;
    cons = List.fold_right T.ConSet.disjoint_add cs env.cons;
  }

let adjoin env scope =
  { env with
    vals = T.Env.adjoin env.vals (available scope.Scope.val_env);
    libs = T.Env.adjoin env.libs scope.Scope.lib_env;
    typs = T.Env.adjoin env.typs scope.Scope.typ_env;
    cons = T.ConSet.union env.cons scope.Scope.con_env;
    objs = T.Env.adjoin env.objs scope.Scope.obj_env;
  }

let adjoin_vals env ve = {env with vals = T.Env.adjoin env.vals (available ve)}
let adjoin_typs env te ce =
  { env with
    typs = T.Env.adjoin env.typs te;
    cons = T.ConSet.disjoint_union env.cons ce;
  }

let disjoint_union env at fmt env1 env2 =
  try T.Env.disjoint_union env1 env2
  with T.Env.Clash k -> error env at fmt k


(* Coverage *)

let coverage' warnOrError category env f x t at =
  let uncovered, unreached = f x t in
  List.iter (fun at -> warn env at "this pattern is never matched") unreached;
  if uncovered <> [] then
    warnOrError env at
      ("this %s of type\n  %s\ndoes not cover value\n  %s" : (_, _, _, _) format4)
      category
      (Type.string_of_typ_expand t)
      (String.concat " or\n  " uncovered)

let coverage_cases category env cases t at =
  coverage' warn category env Coverage.check_cases cases t at

let coverage_pat warnOrError env pat t =
  coverage' warnOrError "pattern" env Coverage.check_pat pat t pat.at


(* Types *)

let check_ids env kind member ids = Lib.List.iter_pairs
  (fun x y ->
    if x.it = y.it
    then error env y.at "duplicate %s name %s in %s type" member y.it kind;
    if Hash.hash x.it = Hash.hash y.it
    then error env y.at "%s names %s and %s in %s type have colliding hashes" member x.it y.it kind;
  ) ids

let infer_mut mut : T.typ -> T.typ =
  match mut.it with
  | Const -> fun t -> t
  | Var -> fun t -> T.Mut t


(* System method types *)

let system_funcs = [
    ("preupgrade", T.Func (T.Local, T.Returns, [], [], []));
    ("postupgrade", T.Func (T.Local, T.Returns, [], [], []))
  ]


(* Imports *)

let check_import env at f ri =
  let full_path =
    match !ri with
    | Unresolved -> error env at "unresolved import %s" f
    | LibPath fp -> fp
    | IDLPath (fp, _) -> fp
    | PrimPath -> "@prim"
  in
  match T.Env.find_opt full_path env.libs with
  | Some T.Pre ->
    error env at "cannot infer type of forward import %s" f
  | Some t -> t
  | None -> error env at "imported file %s not loaded" full_path


(* Paths *)

let rec check_obj_path env path : T.obj_sort * (T.field list) =
  match T.promote (check_obj_path' env path) with
  | T.Obj (s, fs) as t ->
    path.note <- t;
    (s, fs)
  | t ->
    error env path.at
      "expected module, object, or actor type, but path expression produces type\n  %s"
      (T.string_of_typ_expand t)

and check_obj_path' env path : T.typ =
  match path.it with
  | IdH id ->
    (match T.Env.find_opt id.it env.vals with
     | Some (T.Pre, _) ->
       error env id.at "cannot infer type of forward variable reference %s" id.it
     | Some (t, Available) -> t
     | Some (t, Unavailable) ->
         error env id.at "unavailable variable %s" id.it
     | None -> error env id.at "unbound variable %s" id.it
    )
  | DotH (path', id) ->
    let s, fs = check_obj_path env path' in
    match T.lookup_val_field id.it fs with
    | T.Pre ->
      error env id.at "cannot infer type of forward field reference %s" id.it
    | t -> t
    | exception Invalid_argument _ ->
      error env id.at "field %s does not exist in type\n  %s"
        id.it (T.string_of_typ_expand (T.Obj (s, fs)))

let rec check_typ_path env path : T.con =
  let c = check_typ_path' env path in
  path.note <- T.Typ c;
  c

and check_typ_path' env path : T.con =
  match path.it with
  | IdH id ->
    (match T.Env.find_opt id.it env.typs with
    | Some c -> c
    | None -> error env id.at "unbound type %s" id.it
    )
  | DotH (path', id) ->
    let s, fs = check_obj_path env path' in
    try T.lookup_typ_field id.it fs with Invalid_argument _ ->
      error env id.at "type field %s does not exist in type\n  %s"
        id.it (T.string_of_typ_expand (T.Obj (s, fs)))


(* Type helpers *)

let error_shared env t at fmt =
  match T.find_unshared t with
  | None -> error env at fmt
  | Some t1 ->
    let s = Printf.sprintf "\ntype\n  %s\nis or contains non-shared type\n  %s"
      (T.string_of_typ_expand t) (T.string_of_typ_expand t1) in
    Printf.ksprintf (fun s1 -> Diag.add_msg env.msgs (type_error at (s1^s)); raise Recover) fmt

let as_domT t =
  match t.Source.it with
  | TupT tis -> List.map snd tis
  | _ -> [t]

let as_codomT sort t =
  match sort, t.Source.it with
  | T.Shared _,  AsyncT (_, t1) ->
    T.Promises, as_domT t1
  | _ -> T.Returns, as_domT t

let check_shared_return env at sort c ts =
  match sort, c, ts with
  | T.Shared _, T.Promises,  _ -> ()
  | T.Shared T.Write, T.Returns, [] -> ()
  | T.Shared T.Write, _, _ -> error env at "shared function must have syntactic return type `()` or `async <typ>`"
  | T.Shared T.Query, _, _ -> error env at "shared query function must have syntactic return type `async <typ>`"
  | _ -> ()

let region_of_scope env typ =
  match T.normalize typ with
  | T.Con(c,_) ->
    T.ConEnv.find_opt c env.scopes
  | _ -> None

let string_of_region r =
  let open Source in
  let { left; right } = r in
  let basename = if left.file = "" then "" else Filename.basename left.file in
  Source.string_of_region
    { left =  { left with file = basename };
      right = { right with file = basename } }

let associated_region env typ at =
  match region_of_scope env typ with
  | Some r ->
    Printf.sprintf "\n  scope %s is %s" (T.string_of_typ_expand typ) (string_of_region r);
  | None ->
    if T.eq typ (T.Con(C.top_cap,[])) then
      Printf.sprintf "\n  scope %s is the global scope" (T.string_of_typ_expand typ)
    else ""

let scope_info env typ at =
  match region_of_scope env typ with
  | Some r ->
    let s = {left = r.left; right = r.left} in
    let l = { r.right with column = r.right.column - 1 } in
    let e = {left = l; right = l} in
    info env s "start of scope %s mentioned in error at %s"
      (T.string_of_typ_expand typ) (string_of_region at);
    info env e "end of scope %s mentioned in error at %s"
      (T.string_of_typ_expand typ) (string_of_region at);
  | None -> ()

let rec infer_async_cap env sort cs tbs at =
  match sort, cs, tbs with
  | (T.Shared T.Write | T.Local) , c::_,  { T.sort = T.Scope; _ }::_ ->
    { env with typs = T.Env.add T.default_scope_var c env.typs;
               scopes = T.ConEnv.add c at env.scopes;
               async = C.AsyncCap c }
  | (T.Shared T.Query) , c::_,  { T.sort = T.Scope; _ }::_ ->
    { env with typs = T.Env.add T.default_scope_var c env.typs;
               scopes = T.ConEnv.add c at env.scopes;
               async = C.QueryCap c }
  | T.Shared _, _, _ -> assert false (* impossible given sugaring *)
  | _ -> { env with async = C.NullCap }

and check_AsyncCap env s at : T.typ * (T.con -> C.async_cap) =
   match env.async with
   | C.AwaitCap c
   | C.AsyncCap c -> T.Con(c, []), fun c' -> C.AwaitCap c'
   | C.QueryCap c -> T.Con(c, []), fun _c' -> C.ErrorCap
   | C.ErrorCap
   | C.NullCap -> error env at "misplaced %s; try enclosing in an async function" s

and check_AwaitCap env s at =
   match env.async with
   | C.AwaitCap c -> T.Con(c, [])
   | C.AsyncCap _
   | C.QueryCap _ ->
     error env at "misplaced %s; try enclosing in an async expression" s
   | C.ErrorCap
   | C.NullCap -> error env at "misplaced %s" s

and check_ErrorCap env s at =
   match env.async with
   | C.AwaitCap c -> ()
   | C.ErrorCap -> ()
   | C.AsyncCap _
   | C.QueryCap _ ->
     error env at "misplaced %s; try enclosing in an async expression or query function" s
   | C.NullCap -> error env at "misplaced %s" s

and scope_of_env env =
  match env.async with
   | C.AsyncCap c
   | C.QueryCap c
   | C.AwaitCap c -> Some (T.Con(c,[]))
   | C.ErrorCap -> None
   | C.NullCap -> None


(* Types *)

and check_typ env (typ : typ) : T.typ =
  let t = check_typ' env typ in
  typ.note <- t;
  t

and check_typ' env typ : T.typ =
  match typ.it with
  | PathT (path, typs) ->
    let c = check_typ_path env path in
    let ts = List.map (check_typ env) typs in
    let T.Def (tbs, _) | T.Abs (tbs, _) = Con.kind c in
    let tbs' = List.map (fun tb -> { tb with T.bound = T.open_ ts tb.T.bound }) tbs in
    check_typ_bounds env tbs' ts (List.map (fun typ -> typ.at) typs) typ.at;
    T.Con (c, ts)
  | PrimT "Any" -> T.Any
  | PrimT "None" -> T.Non
  | PrimT s ->
    (try T.Prim (T.prim s) with Invalid_argument _ ->
      error env typ.at "unknown primitive type"
    )
  | ArrayT (mut, typ) ->
    let t = check_typ env typ in
    T.Array (infer_mut mut t)
  | TupT typs ->
    T.Tup (List.map (fun (_, t) -> check_typ env t) typs)
  | FuncT (sort, binds, typ1, typ2) ->
    let cs, tbs, te, ce = check_typ_binds env binds in
    let env' = infer_async_cap (adjoin_typs env te ce) sort.it cs tbs typ.at in
    let typs1 = as_domT typ1 in
    let c, typs2 = as_codomT sort.it typ2 in
    let ts1 = List.map (check_typ env') typs1 in
    let ts2 = List.map (check_typ env') typs2 in
    check_shared_return env typ2.at sort.it c ts2;
    if Type.is_shared_sort sort.it then
    if not env.pre then begin
      let t1 = T.seq ts1 in
      if not (T.shared t1) then
        error_shared env t1 typ1.at "shared function has non-shared parameter type\n  %s" (T.string_of_typ_expand t1);
      List.iter (fun t ->
        if not (T.shared t) then
          error_shared env t typ.at
            "shared function has non-shared return type\n  %s"
            (T.string_of_typ_expand t);
      ) ts2;
      match c, ts2 with
      | T.Returns, [] when sort.it = T.Shared T.Write -> ()
      | T.Promises, _ -> ()
      | _ ->
        error env typ2.at
          "shared function has non-async result type\n  %s"
          (T.string_of_typ_expand (T.seq ts2))
      end;
    T.Func (sort.it, c, T.close_binds cs tbs, List.map (T.close cs) ts1, List.map (T.close cs) ts2)
  | OptT typ ->
    T.Opt (check_typ env typ)
  | VariantT tags ->
    check_ids env "variant" "tag"
      (List.map (fun (tag : typ_tag) -> tag.it.tag) tags);
    let fs = List.map (check_typ_tag env) tags in
    T.Variant (List.sort T.compare_field fs)
  | AsyncT (typ0, typ) ->
    let t0 = check_typ env typ0 in
    let t = check_typ env typ in
    if not env.pre && not (T.shared t) then
      error_shared env t typ.at "async has non-shared content type\n  %s"
        (T.string_of_typ_expand t);
    T.Async (t0, t)
  | ObjT (sort, fields) ->
    check_ids env "object" "field"
      (List.map (fun (field : typ_field) -> field.it.id) fields);
    let fs = List.map (check_typ_field env sort.it) fields in
    T.Obj (sort.it, List.sort T.compare_field fs)
  | ParT typ ->
    check_typ env typ
  | NamedT (_, typ) ->
    check_typ env typ

and check_typ_field env s typ_field : T.field =
  let {id; mut; typ} = typ_field.it in
  let t = infer_mut mut (check_typ env typ) in
  if not env.pre && s = T.Actor then begin
    if not (T.is_shared_func t) then
      error env typ.at "actor field %s must have shared function type, but has type\n  %s"
        id.it (T.string_of_typ_expand t)
  end;
  T.{lab = id.it; typ = t}

and check_typ_tag env typ_tag =
  let {tag; typ} = typ_tag.it in
  let t = check_typ env typ in
  T.{lab = tag.it; typ = t}

and check_typ_binds_acyclic env typ_binds cs ts  =
  let n = List.length cs in
  let ce = List.fold_right2 T.ConEnv.add cs ts T.ConEnv.empty in
  let chase typ_bind c =
    let rec chase i ts c' =
      if i > n then
        error env typ_bind.at "type parameter %s has cyclic bounds %s"
          (T.string_of_con c)
          (String.concat " <: " (List.map T.string_of_typ ts)) (List.rev ts)
      else
        match T.ConEnv.find_opt c' ce with
        | None -> ()
        | Some t ->
          (match T.normalize t with
           | T.Con (c'', []) as t' ->
             chase (i+1) (t'::ts) c''
           | _ -> ())
    in chase 0 [] c
  in List.iter2 chase typ_binds cs

and check_typ_bind_sorts env tbs =
  (* assert, don't error, since this should be a syntactic invariant of parsing *)
  List.iteri (fun i tb -> assert (i = 0 || (tb.T.sort = T.Type))) tbs;

and check_typ_binds env typ_binds : T.con list * T.bind list * Scope.typ_env * Scope.con_env =
  let xs = List.map (fun typ_bind -> typ_bind.it.var.it) typ_binds in
  let cs =
    List.map2 (fun x tb ->
      match tb.note with
      | Some c -> c
      | None -> Con.fresh x (T.Abs ([], T.Pre))) xs typ_binds in
  let te = List.fold_left2 (fun te typ_bind c ->
      let id = typ_bind.it.var in
      if T.Env.mem id.it te then
        error env id.at "duplicate type name %s in type parameter list" id.it;
      T.Env.add id.it c te
    ) T.Env.empty typ_binds cs in
  let pre_env' = add_typs {env with pre = true} xs cs  in
  let tbs = List.map (fun typ_bind ->
    { T.var = typ_bind.it.var.it;
      T.sort = typ_bind.it.sort.it;
      T.bound = check_typ pre_env' typ_bind.it.bound }) typ_binds
  in
  check_typ_bind_sorts env tbs;
  let ts = List.map (fun tb -> tb.T.bound) tbs in
  check_typ_binds_acyclic env typ_binds cs ts;
  let ks = List.map (fun t -> T.Abs ([], t)) ts in
  List.iter2 (fun c k ->
    match Con.kind c with
    | T.Abs (_, T.Pre) -> T.set_kind c k
    | k' -> assert (T.eq_kind k k')
  ) cs ks;
  let env' = add_typs env xs cs in
  let _ = List.map (fun typ_bind -> check_typ env' typ_bind.it.bound) typ_binds in
  List.iter2 (fun typ_bind c -> typ_bind.note <- Some c) typ_binds cs;
  cs, tbs, te, T.ConSet.of_list cs

and check_typ_bind env typ_bind : T.con * T.bind * Scope.typ_env * Scope.con_env =
  match check_typ_binds env [typ_bind] with
  | [c], [tb], te, cs -> c, tb, te, cs
  | _ -> assert false

and check_typ_bounds env (tbs : T.bind list) (ts : T.typ list) ats at =
  let pars = List.length tbs in
  let args = List.length ts in
  if pars > args then
    error env at "too few type arguments";
  if pars < args then
    error env at "too many type arguments";
  let rec go tbs' ts' ats' =
    match tbs', ts', ats' with
    | tb::tbs', t::ts', at'::ats' ->
      if not env.pre then
        let u = T.open_ ts tb.T.bound in
        if not (T.sub t u) then
          local_error env at'
            "type argument\n  %s\ndoes not match parameter bound\n  %s"
            (T.string_of_typ_expand t)
            (T.string_of_typ_expand u);
        go tbs' ts' ats'
    | [], [], [] -> ()
    | _  -> assert false
  in go tbs ts ats

and infer_inst env tbs typs at =
  let ts = List.map (check_typ env) typs in
  let ats = List.map (fun typ -> typ.at) typs in
  match tbs,typs with
  | {T.bound; sort = T.Scope; _}::tbs', typs' ->
    assert (List.for_all (fun tb -> tb.T.sort = T.Type) tbs');
    (match env.async with
     | C.ErrorCap
     | C.QueryCap _
     | C.NullCap -> error env at "send capability required, but not available (need an enclosing async expression or function body)"
     | C.AwaitCap c
     | C.AsyncCap c ->
      (T.Con(c,[])::ts, at::ats)
    )
  | tbs', typs' ->
    assert (List.for_all (fun tb -> tb.T.sort = T.Type) tbs');
    ts, ats

and check_inst_bounds env tbs inst at =
  let ts, ats = infer_inst env tbs inst at in
  check_typ_bounds env tbs ts ats at;
  ts

(* Literals *)

let check_lit_val env t of_string at s =
  try of_string s with _ ->
    error env at "literal out of range for type %s"
      (T.string_of_typ (T.Prim t))

let check_nat env = check_lit_val env T.Nat Value.Nat.of_string
let check_nat8 env = check_lit_val env T.Nat8 Value.Nat8.of_string
let check_nat16 env = check_lit_val env T.Nat16 Value.Nat16.of_string
let check_nat32 env = check_lit_val env T.Nat32 Value.Nat32.of_string
let check_nat64 env = check_lit_val env T.Nat64 Value.Nat64.of_string
let check_int env = check_lit_val env T.Int Value.Int.of_string
let check_int8 env = check_lit_val env T.Int8 Value.Int_8.of_string
let check_int16 env = check_lit_val env T.Int16 Value.Int_16.of_string
let check_int32 env = check_lit_val env T.Int32 Value.Int_32.of_string
let check_int64 env = check_lit_val env T.Int64 Value.Int_64.of_string
let check_word8 env = check_lit_val env T.Word8 Value.Word8.of_string
let check_word16 env = check_lit_val env T.Word16 Value.Word16.of_string
let check_word32 env = check_lit_val env T.Word32 Value.Word32.of_string
let check_word64 env = check_lit_val env T.Word64 Value.Word64.of_string
let check_float env = check_lit_val env T.Float Value.Float.of_string

let check_text env at s =
  (try ignore (Wasm.Utf8.decode s)
   with Wasm.Utf8.Utf8 -> local_error env at "string literal \"%s\": is not valid utf8" (String.escaped s));
  s


let infer_lit env lit at : T.prim =
  match !lit with
  | NullLit -> T.Null
  | BoolLit _ -> T.Bool
  | NatLit _ -> T.Nat
  | Nat8Lit _ -> T.Nat8
  | Nat16Lit _ -> T.Nat16
  | Nat32Lit _ -> T.Nat32
  | Nat64Lit _ -> T.Nat64
  | IntLit _ -> T.Int
  | Int8Lit _ -> T.Int8
  | Int16Lit _ -> T.Int16
  | Int32Lit _ -> T.Int32
  | Int64Lit _ -> T.Int64
  | Word8Lit _ -> T.Word8
  | Word16Lit _ -> T.Word16
  | Word32Lit _ -> T.Word32
  | Word64Lit _ -> T.Word64
  | FloatLit _ -> T.Float
  | CharLit _ -> T.Char
  | TextLit _ -> T.Text
  | BlobLit _ -> T.Blob
  | PreLit (s, T.Nat) ->
    lit := NatLit (check_nat env at s); (* default *)
    T.Nat
  | PreLit (s, T.Int) ->
    lit := IntLit (check_int env at s); (* default *)
    T.Int
  | PreLit (s, T.Float) ->
    lit := FloatLit (check_float env at s); (* default *)
    T.Float
  | PreLit (s, T.Text) ->
    lit := TextLit (check_text env at s); (* default *)
    T.Text
  | PreLit _ ->
    assert false

let check_lit env t lit at =
  match t, !lit with
  | T.Prim T.Nat, PreLit (s, T.Nat) ->
    lit := NatLit (check_nat env at s)
  | T.Prim T.Nat8, PreLit (s, T.Nat) ->
    lit := Nat8Lit (check_nat8 env at s)
  | T.Prim T.Nat16, PreLit (s, T.Nat) ->
    lit := Nat16Lit (check_nat16 env at s)
  | T.Prim T.Nat32, PreLit (s, T.Nat) ->
    lit := Nat32Lit (check_nat32 env at s)
  | T.Prim T.Nat64, PreLit (s, T.Nat) ->
    lit := Nat64Lit (check_nat64 env at s)
  | T.Prim T.Int, PreLit (s, (T.Nat | T.Int)) ->
    lit := IntLit (check_int env at s)
  | T.Prim T.Int8, PreLit (s, (T.Nat | T.Int)) ->
    lit := Int8Lit (check_int8 env at s)
  | T.Prim T.Int16, PreLit (s, (T.Nat | T.Int)) ->
    lit := Int16Lit (check_int16 env at s)
  | T.Prim T.Int32, PreLit (s, (T.Nat | T.Int)) ->
    lit := Int32Lit (check_int32 env at s)
  | T.Prim T.Int64, PreLit (s, (T.Nat | T.Int)) ->
    lit := Int64Lit (check_int64 env at s)
  | T.Prim T.Word8, PreLit (s, (T.Nat | T.Int)) ->
    lit := Word8Lit (check_word8 env at s)
  | T.Prim T.Word16, PreLit (s, (T.Nat | T.Int)) ->
    lit := Word16Lit (check_word16 env at s)
  | T.Prim T.Word32, PreLit (s, (T.Nat | T.Int)) ->
    lit := Word32Lit (check_word32 env at s)
  | T.Prim T.Word64, PreLit (s, (T.Nat | T.Int)) ->
    lit := Word64Lit (check_word64 env at s)
  | T.Prim T.Float, PreLit (s, (T.Nat | T.Int | T.Float)) ->
    lit := FloatLit (check_float env at s)
  | T.Prim T.Blob, PreLit (s, T.Text) ->
    lit := BlobLit s
  | t, _ ->
    let t' = T.Prim (infer_lit env lit at) in
    if not (T.sub t' t) then
      error env at
        "literal of type\n  %s\ndoes not have expected type\n  %s"
        (T.string_of_typ t') (T.string_of_typ_expand t)

(* Coercions *)

let array_obj t =
  let open T in
  let immut t =
    [ {lab = "get";  typ = Func (Local, Returns, [], [Prim Nat], [t])};
      {lab = "size";  typ = Func (Local, Returns, [], [], [Prim Nat])};
      {lab = "keys"; typ = Func (Local, Returns, [], [], [iter_obj (Prim Nat)])};
      {lab = "vals"; typ = Func (Local, Returns, [], [], [iter_obj t])};
    ] in
  let mut t = immut t @
    [ {lab = "put"; typ = Func (Local, Returns, [], [Prim Nat; t], [])} ] in
  Object,
  List.sort compare_field (match t with Mut t' -> mut t' | t -> immut t)

let blob_obj () =
  let open T in
  Object,
  [ {lab = "bytes"; typ = Func (Local, Returns, [], [], [iter_obj (Prim Word8)])};
    {lab = "size";  typ = Func (Local, Returns, [], [], [Prim Nat])};
  ]

let text_obj () =
  let open T in
  Object,
  [ {lab = "chars"; typ = Func (Local, Returns, [], [], [iter_obj (Prim Char)])};
    {lab = "size";  typ = Func (Local, Returns, [], [], [Prim Nat])};
  ]


(* Expressions *)

let rec infer_exp env exp : T.typ =
  infer_exp' T.as_immut env exp

and infer_exp_mut env exp : T.typ =
  infer_exp' Fun.id env exp

and infer_exp_promote env exp : T.typ =
  let t = infer_exp env exp in
  let t' = T.promote t in
  if t' = T.Pre then
    error env exp.at
      "cannot infer type of expression while trying to infer surrounding class type,\nbecause its type is a forward reference to type\n  %s"
      (T.string_of_typ_expand  t);
  t'

and infer_exp' f env exp : T.typ =
  assert (exp.note.note_typ = T.Pre);
  let t = infer_exp'' env exp in
  assert (t <> T.Pre);
  let t' = f t in
  if not env.pre then begin
    assert (T.normalize t' <> T.Pre);
    let e = A.infer_effect_exp exp in
    exp.note <- {note_typ = T.normalize t'; note_eff = e}
  end;
  t'

and infer_exp'' env exp : T.typ =
  let in_prog = env.in_prog in
  let in_actor = env.in_actor in
  let env = {env with in_actor = false; in_prog = false; context = exp.it::env.context} in
  match exp.it with
  | PrimE _ ->
    error env exp.at "cannot infer type of primitive"
  | VarE id ->
    (match T.Env.find_opt id.it env.vals with
    | Some (T.Pre, _) ->
      error env id.at "cannot infer type of forward variable %s" id.it;
    | Some (t, Unavailable) ->
      if !Flags.compiled then
        error env id.at "variable %s is in scope but not available in compiled code" id.it
      else t
    | Some (t, Available) -> t
    | None ->
      error env id.at "unbound variable %s" id.it
    )
  | LitE lit ->
    T.Prim (infer_lit env lit exp.at)
  | ActorUrlE exp' ->
    if not env.pre then check_exp env T.text exp';
    error env exp.at "no type can be inferred for actor reference"
  | UnE (ot, op, exp1) ->
    let t1 = infer_exp_promote env exp1 in
    let t = Operator.type_unop op t1 in
    if not env.pre then begin
      assert (!ot = Type.Pre);
      if not (Operator.has_unop op t) then
        error env exp.at "operator is not defined for operand type\n  %s"
          (T.string_of_typ_expand t);
      ot := t;
    end;
    t
  | BinE (ot, exp1, op, exp2) ->
    let t1 = infer_exp_promote env exp1 in
    let t2 = infer_exp_promote env exp2 in
    let t = Operator.type_binop op (T.lub t1 t2) in
    if not env.pre then begin
      assert (!ot = Type.Pre);
      if not (Operator.has_binop op t) then
        error env exp.at
          "operator not defined for operand types\n  %s\nand\n  %s"
          (T.string_of_typ_expand t1)
          (T.string_of_typ_expand t2);
      ot := t
    end;
    t
  | RelE (ot, exp1, op, exp2) ->
    let t1 = T.normalize (infer_exp env exp1) in
    let t2 = T.normalize (infer_exp env exp2) in
    let t = Operator.type_relop op (T.lub (T.promote t1) (T.promote t2)) in
    if not env.pre then begin
      assert (!ot = Type.Pre);
      if not (Operator.has_relop op t) then
        error env exp.at
          "operator not defined for operand types\n  %s\nand\n  %s"
          (T.string_of_typ_expand t1)
          (T.string_of_typ_expand t2);
      if not (T.eq t t1 || T.eq t t2) then
        if T.eq t1 t2 then
          warn env exp.at
            "comparing abstract type\n  %s\nto itself at supertype\n  %s"
            (T.string_of_typ_expand t1)
            (T.string_of_typ_expand t)
        else
          warn env exp.at
            "comparing incompatible types\n  %s\nand\n  %s\nat common supertype\n  %s"
            (T.string_of_typ_expand t1)
            (T.string_of_typ_expand t2)
            (T.string_of_typ_expand t);
      ot := t;
    end;
    T.bool
  | ShowE (ot, exp1) ->
    let t = infer_exp_promote env exp1 in
    if not env.pre then begin
      if not (Show.can_show t) then
        error env exp.at "show is not defined for operand type\n  %s"
          (T.string_of_typ_expand t);
      ot := t
    end;
    T.text
  | TupE exps ->
    let ts = List.map (infer_exp env) exps in
    T.Tup ts
  | OptE exp1 ->
    let t1 = infer_exp env exp1 in
    T.Opt t1
  | TagE (id, exp1) ->
    T.Variant [T.{lab = id.it; typ = infer_exp env exp1}]
  | ProjE (exp1, n) ->
    let t1 = infer_exp_promote env exp1 in
    (try
      let ts = T.as_tup_sub n t1 in
      match List.nth_opt ts n with
      | Some t -> t
      | None ->
        error env exp.at "tuple projection %n is out of bounds for type\n  %s"
          n (T.string_of_typ_expand t1)
    with Invalid_argument _ ->
      error env exp1.at
        "expected tuple type, but expression produces type\n  %s"
        (T.string_of_typ_expand t1)
    )
  | ObjE (obj_sort, fields) ->
    if obj_sort.it = T.Actor then begin
      error_in [Flags.WASIMode; Flags.WasmMode] env exp.at "actors are not supported";
      if not in_prog then
        error_in [Flags.ICMode; Flags.RefMode] env exp.at "non-toplevel actor; an actor can only be declared at the toplevel of a program"
    end;
    let env' =
      if obj_sort.it = T.Actor then
        (if not (in_prog (* && env.async = C.NullCap*) ) then
           obj_sort.note <- check_AwaitCap env "actor" exp.at; (* note used in desugaring *)
         {env with async = C.NullCap; in_actor = true})
      else env
    in
    infer_obj env' obj_sort.it fields exp.at
  | DotE (exp1, id) ->
    let t1 = infer_exp_promote env exp1 in
    let _s, tfs =
      try T.as_obj_sub [id.it] t1 with Invalid_argument _ ->
      try array_obj (T.as_array_sub t1) with Invalid_argument _ ->
      try blob_obj (T.as_prim_sub T.Blob t1) with Invalid_argument _ ->
      try text_obj (T.as_prim_sub T.Text t1) with Invalid_argument _ ->
        error env exp1.at
          "expected object type, but expression produces type\n  %s"
          (T.string_of_typ_expand t1)
    in
    (match T.lookup_val_field id.it tfs with
    | T.Pre ->
      error env exp.at "cannot infer type of forward field reference %s"
        id.it
    | t -> t
    | exception Invalid_argument _ ->
      error env exp1.at "field %s does not exist in type\n  %s"
        id.it (T.string_of_typ_expand t1)
    )
  | AssignE (exp1, exp2) ->
    if not env.pre then begin
      let t1 = infer_exp_mut env exp1 in
      try
        let t2 = T.as_mut t1 in
        check_exp env t2 exp2
      with Invalid_argument _ ->
        error env exp.at "expected mutable assignment target";
    end;
    T.unit
  | ArrayE (mut, exps) ->
    let ts = List.map (infer_exp env) exps in
    let t1 = List.fold_left T.lub T.Non ts in
    if not env.pre && inconsistent t1 ts then
      warn env exp.at
        "this array has type %s because elements have inconsistent types"
        (T.string_of_typ (T.Array t1));
    T.Array (match mut.it with Const -> t1 | Var -> T.Mut t1)
  | IdxE (exp1, exp2) ->
    let t1 = infer_exp_promote env exp1 in
    (try
      let t = T.as_array_sub t1 in
      if not env.pre then check_exp env T.nat exp2;
      t
    with Invalid_argument _ ->
      error env exp1.at
        "expected array type, but expression produces type\n  %s"
        (T.string_of_typ_expand t1)
    )
  | FuncE (_, shared_pat, typ_binds, pat, typ_opt, _sugar, exp1) ->
    if not env.pre && not in_actor && T.is_shared_sort shared_pat.it then begin
      error_in [Flags.WASIMode; Flags.WasmMode] env exp1.at "shared functions are not supported";
      if not in_actor then
        error_in [Flags.ICMode; Flags.RefMode] env exp1.at "a shared function is only allowed as a public field of an actor";
    end;
    let typ = match typ_opt with
      | Some typ -> typ
      | None -> {it = TupT []; at = no_region; note = T.Pre}
    in
    let sort, ve = check_shared_pat env shared_pat in
    let cs, tbs, te, ce = check_typ_binds env typ_binds in
    let c, ts2 = as_codomT sort typ in
    check_shared_return env typ.at sort c ts2;
    let env' = infer_async_cap (adjoin_typs env te ce) sort cs tbs exp.at in
    let t1, ve1 = infer_pat_exhaustive (if T.is_shared_sort sort then local_error else warn) env' pat in
    let ve2 = T.Env.adjoin ve ve1 in
    let ts2 = List.map (check_typ env') ts2 in
    let codom = T.codom c (fun () -> T.Con(List.hd cs,[])) ts2 in
    if not env.pre then begin
      let env'' =
        { env' with
          labs = T.Env.empty;
          rets = Some codom;
          (* async = None; *) }
      in
      check_exp (adjoin_vals env'' ve2) codom exp1;
      if Type.is_shared_sort sort then begin
        if not (T.shared t1) then
          error_shared env t1 pat.at
            "shared function has non-shared parameter type\n  %s"
            (T.string_of_typ_expand t1);
        List.iter (fun t ->
          if not (T.shared t) then
            error_shared env t typ.at
              "shared function has non-shared return type\n  %s"
              (T.string_of_typ_expand t);
        ) ts2;
        match c, ts2 with
        | T.Returns, [] when sort = T.Shared T.Write ->
          if not (is_IgnoreAsync exp1) then
            error env exp1.at
              "shared function with () result type has unexpected body:\n  the body must either be of sugared form '{ ... }' \n  or explicit form '= ignore ((async ...) : async ())'"
        | T.Promises, _ ->
          if not (is_Async exp1) then
            error env exp1.at
              "shared function with async result type has non-async body"
        | _ ->
          error env typ.at "shared function has non-async result type\n  %s"
            (T.string_of_typ_expand codom)
      end
    end;
    let ts1 = match pat.it with TupP _ -> T.seq_of_tup t1 | _ -> [t1] in
    T.Func (sort, c, T.close_binds cs tbs, List.map (T.close cs) ts1, List.map (T.close cs) ts2)
  | CallE (exp1, inst, exp2) ->
    infer_call env exp1 inst exp2 exp.at None
  | BlockE decs ->
    let t, scope = infer_block env decs exp.at in
    (try T.avoid scope.Scope.con_env t with T.Unavoidable c ->
      error env exp.at
        "local class type %s is contained in inferred block type\n  %s"
        (Con.to_string c)
        (T.string_of_typ_expand t)
    )
  | NotE exp1 ->
    if not env.pre then check_exp env T.bool exp1;
    T.bool
  | AndE (exp1, exp2) ->
    if not env.pre then begin
      check_exp env T.bool exp1;
      check_exp env T.bool exp2
    end;
    T.bool
  | OrE (exp1, exp2) ->
    if not env.pre then begin
      check_exp env T.bool exp1;
      check_exp env T.bool exp2
    end;
    T.bool
  | IfE (exp1, exp2, exp3) ->
    if not env.pre then check_exp env T.bool exp1;
    let t2 = infer_exp env exp2 in
    let t3 = infer_exp env exp3 in
    let t = T.lub t2 t3 in
    if not env.pre && inconsistent t [t2; t3] then
      warn env exp.at
        "this if has type %s because branches have inconsistent types,\ntrue produces\n  %s\nfalse produces\n  %s"
        (T.string_of_typ t)
        (T.string_of_typ_expand t2)
        (T.string_of_typ_expand t3);
    t
  | SwitchE (exp1, cases) ->
    let t1 = infer_exp_promote env exp1 in
    let t = infer_cases env t1 T.Non cases in
    if not env.pre then
      coverage_cases "switch" env cases t1 exp.at;
    t
  | TryE (exp1, cases) ->
    let t1 = infer_exp env exp1 in
    let t2 = infer_cases env T.catch T.Non cases in
<<<<<<< HEAD
    if not env.pre then begin
      check_ErrorCap env "try" exp.at;
      match Coverage.check_cases cases T.catch with
      | [] -> ()
      | ss ->
        warn env exp.at
          "the catches in this try do not cover error value\n  %s"
          (String.concat " or\n  " ss)
    end;
=======
    if not env.pre then
      coverage_cases "try handler" env cases T.catch exp.at;
>>>>>>> ce6fb024
    T.lub t1 t2
  | WhileE (exp1, exp2) ->
    if not env.pre then begin
      check_exp env T.bool exp1;
      check_exp env T.unit exp2
    end;
    T.unit
  | LoopE (exp1, None) ->
    if not env.pre then begin
      check_exp env T.unit exp1
    end;
    T.Non
  | LoopE (exp1, Some exp2) ->
    if not env.pre then begin
      check_exp env T.unit exp1;
      check_exp env T.bool exp2
    end;
    T.unit
  | ForE (pat, exp1, exp2) ->
    if not env.pre then begin
      let t1 = infer_exp_promote env exp1 in
      (try
        let _, tfs = T.as_obj_sub ["next"] t1 in
        let t = T.lookup_val_field "next" tfs in
        let t1, t2 = T.as_mono_func_sub t in
        if not (T.sub T.unit t1) then raise (Invalid_argument "");
        let t2' = T.as_opt_sub t2 in
        let ve = check_pat_exhaustive warn env t2' pat in
        check_exp (adjoin_vals env ve) T.unit exp2
      with Invalid_argument _ | Not_found ->
        local_error env exp1.at
          "expected iterable type, but expression has type\n  %s"
          (T.string_of_typ_expand t1)
      );
    end;
    T.unit
  | LabelE (id, typ, exp1) ->
    let t = check_typ env typ in
    if not env.pre then check_exp (add_lab env id.it t) t exp1;
    t
  | DebugE exp1 ->
    if not env.pre then check_exp env T.unit exp1;
    T.unit
  | BreakE (id, exp1) ->
    (match T.Env.find_opt id.it env.labs with
    | Some t ->
      if not env.pre then check_exp env t exp1
    | None ->
      let name =
        match String.split_on_char ' ' id.it with
        | ["continue"; name] -> name
        | _ -> id.it
      in local_error env id.at "unbound label %s" name
    );
    T.Non
  | RetE exp1 ->
    if not env.pre then begin
      match env.rets with
      | Some T.Pre ->
        local_error env exp.at "cannot infer return type"
      | Some t ->
        check_exp env t exp1
      | None ->
        local_error env exp.at "misplaced return"
    end;
    T.Non
  | ThrowE exp1 ->
    if not env.pre then begin
      check_ErrorCap env "throw" exp.at;
      check_exp env T.throw exp1
    end;
    T.Non
  | AsyncE (typ_bind, exp1) ->
    error_in [Flags.WASIMode; Flags.WasmMode] env exp1.at "async expressions are not supported";
    let t1, next_cap = check_AsyncCap env "async expression" exp.at in
    let c, tb, ce, cs = check_typ_bind env typ_bind in
    let ce_scope = T.Env.add T.default_scope_var c ce in (* pun scope var with c *)
    let env' =
      {(adjoin_typs env ce_scope cs) with
        labs = T.Env.empty;
        rets = Some T.Pre;
        async = next_cap c;
        scopes = T.ConEnv.add c exp.at env.scopes } in
    let t = infer_exp env' exp1 in
    let t' = T.open_ [t1] (T.close [c] t)  in
    if not (T.shared t') then
      error_shared env t' exp1.at "async type has non-shared content type\n  %s"
        (T.string_of_typ_expand t');
    T.Async (t1, t')
  | AwaitE exp1 ->
    let t0 = check_AwaitCap env "await" exp.at in
    let t1 = infer_exp_promote env exp1 in
    (try
       let (t2, t3) = T.as_async_sub t0 t1 in
       if not (T.eq t0 t2) then begin
         local_error env exp1.at "ill-scoped await: expected async type from current scope %s, found async type from other scope %s%s%s"
           (T.string_of_typ_expand t0)
           (T.string_of_typ_expand t2)
           (associated_region env t0 exp.at)
           (associated_region env t2 exp.at);
         scope_info env t0 exp.at;
         scope_info env t2 exp.at;
       end;
       t3
    with Invalid_argument _ ->
      error env exp1.at "expected async type, but expression has type\n  %s"
        (T.string_of_typ_expand t1)
    )
  | AssertE exp1 ->
    if not env.pre then check_exp env T.bool exp1;
    T.unit
  | AnnotE (exp1, typ) ->
    let t = check_typ env typ in
    if not env.pre then check_exp env t exp1;
    t
  | ImportE (f, ri) ->
    check_import env exp.at f ri

and check_exp env t exp =
  assert (not env.pre);
  assert (exp.note.note_typ = T.Pre);
  assert (t <> T.Pre);
  let t' = check_exp' env (T.normalize t) exp in
  let e = A.infer_effect_exp exp in
  exp.note <- {note_typ = t'; note_eff = e}

and check_exp' env0 t exp : T.typ =
  let env = {env0 with in_prog = false; in_actor = false; context = exp.it :: env0.context } in
  match exp.it, t with
  | PrimE s, T.Func _ ->
    t
  | LitE lit, _ ->
    check_lit env t lit exp.at;
    t
  | ActorUrlE exp', t' ->
    check_exp env T.text exp';
    begin match T.normalize t' with
    | T.(Obj (Actor, _)) -> t'
    | _ -> error env exp.at "actor reference must have an actor type"
    end
  | UnE (ot, op, exp1), _ when Operator.has_unop op t ->
    ot := t;
    check_exp env t exp1;
    t
  | BinE (ot, exp1, op, exp2), _ when Operator.has_binop op t ->
    ot := t;
    check_exp env t exp1;
    check_exp env t exp2;
    t
  | TupE exps, T.Tup ts when List.length exps = List.length ts ->
    List.iter2 (check_exp env) ts exps;
    t
  | OptE exp1, _ when T.is_opt t ->
    check_exp env (T.as_opt t) exp1;
    t
  | ArrayE (mut, exps), T.Array t' ->
    if (mut.it = Var) <> T.is_mut t' then
      local_error env exp.at
        "%smutable array expression cannot produce expected type\n  %s"
        (if mut.it = Const then "im" else "")
        (T.string_of_typ_expand (T.Array t'));
    List.iter (check_exp env (T.as_immut t')) exps;
    t
  | AsyncE (tb, exp1), T.Async (t1', t') ->
    error_in [Flags.WASIMode; Flags.WasmMode] env exp1.at "async expressions are not supported";
    let t1, next_cap = check_AsyncCap env "async expression" exp.at in
    if not (T.eq t1 t1') then begin
      local_error env exp.at "async at scope\n  %s\ncannot produce expected scope\n  %s%s%s"
        (T.string_of_typ_expand t1)
        (T.string_of_typ_expand t1')
        (associated_region env t1 exp.at)
        (associated_region env t1' exp.at);
      scope_info env t1 exp.at;
      scope_info env t1' exp.at
    end;
    let c, tb, ce, cs = check_typ_bind env tb in
    let ce_scope = T.Env.add T.default_scope_var c ce in (* pun scope var with c *)
    let env' =
      {(adjoin_typs env ce_scope cs) with
        labs = T.Env.empty;
        rets = Some t';
        async = next_cap c;
        scopes = T.ConEnv.add c exp.at env.scopes;
      } in
    check_exp env' t' exp1;
    t
  | BlockE decs, _ ->
    ignore (check_block env t decs exp.at);
    t
  | IfE (exp1, exp2, exp3), _ ->
    check_exp env T.bool exp1;
    check_exp env t exp2;
    check_exp env t exp3;
    t
  | SwitchE (exp1, cases), _ ->
    let t1 = infer_exp_promote env exp1 in
    check_cases env t1 t cases;
    coverage_cases "switch" env cases t1 exp.at;
    t
  | TryE (exp1, cases), _ ->
    check_ErrorCap env "try" exp.at;
    check_exp env t exp1;
    check_cases env T.catch t cases;
    coverage_cases "try handler" env cases T.catch exp.at;
    t
  (* TODO: allow shared with one scope par *)
  | FuncE (_, shared_pat,  [], pat, typ_opt, _sugar, exp), T.Func (s, c, [], ts1, ts2) ->
    let sort, ve = check_shared_pat env shared_pat in
    if not env.pre && not env0.in_actor && T.is_shared_sort sort then
      error_in [Flags.ICMode; Flags.RefMode] env exp.at "a shared function is only allowed as a public field of an actor";
    let ve1 = check_pat_exhaustive (if T.is_shared_sort sort then local_error else warn) env (T.seq ts1) pat in
    let ve2 = T.Env.adjoin ve ve1 in
    let codom = T.codom c (fun () -> assert false) ts2 in
    let t2 = match typ_opt with
      | None -> codom
      | Some typ -> check_typ env typ
    in
    if sort <> s then
      error env exp.at
        "%sshared function does not match expected %sshared function type"
        (if sort = T.Local then "non-" else "")
        (if s = T.Local then "non-" else "");
    if not (T.sub t2 codom) then
      error env exp.at
        "function return type\n  %s\ndoes not match expected return type\n  %s"
        (T.string_of_typ_expand t2) (T.string_of_typ_expand codom);
    let env' =
      { env with
        labs = T.Env.empty;
        rets = Some t2;
        async = C.NullCap; }
    in
    check_exp (adjoin_vals env' ve2) t2 exp;
    t
  | CallE (exp1, inst, exp2), _ ->
    let t' = infer_call env exp1 inst exp2 exp.at (Some t) in
    if not (T.sub t' t) then
      local_error env0 exp.at
        "expression of type\n  %s\ncannot produce expected type\n  %s"
        (T.string_of_typ_expand t')
        (T.string_of_typ_expand t);
    t'
  | TagE (id, exp1), T.Variant fs when List.exists (fun T.{lab; _} -> lab = id.it) fs ->
    let {T.typ; _} = List.find (fun T.{lab; typ} -> lab = id.it) fs in
    check_exp env typ exp1 ;
    t
  | _ ->
    let t' = infer_exp env0 exp in
    if not (T.sub t' t) then
      local_error env0 exp.at
        "expression of type\n  %s\ncannot produce expected type\n  %s"
        (T.string_of_typ_expand t')
        (T.string_of_typ_expand t);
    t'

and infer_call env exp1 inst exp2 at t_expect_opt =
  let t = Lib.Option.get t_expect_opt T.Any in
  let n = match inst.it with None -> 0 | Some typs ->  List.length typs in
  let t1 = infer_exp_promote env exp1 in
  let sort, tbs, t_arg, t_ret =
    try T.as_func_sub T.Local n t1
    with Invalid_argument _ ->
      local_error env exp1.at
        "expected function type, but expression produces type\n  %s"
        (T.string_of_typ_expand t1);
      if inst.it = None then
        info env (Source.between exp1.at exp2.at)
          "this looks like an unintended function call, perhaps a missing ';'?";
      T.as_func_sub T.Local n T.Non
  in
  let ts, t_arg', t_ret' =
    match tbs, inst.it with
    | [], (None | Some [])  (* no inference required *)
    | [{T.sort = T.Scope;_}], _  (* special case to allow t_arg driven overload resolution *)
    | _, Some _ ->
      (* explicit instantiation, check argument against instantiated domain *)
      let typs = match inst.it with None -> [] | Some typs -> typs in
      let ts = check_inst_bounds env tbs typs at in
      let t_arg' = T.open_ ts t_arg in
      let t_ret' = T.open_ ts t_ret in
      if not env.pre then check_exp env t_arg' exp2;
      ts, t_arg', t_ret'
    | _::_, None -> (* implicit, infer *)
      let t2 = infer_exp env exp2 in
      try
        (* i.e. exists_unique ts . t2 <: open_ ts t_arg /\ open ts_ t_ret <: t] *)
        let ts =
          Bi_match.bi_match_subs (scope_of_env env) tbs
            [(t2, t_arg); (t_ret, t)] in
        let t_arg' = T.open_ ts t_arg in
        let t_ret' = T.open_ ts t_ret in
        ts, t_arg', t_ret'
      with Bi_match.Bimatch msg ->
        error env at
          "cannot implicitly instantiate function of type\n  %s\nto argument of type\n  %s%s\nbecause %s"
          (T.string_of_typ t1)
          (T.string_of_typ t2)
          (if Option.is_none t_expect_opt then ""
           else Printf.sprintf "\nto produce result of type\n  %s" (T.string_of_typ t))
          msg
  in
  inst.note <- ts;
  if not env.pre then begin
    if Type.is_shared_sort sort then begin
      if not (T.concrete t_arg') then
        error env exp1.at
          "shared function argument contains abstract type\n  %s"
          (T.string_of_typ_expand t_arg');
      if not (T.concrete t_ret') then
        error env exp2.at
          "shared function call result contains abstract type\n  %s"
          (T.string_of_typ_expand t_ret');
    end
  end;
  (* note t_ret' <: t checked by caller if necessary *)
  t_ret'

(* Cases *)

and infer_cases env t_pat t cases : T.typ =
  List.fold_left (infer_case env t_pat) t cases

and infer_case env t_pat t case =
  let {pat; exp} = case.it in
  let ve = check_pat env t_pat pat in
  let t' = recover_with T.Non (infer_exp (adjoin_vals env ve)) exp in
  let t'' = T.lub t t' in
  if not env.pre && inconsistent t'' [t; t'] then
    warn env case.at
      "the switch has type %s because branches have inconsistent types,\nthis case produces type\n  %s\nthe previous produce type\n  %s"
      (T.string_of_typ t'')
      (T.string_of_typ_expand t)
      (T.string_of_typ_expand t');
  t''

and check_cases env t_pat t cases =
  List.iter (check_case env t_pat t) cases

and check_case env t_pat t case =
  let {pat; exp} = case.it in
  let ve = check_pat env t_pat pat in
  recover (check_exp (adjoin_vals env ve) t) exp

and inconsistent t ts =
  T.opaque t && not (List.exists T.opaque ts)


(* Patterns *)

and infer_pat_exhaustive warnOrError env pat : T.typ * Scope.val_env =
  let t, ve = infer_pat env pat in
  if not env.pre then
    coverage_pat warnOrError env pat t;
  t, ve

and infer_pat env pat : T.typ * Scope.val_env =
  assert (pat.note = T.Pre);
  let t, ve = infer_pat' env pat in
  if not env.pre then
    pat.note <- T.normalize t;
  t, ve

and infer_pat' env pat : T.typ * Scope.val_env =
  match pat.it with
  | WildP ->
    error env pat.at "cannot infer type of wildcard"
  | VarP _ ->
    error env pat.at "cannot infer type of variable"
  | LitP lit ->
    T.Prim (infer_lit env lit pat.at), T.Env.empty
  | SignP (op, lit) ->
    let t1 = T.Prim (infer_lit env lit pat.at) in
    let t = Operator.type_unop op t1 in
    if not (Operator.has_unop op t) then
      error env pat.at "operator is not defined for operand type\n  %s"
        (T.string_of_typ_expand t);
    t, T.Env.empty
  | TupP pats ->
    let ts, ve = infer_pats pat.at env pats [] T.Env.empty in
    T.Tup ts, ve
  | ObjP pfs ->
    let (s, tfs), ve = infer_pat_fields pat.at env pfs [] T.Env.empty in
    T.Obj (s, tfs), ve
  | OptP pat1 ->
    let t1, ve = infer_pat env pat1 in
    T.Opt t1, ve
  | TagP (id, pat1) ->
    let t1, ve = infer_pat env pat1 in
    T.Variant [T.{lab = id.it; typ = t1}], ve
  | AltP (pat1, pat2) ->
    let t1, ve1 = infer_pat env pat1 in
    let t2, ve2 = infer_pat env pat2 in
    let t = T.lub t1 t2 in
    if not (T.compatible t1 t2) then
      error env pat.at
        "pattern branches have incompatible types,\nleft consumes\n  %s\nright consumes\n  %s"
        (T.string_of_typ_expand t1)
        (T.string_of_typ_expand t2);
    if ve1 <> T.Env.empty || ve2 <> T.Env.empty then
      error env pat.at "variables are not allowed in pattern alternatives";
    t, T.Env.empty
  | AnnotP (pat1, typ) ->
    let t = check_typ env typ in
    t, check_pat env t pat1
  | ParP pat1 ->
    infer_pat env pat1

and infer_pats at env pats ts ve : T.typ list * Scope.val_env =
  match pats with
  | [] -> List.rev ts, ve
  | pat::pats' ->
    let t, ve1 = infer_pat env pat in
    let ve' = disjoint_union env at "duplicate binding for %s in pattern" ve ve1 in
    infer_pats at env pats' (t::ts) ve'

and infer_pat_fields at env pfs ts ve : (T.obj_sort * T.field list) * Scope.val_env =
  match pfs with
  | [] -> (T.Object, List.sort T.compare_field ts), ve
  | pf::pfs' ->
    let typ, ve1 = infer_pat env pf.it.pat in
    let ve' = disjoint_union env at "duplicate binding for %s in pattern" ve ve1 in
    infer_pat_fields at env pfs' (T.{ lab = pf.it.id.it; typ }::ts) ve'

and check_shared_pat env shared_pat : T.func_sort * Scope.val_env =
  match shared_pat.it with
  | T.Local -> T.Local, T.Env.empty
  | T.Shared (ss, pat) ->
    if pat.it <> WildP then
      error_in [Flags.WASIMode; Flags.WasmMode] env pat.at "shared function cannot take a context pattern";
    T.Shared ss, check_pat_exhaustive local_error env T.ctxt pat

and check_class_shared_pat env shared_pat obj_sort : Scope.val_env =
  match shared_pat.it, obj_sort.it with
  | T.Local, (T.Module | T.Object) -> T.Env.empty
  | T.Local, T.Actor ->
    T.Env.empty (* error instead? That's a breaking change *)
  | T.Shared (mode, pat), sort ->
    if sort <> T.Actor then
      error env pat.at "non-actor class cannot take a context pattern";
    if pat.it <> WildP then
      error_in [Flags.WASIMode; Flags.WasmMode] env pat.at "actor class cannot take a context pattern";
    if mode = T.Query then
      error env shared_pat.at "class cannot be a query";
    check_pat_exhaustive local_error env T.ctxt pat
  | _, T.Memory -> assert false


and check_pat_exhaustive warnOrError env t pat : Scope.val_env =
  let ve = check_pat env t pat in
  if not env.pre then
    coverage_pat warnOrError env pat t;
  ve

and check_pat env t pat : Scope.val_env =
  assert (pat.note = T.Pre);
  if t = T.Pre then snd (infer_pat env pat) else
  let t' = T.normalize t in
  let ve = check_pat' env t' pat in
  if not env.pre then pat.note <- t';
  ve

and check_pat' env t pat : Scope.val_env =
  assert (t <> T.Pre);
  match pat.it with
  | WildP ->
    T.Env.empty
  | VarP id ->
    T.Env.singleton id.it t
  | LitP lit ->
    if not env.pre then begin
      if T.opaque t then
        error env pat.at "literal pattern cannot consume expected type\n  %s"
          (T.string_of_typ_expand t);
      if T.sub t T.Non
      then ignore (infer_lit env lit pat.at)
      else check_lit env t lit pat.at
    end;
    T.Env.empty
  | SignP (op, lit) ->
    if not env.pre then begin
      if not (Operator.has_unop op (T.promote t)) then
        error env pat.at "operator cannot consume expected type\n  %s"
          (T.string_of_typ_expand t);
      if T.sub t T.Non
      then ignore (infer_lit env lit pat.at)
      else check_lit env t lit pat.at
    end;
    T.Env.empty
  | TupP pats ->
    let ts = try T.as_tup_sub (List.length pats) t with Invalid_argument _ ->
      error env pat.at "tuple pattern cannot consume expected type\n  %s"
        (T.string_of_typ_expand t)
    in check_pats env ts pats T.Env.empty pat.at
  | ObjP pfs ->
    let pfs' = List.stable_sort compare_pat_field pfs in
    let s, tfs =
      try T.as_obj_sub (List.map (fun (pf : pat_field) -> pf.it.id.it) pfs') t
      with Invalid_argument _ ->
        error env pat.at "object pattern cannot consume expected type\n  %s"
          (T.string_of_typ_expand t)
    in
    if not env.pre && s = T.Actor then
      local_error env pat.at "object pattern cannot consume actor type\n  %s"
        (T.string_of_typ_expand t);
    check_pat_fields env s tfs pfs' T.Env.empty pat.at
  | OptP pat1 ->
    let t1 = try T.as_opt_sub t with Invalid_argument _ ->
      error env pat.at "option pattern cannot consume expected type\n  %s"
        (T.string_of_typ_expand t)
    in check_pat env t1 pat1
  | TagP (id, pat1) ->
    let t1 =
      try T.lookup_val_field id.it (T.as_variant_sub id.it t)
      with Invalid_argument _ | Not_found ->
        error env pat.at "variant pattern cannot consume expected type\n  %s"
          (T.string_of_typ_expand t)
    in check_pat env t1 pat1
  | AltP (pat1, pat2) ->
    let ve1 = check_pat env t pat1 in
    let ve2 = check_pat env t pat2 in
    if ve1 <> T.Env.empty || ve2 <> T.Env.empty then
      error env pat.at "variables are not allowed in pattern alternatives";
    T.Env.empty
  | AnnotP (pat1, typ) ->
    let t' = check_typ env typ in
    if not (T.sub t t') then
      error env pat.at
        "pattern of type\n  %s\ncannot consume expected type\n  %s"
        (T.string_of_typ_expand t')
        (T.string_of_typ_expand t);
    check_pat env t pat1
  | ParP pat1 ->
    check_pat env t pat1

(*
Consider:

  case (P : A) : B


(P : A) :<= B  iff
1: B <: A   P :<= B
2: A <: B   P :<= A
3: B <: A   P :<= A
4: A <: B   P :<= B

1 is implemented, allows

  case ({x} : {}) : {x}  // type annotations are reversed for patterns
  case (1 : Int) : Nat   // type annotations are reversed for patterns
  case (x : Int) : Nat   // type annotations are reversed for patterns

2 would allow

  case ({x} : {x}) : {}  // unsound, x does not exist

3 would allow

  case (-1 : Int) : Nat  // breaks coverage checking

4 would allow

  case (x : Nat) : Int  // x is Int, harmless but misleading

Alternative: pass in two types?
*)


and check_pats env ts pats ve at : Scope.val_env =
  match ts, pats with
  | [], [] -> ve
  | t::ts', pat::pats' ->
    let ve1 = check_pat env t pat in
    let ve' = disjoint_union env at "duplicate binding for %s in pattern" ve ve1 in
    check_pats env ts' pats' ve' at
  | ts, [] ->
    local_error env at "tuple pattern has %i fewer components than expected type"
      (List.length ts); ve
  | [], ts ->
    error env at "tuple pattern has %i more components than expected type"
      (List.length ts)

and check_pat_fields env s tfs pfs ve at : Scope.val_env =
  match tfs, pfs with
  | _, [] -> ve
  | [], pf::_ ->
    error env pf.at
      "object field %s is not contained in expected type\n  %s"
      pf.it.id.it (T.string_of_typ (T.Obj (s, tfs)))
  | T.{lab; typ = Typ _}::tfs', _ ->  (* TODO: remove the namespace hack *)
    check_pat_fields env s tfs' pfs ve at
  | T.{lab; typ}::tfs', pf::pfs' ->
    match compare pf.it.id.it lab with
    | -1 -> check_pat_fields env s [] pfs ve at
    | +1 -> check_pat_fields env s tfs' pfs ve at
    | _ ->
      if T.is_mut typ then
        error env pf.at "cannot pattern match mutable field %s" lab;
      let ve1 = check_pat env typ pf.it.pat in
      let ve' =
        disjoint_union env at "duplicate binding for %s in pattern" ve ve1 in
      match pfs' with
      | pf'::_ when pf'.it.id.it = lab ->
        error env pf'.at "duplicate field %s in object pattern" lab
      | _ -> check_pat_fields env s tfs' pfs' ve' at

and compare_pat_field pf1 pf2 = compare pf1.it.id.it pf2.it.id.it


(* Objects *)

and pub_fields fields : region T.Env.t * region T.Env.t =
  List.fold_right pub_field fields (T.Env.empty, T.Env.empty)

and pub_field field xs : region T.Env.t * region T.Env.t =
  match field.it with
  | {vis; dec; _} when vis.it = Public -> pub_dec dec xs
  | _ -> xs

and pub_dec dec xs : region T.Env.t * region T.Env.t =
  match dec.it with
  | ExpD _ | IgnoreD _ -> xs
  | LetD (pat, _) -> pub_pat pat xs
  | VarD (id, _) -> pub_val_id id xs
  | ClassD (_, id, _, _, _, _, _, _) ->
    pub_val_id {id with note = ()} (pub_typ_id id xs)
  | TypD (id, _, _) -> pub_typ_id id xs

and pub_pat pat xs : region T.Env.t * region T.Env.t =
  match pat.it with
  | WildP | LitP _ | SignP _ -> xs
  | VarP id -> pub_val_id id xs
  | TupP pats -> List.fold_right pub_pat pats xs
  | ObjP pfs -> List.fold_right pub_pat_field pfs xs
  | AltP (pat1, _)
  | OptP pat1
  | TagP (_, pat1)
  | AnnotP (pat1, _)
  | ParP pat1 -> pub_pat pat1 xs

and pub_pat_field pf xs =
  pub_pat pf.it.pat xs

and pub_typ_id id (xs, ys) : region T.Env.t * region T.Env.t =
  (T.Env.add id.it id.at xs, ys)

and pub_val_id id (xs, ys) : region T.Env.t * region T.Env.t =
  (xs, T.Env.add id.it id.at ys)

(* Object/Scope transformations *)

and gather_typ con_env t =
  match t with
  | T.Obj (s, tfs) -> List.fold_right gather_typ_field tfs con_env
  | _ -> con_env

and gather_typ_field T.{lab; typ} con_env =
  match typ with
  | T.Typ  c -> T.ConSet.add c con_env
  | t -> gather_typ con_env t

(* TODO: remove by merging conenv and valenv or by separating typ_fields *)

and object_of_scope env sort fields scope at =
  let pub_typ, pub_val = pub_fields fields in
  let tfs =
    T.Env.fold
      (fun id c tfs ->
        if T.Env.mem id pub_typ
        then T.{lab = id; typ = T.Typ c}::tfs
        else tfs
      ) scope.Scope.typ_env  []
  in
  let tfs' =
    T.Env.fold
      (fun id t tfs ->
        if T.Env.mem id pub_val
        then T.{lab = id; typ = t}::tfs
        else tfs
      ) scope.Scope.val_env tfs
  in

  Lib.List.iter_pairs
    (fun x y ->
      if not (T.is_typ x.T.typ) && not (T.is_typ y.T.typ) &&
         Hash.hash x.T.lab = Hash.hash y.T.lab
      then error env at "field names %s and %s in %sobject type have colliding hashes"
        x.T.lab y.T.lab (T.string_of_obj_sort sort);
    ) tfs';

  let t = T.Obj (sort, List.sort T.compare_field tfs') in
  let accessible_cons = gather_typ T.ConSet.empty t in
  let inaccessible_cons = T.ConSet.diff scope.Scope.con_env accessible_cons in
  try
    T.avoid_cons inaccessible_cons accessible_cons;
    T.avoid inaccessible_cons t
  with T.Unavoidable c ->
    error env at "local class type %s is contained in object or actor type\n  %s"
      (Con.to_string c)
      (T.string_of_typ_expand t)

and is_actor_method dec : bool = match dec.it with
  | LetD ({it = VarP _; _}, {it = FuncE (_, shared_pat, _, _, _, _, _); _}) ->
    T.is_shared_sort shared_pat.it
  | _ -> false

and is_typ_dec dec : bool = match dec.it with
  | TypD _ -> true
  | _ -> false


and infer_obj env s fields at : T.typ =
  let env =
    if s <> T.Actor then
      { env with in_actor = false }
    else
      { env with
        in_actor = true;
        labs = T.Env.empty;
        rets = None;
        async = C.NullCap; }
  in
  let decs = List.map (fun (field : exp_field) -> field.it.dec) fields in
  let _, scope = infer_block env decs at in
  let t = object_of_scope env s fields scope at in
  let (_, tfs) = T.as_obj t in
  if not env.pre then begin
    if s = T.Actor then begin
      List.iter (fun T.{lab; typ} ->
        if not (T.is_typ typ) && not (T.is_shared_func typ) then
          let _, pub_val = pub_fields fields in
          error env (T.Env.find lab pub_val)
            "public actor field %s has non-shared function type\n  %s"
            lab (T.string_of_typ_expand typ)
      ) tfs;
      List.iter (fun ef ->
        if ef.it.vis.it = Syntax.Public && not (is_actor_method ef.it.dec) && not (is_typ_dec ef.it.dec) then
          local_error env ef.it.dec.at
            "public actor field needs to be a manifest function"
      ) fields;
      List.iter (fun ef ->
        if ef.it.vis.it = Syntax.Private && is_actor_method ef.it.dec then
          error_in [Flags.ICMode; Flags.RefMode] env ef.it.dec.at
            "a shared function cannot be private"
      ) fields;
    end;
    if s = T.Module then Static.fields env.msgs fields;
    check_system_fields env s scope fields;
    check_stab env s scope fields;
  end;
  t

and check_system_fields env sort scope fields =
  List.iter (fun ef ->
    match sort, ef.it.vis.it, ef.it.dec.it with
    | T.Actor, vis,
      LetD({ it = VarP id; _ },
           { it = FuncE _; _ }) ->
      begin
        match List.assoc_opt id.it system_funcs with
        | Some t ->
          (* TBR why does Stable.md require this to be a manifest function, not just any expression of appropriate type?  *)
          if vis = System then
            begin
              let t1 = T.Env.find id.it scope.Scope.val_env in
              if not (T.sub t1 t) then
                local_error env ef.at "system function %s is declared with type\n  %s\ninstead of expected type\n  %s" id.it
                  (T.string_of_typ t1) (T.string_of_typ t)
            end
          else warn env id.at "this function has the name of a system method, but is declared without system visibility and will not be called by the system"
        | None ->
          if vis = System then
            local_error env id.at "unexpected system method named %s, expected %s"
              id.it (String.concat " or " (List.map fst system_funcs))
          else ()
      end
    | _, System, _ ->
      local_error env ef.it.vis.at "misplaced system visibility, did you mean private?"
    | _ -> ())
  fields

and stable_pat pat =
  match pat.it with
  | VarP _ -> true
  | ParP pat'
  | AnnotP (pat', _) -> stable_pat pat'
  | _ -> false

and check_stab env sort scope fields =
  let check_stable id at =
    match T.Env.find_opt id scope.Scope.val_env with
    | None -> assert false
    | Some t ->
      let t1 = T.as_immut t in
      if not (T.stable t1) then
        local_error env at "variable %s is declared stable but has non-stable type\n  %s" id (T.string_of_typ t1)
  in
  let idss = List.map (fun ef ->
    match sort, ef.it.stab, ef.it.dec.it with
    | (T.Object | T.Module), None, _ -> []
    | (T.Object | T.Module), Some stab, _ ->
      local_error env stab.at
        "misplaced stability declaration on field of non-actor";
      []
    | T.Actor, Some {it = Stable; _}, VarD (id, _) ->
      check_stable id.it id.at;
      [id]
    | T.Actor, Some {it = Stable; _}, LetD (pat, _) when stable_pat pat ->
      let ids = T.Env.keys (gather_pat env T.Env.empty pat) in
      List.iter (fun id -> check_stable id pat.at) ids;
      List.map (fun id -> {it = id; at = pat.at; note = ()}) ids;
    | T.Actor, Some {it = Flexible; _} , (VarD _ | LetD _) -> []
    | T.Actor, Some stab, _ ->
      local_error env stab.at "misplaced stability modifier: expected on var or simple let declarations only";
      []
    | _ -> []) fields
  in
  check_ids env "actor" "stable variable" (List.concat idss)


(* Blocks and Declarations *)

and infer_block env decs at : T.typ * Scope.scope =
  let scope = infer_block_decs env decs in
  let env' = adjoin env scope in
  (* HACK: when compiling to IC, mark class constructors as unavailable *)
  let ve = match !Flags.compile_mode with
    | (Flags.ICMode | Flags.RefMode) ->
      List.fold_left (fun ve' dec ->
        match dec.it with
        | ClassD(_, id, _, _, _, { it = T.Actor; _}, _, _) ->
          T.Env.mapi (fun id' (typ, avl) ->
            (typ, if id' = id.it then Unavailable else avl)) ve'
        | _ -> ve') env'.vals decs
    | _ -> env'.vals
  in
  let t = infer_block_exps { env' with vals = ve } decs in
  t, scope

and infer_block_decs env decs : Scope.t =
  let scope = gather_block_decs env decs in
  let env' = adjoin {env with pre = true} scope in
  let scope_ce = infer_block_typdecs env' decs in
  let env'' = adjoin {env' with pre = env.pre} scope_ce in
  let _scope_ce = infer_block_typdecs env'' decs in
  (* TBR: assertion does not work for types with binders, due to stamping *)
  (* assert (scope_ce = _scope_ce); *)
  infer_block_valdecs (adjoin env'' scope_ce) decs scope_ce

and infer_block_exps env decs : T.typ =
  match decs with
  | [] -> T.unit
  | [dec] -> infer_dec env dec
  | dec::decs' ->
    if not env.pre then recover (check_dec env T.unit) dec;
    recover_with T.Non (infer_block_exps env) decs'

and infer_dec env dec : T.typ =
  let t =
  match dec.it with
  | ExpD exp
  | LetD (_, exp) ->
    infer_exp env exp
  | IgnoreD exp ->
    if not env.pre then begin
      check_exp env T.Any exp;
      if T.sub exp.note.note_typ T.unit then
        warn env dec.at "redundant ignore, operand already has type ()"
    end;
    T.unit
  | VarD (_, exp) ->
    if not env.pre then ignore (infer_exp env exp);
    T.unit
  | ClassD (shared_pat, id, typ_binds, pat, typ_opt, obj_sort, self_id, fields) ->
    let (t, _) = T.Env.find id.it env.vals in
    if not env.pre then begin
      let c = T.Env.find id.it env.typs in
      let ve0 = check_class_shared_pat env shared_pat obj_sort in
      let cs, _tbs, te, ce = check_typ_binds env typ_binds in
      let env' = adjoin_typs env te ce in
      let t1, ve = infer_pat_exhaustive (if obj_sort.it = T.Actor then error else warn) env' pat in
      if obj_sort.it = T.Actor then begin
        if (not (T.shared t1)) then
        error_shared env t1 pat.at "shared constructor has non-shared parameter type\n  %s" (T.string_of_typ_expand t1);
      end;
      let env'' = adjoin_vals (adjoin_vals env' ve0) ve in
      let cs' = if obj_sort.it = T.Actor then List.tl cs else cs in
      let self_typ = T.Con (c, List.map (fun c -> T.Con (c, [])) cs') in
      let env''' =
        { (add_val env'' self_id.it self_typ) with
          labs = T.Env.empty;
          rets = None;
          async = C.NullCap;
          in_actor = obj_sort.it = T.Actor;
        }
      in
      let t' = infer_obj env''' obj_sort.it fields dec.at in
      match typ_opt, obj_sort.it with
      | None, _ -> ()
      | Some { it = AsyncT (_, typ); _}, T.Actor
      | Some typ, (T.Module | T.Object) ->
        let t'' = check_typ env'' typ in
        if not (T.sub t' t'') then
          local_error env dec.at
            "class body of type\n  %s\ndoes not match expected type\n  %s"
            (T.string_of_typ_expand t')
            (T.string_of_typ_expand t'')
      | Some typ, T.Actor ->
        local_error env dec.at "actor class has non-async return type"
      | _, T.Memory -> assert false
    end;
    T.normalize t
  | TypD _ ->
    T.unit
  in
  let eff = A.infer_effect_dec dec in
  dec.note <- {note_typ = t; note_eff = eff};
  t


and check_block env t decs at : Scope.t =
  let scope = infer_block_decs env decs in
  check_block_exps (adjoin env scope) t decs at;
  scope

and check_block_exps env t decs at =
  match decs with
  | [] ->
    if not (T.sub T.unit t) then
      local_error env at "empty block cannot produce expected type\n  %s"
        (T.string_of_typ_expand t)
  | [dec] ->
    check_dec env t dec
  | dec::decs' ->
    recover (check_dec env T.unit) dec;
    recover (check_block_exps env t decs') at

and check_dec env t dec =
  match dec.it with
  | ExpD exp ->
    check_exp env t exp;
    dec.note <- exp.note
  | _ ->
    let t' = infer_dec env dec in
    if not (T.eq t T.unit || T.sub t' t) then
      local_error env dec.at "expression of type\n  %s\ncannot produce expected type\n  %s"
        (T.string_of_typ_expand t')
        (T.string_of_typ_expand t)

and infer_val_path env exp : T.typ option =
  match exp.it with
  | ImportE (f, ri) ->
    Some (check_import env exp.at f ri)
  | VarE id ->
    (match T.Env.find_opt id.it env.vals with (* TBR: return None for Unavailable? *)
     | Some (t, _) -> Some t
     | _ -> None)
  | DotE (path, id) ->
    (match infer_val_path env path with
     | None -> None
     | Some t ->
       match T.promote t with
       | T.Obj ( _, flds) ->
         (try Some (T.lookup_val_field id.it flds)
         with Invalid_argument _ -> None)
       | _ -> None
    )
  | AnnotE (_, typ) ->
    Some (check_typ {env with pre = true}  typ)
  | _ -> None


(* Pass 1: collect:
   * type identifiers and their arity,
   * object identifiers and their fields (if known) (recursively)
   * other value identifiers at type T.Pre
*)
and gather_block_decs env decs : Scope.t =
  List.fold_left (gather_dec env) Scope.empty decs

and gather_dec env scope dec : Scope.t =
  match dec.it with
  | ExpD _ | IgnoreD _ -> scope
  (* TODO: generalize beyond let <id> = <obje> *)
  | LetD (
      {it = VarP id; _},
      {it = ObjE (obj_sort, fields); at; _}
    ) ->
    let decs = List.map (fun ef -> ef.it.dec) fields in
    let open Scope in
    if T.Env.mem id.it scope.val_env then
      error env dec.at "duplicate definition for value %s in block" id.it;
    let scope' = gather_block_decs env decs in
    let ve' = T.Env.add id.it (object_of_scope env obj_sort.it fields scope' at) scope.val_env in
    let obj_env = T.Env.add id.it scope' scope.obj_env in
    { val_env = ve';
      typ_env = scope.typ_env;
      lib_env = scope.lib_env;
      con_env = scope.con_env;
      obj_env = obj_env
    }
  | LetD (pat, _) -> Scope.adjoin_val_env scope (gather_pat env scope.Scope.val_env pat)
  | VarD (id, _) -> Scope.adjoin_val_env scope (gather_id env scope.Scope.val_env id)
  | TypD (id, binds, _) | ClassD (_, id, binds, _, _, _, _, _) ->
    let open Scope in
    if T.Env.mem id.it scope.typ_env then
      error env dec.at "duplicate definition for type %s in block" id.it;
    let binds' = match dec.it with
      | ClassD(_, _, _, _, _,  {it = T.Actor; _}, _, _) -> List.tl binds
      | _ -> binds
    in
    let pre_tbs = List.map (fun bind ->
                      {T.var = bind.it.var.it;
                       T.sort = T.Type;
                       T.bound = T.Pre}
                    ) binds' in
    let pre_k = T.Abs (pre_tbs, T.Pre) in
    let c = match id.note with
      | None -> let c = Con.fresh id.it pre_k in id.note <- Some c; c
      | Some c -> c
    in
    let val_env = match dec.it with
      | ClassD _ ->
        if T.Env.mem id.it scope.val_env then
          error env id.at "duplicate definition for %s in block" id.it;
        T.Env.add id.it T.Pre scope.val_env
      | _ -> scope.val_env
    in
    { val_env;
      typ_env = T.Env.add id.it c scope.typ_env;
      con_env = T.ConSet.disjoint_add c scope.con_env;
      lib_env = scope.lib_env;
      obj_env = scope.obj_env;
    }

and gather_pat env ve pat : Scope.val_env =
  match pat.it with
  | WildP | LitP _ | SignP _ -> ve
  | VarP id -> gather_id env ve id
  | TupP pats -> List.fold_left (gather_pat env) ve pats
  | ObjP pfs -> List.fold_left (gather_pat_field env) ve pfs
  | TagP (_, pat1) | AltP (pat1, _) | OptP pat1
  | AnnotP (pat1, _) | ParP pat1 -> gather_pat env ve pat1

and gather_pat_field env ve pf : Scope.val_env =
  gather_pat env ve pf.it.pat

and gather_id env ve id : Scope.val_env =
  if T.Env.mem id.it ve then
    error env id.at "duplicate definition for %s in block" id.it;
  T.Env.add id.it T.Pre ve

(* Pass 2 and 3: infer type definitions *)
and infer_block_typdecs env decs : Scope.t =
  let _env', scope =
    List.fold_left (fun (env, scope) dec ->
      let scope' = infer_dec_typdecs env dec in
      adjoin env scope', Scope.adjoin scope scope'
    ) (env, Scope.empty) decs
  in scope

and infer_dec_typdecs env dec : Scope.t =
  match dec.it with
  (* TODO: generalize beyond let <id> = <obje> *)
  | LetD (
      {it = VarP id; _},
      {it = ObjE (obj_sort, fields); at; _}
    ) ->
    let decs = List.map (fun {it = {vis; dec; _}; _} -> dec) fields in
    let scope = T.Env.find id.it env.objs in
    let env' = adjoin env scope in
    let obj_scope_typs = infer_block_typdecs env' decs in
    let obj_scope = Scope.adjoin scope obj_scope_typs in
    Scope.{ empty with
      con_env = obj_scope.con_env;
      val_env = T.Env.singleton id.it (object_of_scope env obj_sort.it fields obj_scope at);
      obj_env = T.Env.singleton id.it obj_scope
    }
  (* TODO: generalize beyond let <id> = <valpath> *)
  | LetD ({it = VarP id; _}, exp) ->
    (match infer_val_path env exp with
     | None -> Scope.empty
     | Some t ->
       let open Scope in
       match T.promote t with
       | T.Obj (_, _) as t' -> { Scope.empty with val_env = T.Env.singleton id.it t' }
       | _ -> { Scope.empty with val_env = T.Env.singleton id.it T.Pre }
    )
  | LetD _ | ExpD _ | IgnoreD _ | VarD _ ->
    Scope.empty
  | TypD (id, binds, typ) ->
    let c = T.Env.find id.it env.typs in
    let cs, tbs, te, ce = check_typ_binds {env with pre = true} binds in
    let env' = adjoin_typs env te ce in
    let t = check_typ env' typ in
    let k = T.Def (T.close_binds cs tbs, T.close cs t) in
    begin
      let is_typ_param c =
        match Con.kind c with
        | T.Def _ -> false
        | T.Abs( _, T.Pre) -> false (* an approximated type constructor *)
        | T.Abs( _, _) -> true in
      let typ_params = T.ConSet.filter is_typ_param env.cons in
      let cs_k = T.cons_kind k in
      let free_params = T.ConSet.inter typ_params cs_k in
      if not (T.ConSet.is_empty free_params) then
        error env dec.at
          "type definition %s %s references type parameter(s) %s from an outer scope"
          id.it
          (T.string_of_kind k)
          (String.concat ", " (T.ConSet.fold (fun c cs -> T.string_of_con c::cs) free_params []))
    end;
    Scope.{ empty with
      typ_env = T.Env.singleton id.it c;
      con_env = infer_id_typdecs id c k;
    }
  | ClassD (shared_pat, id, binds, pat, _typ_opt, obj_sort, self_id, fields) ->
    let c = T.Env.find id.it env.typs in
    let ve0 = check_class_shared_pat {env with pre = true} shared_pat obj_sort in
    let cs, tbs, te, ce = check_typ_binds {env with pre = true} binds in
    let env' = adjoin_typs (adjoin_vals {env with pre = true} ve0) te ce in
    let _, ve = infer_pat env' pat in
    let tbs', cs' =
      if obj_sort.it = T.Actor then
        List.tl tbs, List.tl cs
      else tbs, cs in
    let self_typ = T.Con (c, List.map (fun c -> T.Con (c, [])) cs') in
    let env'' = add_val (adjoin_vals env' ve) self_id.it self_typ in
    let t = infer_obj env'' obj_sort.it fields dec.at in
    let k = T.Def (T.close_binds cs' tbs', T.close cs' t) in
    Scope.{ empty with
      typ_env = T.Env.singleton id.it c;
      con_env = infer_id_typdecs id c k;
    }

and infer_id_typdecs id c k : Scope.con_env =
  assert (match k with T.Abs (_, T.Pre) -> false | _ -> true);
  (match Con.kind c with
  | T.Abs (_, T.Pre) -> T.set_kind c k; id.note <- Some c
  | k' -> assert (T.eq_kind k' k)
  );
  T.ConSet.singleton c

(* Pass 4: infer value types *)
and infer_block_valdecs env decs scope : Scope.t =
  let _, scope' =
    List.fold_left (fun (env, scope) dec ->
      let scope' = infer_dec_valdecs env dec in
      adjoin env scope', Scope.adjoin scope scope'
    ) (env, scope) decs
  in scope'

and infer_dec_valdecs env dec : Scope.t =
  match dec.it with
  | ExpD _ | IgnoreD _ ->
    Scope.empty
  (* TODO: generalize beyond let <id> = <obje> *)
  | LetD (
      {it = VarP id; _} as pat,
      {it = ObjE (obj_sort, fields); at; _}
) ->
    let decs = List.map (fun ef -> ef.it.dec) fields in
    let obj_scope = T.Env.find id.it env.objs in
    let obj_scope' =
      infer_block_valdecs
        (adjoin {env with pre = true} obj_scope)
        decs obj_scope
    in
    let obj_typ = object_of_scope env obj_sort.it fields obj_scope' at in
    let _ve = check_pat env obj_typ pat in
    Scope.{empty with val_env = T.Env.singleton id.it obj_typ}
  | LetD (pat, exp) ->
    let t = infer_exp {env with pre = true} exp in
    let ve' = check_pat_exhaustive warn env t pat in
    Scope.{empty with val_env = ve'}
  | VarD (id, exp) ->
    let t = infer_exp {env with pre = true} exp in
    Scope.{empty with val_env = T.Env.singleton id.it (T.Mut t)}
  | TypD (id, _, _) ->
    let c = Option.get id.note in
    Scope.{ empty with
      typ_env = T.Env.singleton id.it c;
      con_env = T.ConSet.singleton c ;
    }
  | ClassD (_shared_pat, id, typ_binds, pat, _, obj_sort, _, _) ->
    if obj_sort.it = T.Actor then begin
      error_in [Flags.WASIMode; Flags.WasmMode] env dec.at "actor classes are not supported";
      if not env.in_prog then
        error_in [Flags.ICMode; Flags.RefMode] env dec.at
          "inner actor classes are not supported yet; any actor class must come last in your program";
      if not (is_anonymous id) then
        warn_in [Flags.ICMode; Flags.RefMode] env dec.at
          "the constructor function of this actor class is not available for recursive calls, but is available when imported";
      if not (List.length typ_binds = 1) then
        local_error env dec.at
          "actor classes with type parameters are not supported yet";
    end;
    let cs, tbs, te, ce = check_typ_binds env typ_binds in
    let env' = adjoin_typs env te ce in
    let c = T.Env.find id.it env.typs in
    let t1, _ = infer_pat {env' with pre = true} pat in
    let ts1 = match pat.it with TupP _ -> T.seq_of_tup t1 | _ -> [t1] in
    let t2 =
      if obj_sort.it = T.Actor
      then
        T.Async(T.Con(List.hd cs, []),
                T.Con(c, List.map (fun c -> T.Con (c, [])) (List.tl cs)))
      else
        T.Con (c, List.map (fun c -> T.Con (c, [])) cs)
    in
    let t = T.Func (T.Local, T.Returns, T.close_binds cs tbs,
      List.map (T.close cs) ts1,
      [T.close cs t2])
    in
    Scope.{ empty with
      val_env = T.Env.singleton id.it t;
      typ_env = T.Env.singleton id.it c;
      con_env = T.ConSet.singleton c;
    }


(* Programs *)

let infer_prog scope prog : (T.typ * Scope.t) Diag.result =
  Diag.with_message_store
    (fun msgs ->
      recover_opt
        (fun prog ->
          let env = env_of_scope msgs scope in
          let res = infer_block env prog.it prog.at in
          res
        ) prog
    )

let is_actor_dec d =
  match d.it with
  | LetD (_, {it = ObjE ({it = T.Actor; _}, _); _}) -> true
  | ClassD (shared_pat, id, typ_binds, pat, typ_opt, obj_sort, self_id, fields) ->
    obj_sort.it = T.Actor
  | _ -> false

let is_import d =
  match d.it with
  | LetD ({it = VarP n; _}, {it = ImportE _; _}) -> true
  | _ -> false

let check_actors scope progs : unit Diag.result =
  Diag.with_message_store
    (fun msgs ->
      recover_opt (fun progs ->
        let prog = List.concat_map (fun prog -> prog.Source.it) progs in
        let env = env_of_scope msgs scope in
        let rec go ds = function
          | [] -> ()
          | (d::ds') when is_actor_dec d ->
            if ds <> [] || ds' <> []  then
              recover (error_in [Flags.ICMode; Flags.RefMode] env d.at)
                "an actor or actor class must be the only non-imported declaration in a program"
          | (d::ds') when is_import d -> go ds ds'
          | (d::ds') -> go (d::ds) ds'
        in
        go [] prog
      ) progs
    )

let check_lib scope lib : Scope.t Diag.result =
  Diag.with_message_store
    (fun msgs ->
      recover_opt
        (fun lib ->
          let env = env_of_scope msgs scope in
          let (imports, cub) = lib.it in
          let (imp_ds, ds) = Syntax.decs_of_comp_unit lib in
          let typ, _ = infer_block env (imp_ds @ ds) lib.at in
          List.iter2 (fun import imp_d -> import.note <- imp_d.note.note_typ) imports imp_ds;
          cub.note <- {note_typ = typ; note_eff = T.Triv};
          let imp_typ = match cub.it with
            | ModuleU _ ->
              if cub.at = no_region then begin
                let r = Source.({
                  left = { no_pos with file = lib.note };
                  right = { no_pos with file = lib.note }})
                in
                warn env r "deprecated syntax: an imported library should be a module or named actor class"
              end;
              typ
            | ActorClassU  (sp, id, tbs, p, _, self_id, fields) ->
              if Syntax.is_anonymous id then
                error env cub.at "bad import: imported actor class cannot be anonymous";
              let cs = List.map (fun tbs -> T.Con(Option.get tbs.note, [])) tbs in
              let fun_typ = typ in
              let class_typ =
                match T.normalize fun_typ with
                | T.Func (sort, control, _, ts1, [t2]) -> (* TODO: Revisit *)
                  let t2 = T.normalize (T.open_ cs t2) in
                  (match t2 with
                   | T.Async (_ , class_typ) -> class_typ
                   | _ -> assert false)
                | _ ->
                  assert false
              in
              let con = Con.fresh id.it (T.Def([], class_typ)) in
              T.Obj(T.Module, List.sort T.compare_field [
                { T.lab = id.it; T.typ = T.Typ con };
                { T.lab = id.it; T.typ = fun_typ }
              ])
            | ActorU _ ->
              error env cub.at "bad import: expected a module or actor class but found an actor"
            | ProgU _ ->
              (* this shouldn't really happen, as an imported program should be rewritten to a module *)
              error env cub.at "compiler bug: expected a module or actor class but found a program, i.e. a sequence of declarations"
          in
          Scope.lib lib.note imp_typ
        ) lib
    )<|MERGE_RESOLUTION|>--- conflicted
+++ resolved
@@ -1018,20 +1018,10 @@
   | TryE (exp1, cases) ->
     let t1 = infer_exp env exp1 in
     let t2 = infer_cases env T.catch T.Non cases in
-<<<<<<< HEAD
     if not env.pre then begin
       check_ErrorCap env "try" exp.at;
-      match Coverage.check_cases cases T.catch with
-      | [] -> ()
-      | ss ->
-        warn env exp.at
-          "the catches in this try do not cover error value\n  %s"
-          (String.concat " or\n  " ss)
-    end;
-=======
-    if not env.pre then
-      coverage_cases "try handler" env cases T.catch exp.at;
->>>>>>> ce6fb024
+      coverage_cases "try handler" env cases T.catch exp.at
+    end;
     T.lub t1 t2
   | WhileE (exp1, exp2) ->
     if not env.pre then begin
