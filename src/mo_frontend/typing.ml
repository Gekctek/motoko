--- conflicted
+++ resolved
@@ -735,14 +735,9 @@
       | Some typ -> typ
       | None -> {it = TupT []; at = no_region; note = T.Pre}
     in
-<<<<<<< HEAD
-    let cT, ts2 = as_codomT sort.it typ in
-    check_shared_return env typ.at sort.it cT ts2;
-=======
     let sort, ve = check_sort_pat env sort_pat in
-    let c, ts2 = as_codomT sort typ in
-    check_shared_return env typ.at sort c ts2;
->>>>>>> 7cea51ba
+    let cT, ts2 = as_codomT sort typ in
+    check_shared_return env typ.at sort cT ts2;
     let cs, ts, te, ce = check_typ_binds env typ_binds in
     let env' = adjoin_typs env te ce in
     let t1, ve1 = infer_pat_exhaustive env' pat in
@@ -755,16 +750,10 @@
         { env' with
           labs = T.Env.empty;
           rets = Some codom;
-<<<<<<< HEAD
           async = None; }
       in
-      check_exp (adjoin_vals env'' ve) codom exp;
-      if Type.is_shared_sort sort.it then begin
-=======
-          async = false } in
       check_exp (adjoin_vals env'' ve2) codom exp;
       if Type.is_shared_sort sort then begin
->>>>>>> 7cea51ba
         if not (T.shared t1) then
           error_shared env t1 pat.at
             "shared function has non-shared parameter type\n  %s"
@@ -776,13 +765,8 @@
               (T.string_of_typ_expand t);
         ) ts2;
         match c, ts2 with
-<<<<<<< HEAD
-        | T.Returns,  [] when sort.it = T.Shared T.Write -> ()
+        | T.Returns,  [] when sort = T.Shared T.Write -> ()
         | T.Promises _, _ ->
-=======
-        | T.Returns, [] when sort = T.Shared T.Write -> ()
-        | T.Promises, _ ->
->>>>>>> 7cea51ba
           if not (isAsyncE exp) then
             error env exp.at
               "shared function with async result type has non-async body"
@@ -793,11 +777,7 @@
     end;
     let ts1 = match pat.it with TupP _ -> T.seq_of_tup t1 | _ -> [t1] in
     let tbs = List.map2 (fun c t -> {T.var = Con.name c; bound = T.close cs t}) cs ts in
-<<<<<<< HEAD
-    T.Func (sort.it, T.map_control (T.close cs) c, tbs, List.map (T.close cs) ts1, List.map (T.close cs) ts2)
-=======
-    T.Func (sort, c, tbs, List.map (T.close cs) ts1, List.map (T.close cs) ts2)
->>>>>>> 7cea51ba
+    T.Func (sort, T.map_control (T.close cs) c, tbs, List.map (T.close cs) ts1, List.map (T.close cs) ts2)
   | CallE (exp1, insts, exp2) ->
     let t1 = infer_exp_promote env exp1 in
     let sort, tbs, t_arg, t_ret =
