--- conflicted
+++ resolved
@@ -206,11 +206,7 @@
 %nonassoc SHLOP USHROP SSHROP ROTLOP ROTROP
 %left POWOP
 
-<<<<<<< HEAD
 %type<Mo_def.Syntax.exp> exp(ob) exp_nullary(ob) exp_plain exp_obj exp_nest deprecated_exp_obj deprecated_exp_block
-=======
-%type<Mo_def.Syntax.exp> exp(ob) exp_nullary(ob) exp_plain
->>>>>>> 0aa574df
 %type<Mo_def.Syntax.typ_item> typ_item
 %type<Mo_def.Syntax.typ> typ_un typ_nullary typ typ_pre
 %type<Mo_def.Syntax.vis> vis
@@ -233,11 +229,7 @@
 %type<Mo_def.Syntax.case list> seplist(case,semicolon)
 %type<Mo_def.Syntax.typ option> annot_opt
 %type<Mo_def.Syntax.path> path
-<<<<<<< HEAD
 %type<Mo_def.Syntax.pat> pat pat_un pat_plain pat_nullary pat_bin deprecated_pat_opt
-=======
-%type<Mo_def.Syntax.pat> pat pat_un pat_plain pat_nullary pat_bin
->>>>>>> 0aa574df
 %type<Mo_def.Syntax.pat_field> pat_field
 %type<Mo_def.Syntax.typ list option> option(typ_args)
 %type<Mo_def.Syntax.exp option> option(exp_nullary(ob))
@@ -489,21 +481,9 @@
 
 
 (* Default {} to block or object, respectively *)
-<<<<<<< HEAD
 bl :
   | e=deprecated_exp_obj
     { e }
-=======
-bl : { fun ds -> BlockE(ds) }
-ob : { fun ds -> ObjE(Type.Object @@ no_region,
-         List.map (fun d -> {dec = d; vis = Public @@ d.at; stab = None} @@ d.at) ds) }
-
-exp_plain :
-  | l=lit
-    { LitE(ref l) @? at $sloc }
-  | LPAR es=seplist(exp(ob), COMMA) RPAR
-    { match es with [e] -> e | _ -> TupE(es) @? at $sloc }
->>>>>>> 0aa574df
 
 ob :
   | e=exp_obj
@@ -511,7 +491,6 @@
   | e=deprecated_exp_block
     { e }
 
-<<<<<<< HEAD
 exp_obj :
 (* Activate when deprecated object syntax is removed
   | LCURLY efs=seplist(exp_field, semicolon) RCURLY
@@ -535,17 +514,6 @@
     { e }
   | e=exp_plain
     { e }
-=======
-exp_nullary(B) :
-  | e=exp_plain
-    { e }
-  | LCURLY ds=seplist(dec_var, semicolon) RCURLY e=B
-    { e ds @? at $sloc }
-  | LCURLY efs=exp_field_list_unamb RCURLY
-    { ObjE(Type.Object @@ at $sloc, efs) @? at $sloc }
-  | LCURLY ds=dec_list_unamb RCURLY
-    { BlockE(ds) @? at $sloc }
->>>>>>> 0aa574df
   | x=id
     { VarE(x) @? at $sloc }
   | PRIM s=TEXT
@@ -621,11 +589,7 @@
     { AwaitE(e) @? at $sloc }
   | ASSERT e=exp_nest
     { AssertE(e) @? at $sloc }
-<<<<<<< HEAD
   | LABEL x=id rt=annot_opt e=exp_nest
-=======
-  | LABEL x=id rt=annot_opt e=exp(bl)
->>>>>>> 0aa574df
     { let x' = ("continue " ^ x.it) @@ x.at in
       let unit () = TupT [] @! at $sloc in
       let e' =
