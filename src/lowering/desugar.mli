open Mo_def
open Ir_def

<<<<<<< HEAD
val transform : Syntax.prog -> Ir.prog
val transform_graph : Syntax.lib list -> Syntax.prog list -> Ir.prog
=======
(* These declaratoins are all internal, either from prelude (@-prefixed)
   or to bring libraries into scope *)
type import_declaration = Ir.dec list

val transform_lib : Syntax.lib -> import_declaration
val transform_prelude : Syntax.prog -> import_declaration
val transform_prog : Syntax.prog -> Ir.prog
val link_declarations : import_declaration -> Ir.prog -> Ir.prog
>>>>>>> 2af5df5c
<|MERGE_RESOLUTION|>--- conflicted
+++ resolved
@@ -1,10 +1,6 @@
 open Mo_def
 open Ir_def
 
-<<<<<<< HEAD
-val transform : Syntax.prog -> Ir.prog
-val transform_graph : Syntax.lib list -> Syntax.prog list -> Ir.prog
-=======
 (* These declaratoins are all internal, either from prelude (@-prefixed)
    or to bring libraries into scope *)
 type import_declaration = Ir.dec list
@@ -12,5 +8,4 @@
 val transform_lib : Syntax.lib -> import_declaration
 val transform_prelude : Syntax.prog -> import_declaration
 val transform_prog : Syntax.prog -> Ir.prog
-val link_declarations : import_declaration -> Ir.prog -> Ir.prog
->>>>>>> 2af5df5c
+val link_declarations : import_declaration -> Ir.prog -> Ir.prog