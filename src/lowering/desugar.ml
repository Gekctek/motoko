--- conflicted
+++ resolved
@@ -217,24 +217,14 @@
   | S.BreakE (l, e) -> (breakE l.it (exp e)).it
   | S.RetE e -> (retE (exp e)).it
   | S.ThrowE e -> I.PrimE (I.ThrowPrim, [exp e])
-<<<<<<< HEAD
   | S.AsyncE (s, tb, e) ->
     I.AsyncE (s, typ_bind tb, exp e,
       match note.Note.typ with
       | T.Async (_, t, _) -> t
       | _ -> assert false)
   | S.AwaitE (s, e) -> I.PrimE (I.AwaitPrim s, [exp e])
-  | S.AssertE e -> I.PrimE (I.AssertPrim, [exp e])
-=======
-  | S.AsyncE (tb, e) ->
-    I.AsyncE (typ_bind tb, exp e,
-              match note.Note.typ with
-              | T.Async (t, _) -> t
-              | _ -> assert false)
-  | S.AwaitE e -> I.PrimE (I.AwaitPrim, [exp e])
   | S.AssertE (Runtime, e) -> I.PrimE (I.AssertPrim, [exp e])
   | S.AssertE (_, e) -> (unitE ()).it
->>>>>>> 193f9c44
   | S.AnnotE (e, _) -> assert false
   | S.ImportE (f, ir) -> raise (Invalid_argument (Printf.sprintf "Import expression found in unit body: %s" f))
   | S.PrimE s -> raise (Invalid_argument ("Unapplied prim " ^ s))
