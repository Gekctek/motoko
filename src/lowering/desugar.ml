open Ir_def
open Mo_def
open Mo_types
open Mo_values
open Syntax

open Source
open Operator
module S = Syntax
module I = Ir
module T = Type
open Construct

(*
As a first scaffolding, we translate imported files into let-bound
variables with a special, non-colliding name, which we sometimes
want to recognize for better user experience.
*)

let id_of_full_path (fp : string) : string =
  "file$" ^ fp

(* Combinators used in the desugaring *)

let apply_sign op l = Syntax.(match op, l with
  | PosOp, l -> l
  | NegOp, (NatLit n | IntLit n) -> IntLit (Numerics.Int.sub Numerics.Int.zero n)
  | NegOp, Int8Lit n -> Int8Lit (Numerics.Int_8.sub Numerics.Int_8.zero n)
  | NegOp, Int16Lit n -> Int16Lit (Numerics.Int_16.sub Numerics.Int_16.zero n)
  | NegOp, Int32Lit n -> Int32Lit (Numerics.Int_32.sub Numerics.Int_32.zero n)
  | NegOp, Int64Lit n -> Int64Lit (Numerics.Int_64.sub Numerics.Int_64.zero n)
  | _, _ -> raise (Invalid_argument "Invalid signed pattern")
  )

let phrase f x = { x with it = f x.it }

let typ_note : S.typ_note -> Note.t =
  fun S.{ note_typ; note_eff } -> Note.{ def with typ = note_typ; eff = note_eff }

let phrase' f x =
  { x with it = f x.at x.note x.it }

let typed_phrase' f x =
  let n' = typ_note x.note in
  { x with it = f x.at n' x.it; note = n' }


let rec exps es = List.map exp es

and exp e =
    (* We short-cut AnnotE here, so that we get the position of the inner expression *)
    match e.it with
    | S.AnnotE (e', t) -> exp e'
    | _ -> typed_phrase' exp' e

and exp' at note = function
  | S.VarE i -> I.VarE i.it
  | S.ActorUrlE e ->
    I.(PrimE (ActorOfIdBlob note.Note.typ, [url e at]))
  | S.LitE l -> I.LitE (lit !l)
  | S.UnE (ot, o, e) ->
    I.PrimE (I.UnPrim (!ot, o), [exp e])
  | S.BinE (ot, e1, o, e2) ->
    I.PrimE (I.BinPrim (!ot, o), [exp e1; exp e2])
  | S.RelE (ot, e1, Operator.NeqOp, e2) ->
    (notE (primE (I.RelPrim (!ot, Operator.EqOp)) [exp e1; exp e2])).it
  | S.RelE (ot, e1, o, e2) ->
    I.PrimE (I.RelPrim (!ot, o), [exp e1; exp e2])
  | S.ShowE (ot, e) ->
    I.PrimE (I.ShowPrim !ot, [exp e])
  | S.ToCandidE es ->
    let args = exps es in
    let ts = List.map (fun e -> e.note.Note.typ) args in
    (primE (I.SerializePrim ts) [seqE args]).it
  | S.FromCandidE e ->
    begin match T.normalize note.Note.typ with
    | T.Opt t -> (primE (I.DeserializeOptPrim (T.as_seq t)) [exp e]).it
    | _ -> assert false
    end
  | S.TupE es -> (tupE (exps es)).it
  | S.ProjE (e, i) -> (projE (exp e) i).it
  | S.OptE e -> (optE (exp e)).it
  | S.DoOptE e ->
    I.LabelE ("!", note.Note.typ, optE (exp e))
  | S.BangE e ->
    let ty = note.Note.typ in
    let v = fresh_var "v" ty in
    (switch_optE (exp e)
      (* case null : *)
      (breakE "!" (nullE()))
      (* case ? v : *)
      (varP v) (varE v) ty).it
  | S.ObjBlockE (s, dfs) ->
    obj_block at s None dfs note.Note.typ
  | S.ObjE (bs, efs) ->
    obj note.Note.typ efs bs
  | S.TagE (c, e) -> (tagE c.it (exp e)).it
  | S.DotE (e, x) when T.is_array e.note.S.note_typ ->
    (array_dotE e.note.S.note_typ x.it (exp e)).it
  | S.DotE (e, x) when T.is_prim T.Blob e.note.S.note_typ ->
    (blob_dotE  x.it (exp e)).it
  | S.DotE (e, x) when T.is_prim T.Text e.note.S.note_typ ->
    (text_dotE  x.it (exp e)).it
  | S.DotE (e, x) ->
    begin match T.as_obj_sub [x.it] e.note.S.note_typ with
    | T.Actor, _ -> I.PrimE (I.ActorDotPrim x.it, [exp e])
    | _ -> I.PrimE (I.DotPrim x.it, [exp e])
    end
  | S.AssignE (e1, e2) -> I.AssignE (lexp e1, exp e2)
  | S.ArrayE (m, es) ->
    let t = T.as_array note.Note.typ in
    I.PrimE (I.ArrayPrim (mut m, T.as_immut t), exps es)
  | S.IdxE (e1, e2) -> I.PrimE (I.IdxPrim, [exp e1; exp e2])
  | S.FuncE (name, sp, tbs, p, _t_opt, _, e) ->
    let s, po = match sp.it with
      | T.Local -> (T.Local, None)
      | T.Shared (ss, {it = S.WildP; _} ) -> (* don't bother with ctxt pat *)
        (T.Shared ss, None)
      | T.Shared (ss, sp) -> (T.Shared ss, Some sp) in
    let args, wrap, control, res_tys = to_args note.Note.typ po p in
    let tbs' = typ_binds tbs in
    let vars = List.map (fun (tb : I.typ_bind) -> T.Con (tb.it.I.con, [])) tbs' in
    let tys = List.map (T.open_ vars) res_tys in
    I.FuncE (name, s, control, tbs', args, tys, wrap (exp e))
  (* Primitive functions in the prelude have particular shapes *)
  | S.CallE ({it=S.AnnotE ({it=S.PrimE p;_}, _);note;_}, _, e)
    when Lib.String.chop_prefix "num_conv" p <> None ->
    begin match String.split_on_char '_' p with
    | ["num"; "conv"; s1; s2] ->
      let p1 = Type.prim s1 in
      let p2 = Type.prim s2 in
      I.PrimE (I.NumConvTrapPrim (p1, p2), [exp e])
    | _ -> assert false
    end
  | S.CallE ({it=S.AnnotE ({it=S.PrimE p;_}, _);note;_}, _, e)
    when Lib.String.chop_prefix "num_wrap" p <> None ->
    begin match String.split_on_char '_' p with
    | ["num"; "wrap"; s1; s2] ->
      let p1 = Type.prim s1 in
      let p2 = Type.prim s2 in
      I.PrimE (I.NumConvWrapPrim (p1, p2), [exp e])
    | _ -> assert false
    end
  | S.CallE ({it=S.AnnotE ({it=S.PrimE "decodeUtf8";_},_);_}, _, e) ->
    I.PrimE (I.DecodeUtf8, [exp e])
  | S.CallE ({it=S.AnnotE ({it=S.PrimE "encodeUtf8";_},_);_}, _, e) ->
    I.PrimE (I.EncodeUtf8, [exp e])
  | S.CallE ({it=S.AnnotE ({it=S.PrimE "cast";_}, _);note;_}, _, e) ->
    begin match note.S.note_typ with
    | T.Func (T.Local, T.Returns, [], ts1, ts2) ->
      I.PrimE (I.CastPrim (T.seq ts1, T.seq ts2), [exp e])
    | _ -> assert false
    end
  | S.CallE ({it=S.AnnotE ({it=S.PrimE "serialize";_}, _);note;_}, _, e) ->
    begin match note.S.note_typ with
    | T.Func (T.Local, T.Returns, [], ts1, ts2) ->
      I.PrimE (I.SerializePrim ts1, [exp e])
    | _ -> assert false
    end
  | S.CallE ({it=S.AnnotE ({it=S.PrimE "deserialize";_}, _);note;_}, _, e) ->
    begin match note.S.note_typ with
    | T.Func (T.Local, T.Returns, [], ts1, ts2) ->
      I.PrimE (I.DeserializePrim ts2, [exp e])
    | _ -> assert false
    end
  | S.CallE ({it=S.AnnotE ({it=S.PrimE "caller";_},_);_}, _, {it=S.TupE es;_}) ->
    assert (es = []);
    I.PrimE (I.ICCallerPrim, [])
  | S.CallE ({it=S.AnnotE ({it=S.PrimE "time";_},_);_}, _, {it=S.TupE es;_}) ->
    assert (es = []);
    I.PrimE (I.SystemTimePrim, [])
  (* Cycles *)
  | S.CallE ({it=S.AnnotE ({it=S.PrimE "cyclesBalance";_},_);_}, _, {it=S.TupE es;_}) ->
    assert (es = []);
    I.PrimE (I.SystemCyclesBalancePrim, [])
  | S.CallE ({it=S.AnnotE ({it=S.PrimE "cyclesAvailable";_},_);_}, _, {it=S.TupE es;_}) ->
    assert (es = []);
    I.PrimE (I.SystemCyclesAvailablePrim, [])
  | S.CallE ({it=S.AnnotE ({it=S.PrimE "cyclesRefunded";_},_);_}, _, {it=S.TupE es;_}) ->
    assert (es = []);
    I.PrimE (I.SystemCyclesRefundedPrim, [])
  | S.CallE ({it=S.AnnotE ({it=S.PrimE "cyclesAccept";_},_);_}, _, e) ->
    I.PrimE (I.SystemCyclesAcceptPrim, [exp e])
  | S.CallE ({it=S.AnnotE ({it=S.PrimE "cyclesAdd";_},_);_}, _, e) ->
    I.PrimE (I.SystemCyclesAddPrim, [exp e])
  (* Certified data *)
  | S.CallE ({it=S.AnnotE ({it=S.PrimE "setCertifiedData";_},_);_}, _, e) ->
    I.PrimE (I.SetCertifiedData, [exp e])
  | S.CallE ({it=S.AnnotE ({it=S.PrimE "getCertificate";_},_);_}, _, {it=S.TupE es;_}) ->
    I.PrimE (I.GetCertificate, [])
  (* Other *)
  | S.CallE ({it=S.AnnotE ({it=S.PrimE p;_},_);_}, _, {it=S.TupE es;_}) ->
    I.PrimE (I.OtherPrim p, exps es)
  | S.CallE ({it=S.AnnotE ({it=S.PrimE p;_},_);_}, _, e) ->
    I.PrimE (I.OtherPrim p, [exp e])
  | S.CallE (e1, inst, e2) ->
    I.PrimE (I.CallPrim inst.note, [exp e1; exp e2])
  | S.BlockE [] -> (unitE ()).it
  | S.BlockE [{it = S.ExpD e; _}] -> (exp e).it
  | S.BlockE ds -> I.BlockE (block (T.is_unit note.Note.typ) ds)
  | S.NotE e -> (notE (exp e)).it
  | S.AndE (e1, e2) -> (andE (exp e1) (exp e2)).it
  | S.OrE (e1, e2) -> (orE (exp e1) (exp e2)).it
  | S.ImpliesE (e1, e2) -> (impliesE (exp e1) (exp e2)).it
  | S.OldE e -> (oldE (exp e)).it
  | S.IfE (e1, e2, e3) -> I.IfE (exp e1, exp e2, exp e3)
  | S.SwitchE (e1, cs) -> I.SwitchE (exp e1, cases cs)
  | S.TryE (e1, cs) -> I.TryE (exp e1, cases cs)
  | S.WhileE (e1, e2) -> (whileE (exp e1) (exp e2)).it
  | S.LoopE (e1, None) -> I.LoopE (exp e1)
  | S.LoopE (e1, Some e2) -> (loopWhileE (exp e1) (exp e2)).it
  | S.ForE (p, {it=S.CallE ({it=S.DotE (arr, proj); _}, _, e1); _}, e2)
      when T.is_array arr.note.S.note_typ && (proj.it = "vals" || proj.it = "keys")
    -> (transform_for_to_while p arr proj e1 e2).it
  | S.ForE (p, e1, e2) -> (forE (pat p) (exp e1) (exp e2)).it
  | S.DebugE e -> if !Mo_config.Flags.release_mode then (unitE ()).it else (exp e).it
  | S.LabelE (l, t, e) -> I.LabelE (l.it, t.Source.note, exp e)
  | S.BreakE (l, e) -> (breakE l.it (exp e)).it
  | S.RetE e -> (retE (exp e)).it
  | S.ThrowE e -> I.PrimE (I.ThrowPrim, [exp e])
  | S.AsyncE (s, tb, e) ->
    I.AsyncE (s, typ_bind tb, exp e,
      match note.Note.typ with
      | T.Async (_, t, _) -> t
      | _ -> assert false)
  | S.AwaitE (s, e) -> I.PrimE (I.AwaitPrim s, [exp e])
  | S.AssertE (Runtime, e) -> I.PrimE (I.AssertPrim, [exp e])
  | S.AssertE (_, e) -> (unitE ()).it
  | S.AnnotE (e, _) -> assert false
  | S.ImportE (f, ir) -> raise (Invalid_argument (Printf.sprintf "Import expression found in unit body: %s" f))
  | S.PrimE s -> raise (Invalid_argument ("Unapplied prim " ^ s))
  | S.IgnoreE e ->
    I.BlockE ([
      { it = I.LetD ({it = I.WildP; at = e.at; note = T.Any}, exp e);
        at = e.at; note = ()}], (unitE ()))

and url e at =
    (* Set position explicitly *)
    match e.it with
    | S.AnnotE (e,_) -> url e at
    | _ ->
      let e' = exp e in
      { it = I.(PrimE (BlobOfIcUrl, [e'])); at; note = Note.{def with typ = T.blob; eff = e'.note.eff } }

and lexp e =
    (* We short-cut AnnotE here, so that we get the position of the inner expression *)
    match e.it with
    | S.AnnotE (e,_) -> lexp e
    | _ -> { e with it = lexp' e.it; note = e.note.S.note_typ }

and lexp' = function
  | S.VarE i -> I.VarLE i.it
  | S.DotE (e, x) -> I.DotLE (exp e, x.it)
  | S.IdxE (e1, e2) -> I.IdxLE (exp e1, exp e2)
  | _ -> raise (Invalid_argument ("Unexpected expression as lvalue"))

and transform_for_to_while p arr_exp proj e1 e2 =
  (* for (p in (arr_exp : [_]).proj(e1)) e2 when proj in {"keys", "vals"}
     ~~>
     let arr = arr_exp ;
     let size = arr.size(e1) ;
     var indx = 0 ;
     label l loop {
       if indx < size
       then { let p = arr[indx]; e2; indx += 1 }
       else { break l }
     } *)
  let arr_typ = arr_exp.note.note_typ in
  let arrv = fresh_var "arr" arr_typ in
  let indx = fresh_var "indx" T.(Mut nat) in
  let spacing, indexing_exp = match proj.it with
    | "vals" -> I.ElementSize, primE I.DerefArrayOffset [varE arrv; varE indx]
    | "keys" -> I.One, varE indx
    | _ -> assert false in
  let size_exp = primE I.(GetPastArrayOffset spacing) [varE arrv] in
  let size = fresh_var "size" T.nat in
  blockE
    [ letD arrv (exp arr_exp)
    ; expD (exp e1)
    ; letD size size_exp
    ; varD indx (natE Numerics.Nat.zero)]
    (whileE (primE I.ValidArrayOffset
               [varE indx; varE size])
       (blockE [ letP (pat p) indexing_exp
               ; expD (exp e2)]
          (assignE indx
             (primE I.(NextArrayOffset spacing) [varE indx]))))

and mut m = match m.it with
  | S.Const -> Ir.Const
  | S.Var -> Ir.Var

and obj_block at s self_id dfs obj_typ =
  match s.it with
  | T.Object | T.Module ->
    build_obj at s.it self_id dfs obj_typ
  | T.Actor ->
    build_actor at [] self_id dfs obj_typ
  | T.Memory -> assert false

and build_field {T.lab; T.typ;_} =
  { it = I.{ name = lab
           ; var = lab
           }
  ; at = no_region
  ; note = typ
  }

and build_fields obj_typ =
    match obj_typ with
    | T.Obj (_, fields) ->
      (* TBR: do we need to sort val_fields?*)
      let val_fields = List.filter (fun {T.lab; T.typ; _} -> not (T.is_typ typ)) fields in
      List.map build_field val_fields
    | _ -> assert false

and with_self i typ decs =
  let_no_shadow (var i typ) (selfRefE typ) decs

and call_system_func_opt name es obj_typ =
  List.find_map (fun es ->
    match es.it with
    | { S.vis = { it = S.System; _ };
<<<<<<< HEAD
        S.dec = { it = S.LetD( { it = S.VarP id; _ } as p, _, None); _ };
=======
        S.dec = { it = S.LetD( { it = S.VarP id; note; _ }, _); at; _ };
>>>>>>> 766abbfa
        _ }
      when id.it = name ->
      Some (
        match name with
        | "timer" when not !Mo_config.Flags.global_timer -> assert false;
        | "timer" ->
           let timer =
             blockE
               [ expD T.(callE (varE (var id.it note)) [Any]
                   (varE (var "@set_global_timer" (Func (Local, Returns, [], [Prim Nat64], []))))) ]
               (unitE ()) in
           { timer with at }
        | "heartbeat" ->
          blockE
            [ expD (callE (varE (var id.it note)) [T.Any] (unitE())) ]
           (unitE ())
        | "inspect" ->
          let _, tfs = T.as_obj obj_typ in
          let caller = fresh_var "caller" T.principal in
          let arg = fresh_var "arg" T.blob in
          let msg_typ = T.decode_msg_typ tfs in
          let msg = fresh_var "msg" msg_typ in
          let record_typ =
            T.Obj (T.Object, List.sort T.compare_field
             [{T.lab = "caller"; T.typ = typ_of_var caller; T.depr = None};
               {T.lab = "arg"; T.typ = typ_of_var arg; T.depr = None};
               {T.lab = "msg"; T.typ = typ_of_var msg; T.depr = None}])
          in
          let record = fresh_var "record" record_typ in
          let msg_variant =
            switch_textE (primE Ir.ICMethodNamePrim [])
              (List.map (fun tf ->
                (tf.T.lab,
                  match tf.T.typ with
                  | T.Func(T.Local, _, [], [], ts) ->
                    tagE tf.T.lab
                      T.(funcE ("$"^tf.lab) Local Returns [] [] ts
                        (primE (Ir.DeserializePrim ts) [varE arg]))
                  | _ -> assert false))
                (T.as_variant msg_typ))
               (* Trap early, refusing all other messages,
                  including those in T.well_known_actor_fields. *)
              (wildP,
                (primE (Ir.OtherPrim "trap")
                  [textE "canister_inspect_message implicitly refused message"]))
              msg_typ
          in
          let accept = fresh_var "accept" T.bool
          in
            blockE
              [ letD record (
                  blockE [
                    letD caller (primE Ir.ICCallerPrim []);
                    letD arg (primE Ir.ICArgDataPrim []);
                    letD msg msg_variant
                  ]
                  (newObjE T.Object [
                    {it = I.{name = "caller"; var = id_of_var caller}; at = no_region; note = typ_of_var caller };
                    {it = I.{name = "arg"; var = id_of_var arg}; at = no_region; note = typ_of_var arg };
                    {it = I.{name = "msg"; var = id_of_var msg}; at = no_region; note = typ_of_var msg }]
                    record_typ));
                letD accept (callE (varE (var id.it note)) [] (varE record))]
              (ifE (varE accept)
                (unitE ())
                (primE (Ir.OtherPrim "trap")
                  [textE "canister_inspect_message explicitly refused message"]))
        | _name ->
          callE (varE (var id.it note)) [] (tupE []))
    | _ -> None) es
and build_candid ts obj_typ =
  let (args, prog) = Mo_idl.Mo_to_idl.of_service_type ts obj_typ in
  I.{
   args = Idllib.Arrange_idl.string_of_args args;
   service = Idllib.Arrange_idl.string_of_prog prog;
  }

and export_interface txt =
  (* This is probably a temporary hack. *)
  let open T in
  let {lab;typ;_} = get_candid_interface_fld in
  let v = "$"^lab  in
  let scope_con1 = Cons.fresh "T1" (Abs ([], scope_bound)) in
  let scope_con2 = Cons.fresh "T2" (Abs ([], Any)) in
  let bind1  = typ_arg scope_con1 Scope scope_bound in
  let bind2 = typ_arg scope_con2 Scope scope_bound in
  ([ letD (var v typ) (
    funcE v (Shared Query) Promises [bind1] [] [text] (
      asyncE Type.Fut bind2 (textE txt) (Con (scope_con1, []))
    )
  )],
  [{ it = I.{ name = lab; var = v }; at = no_region; note = typ }])

and export_footprint self_id expr =
  let open T in
  let {lab;typ;_} = motoko_stable_var_info_fld in
  let v = "$"^lab in
  let size = fresh_var "size" T.nat64 in
  let scope_con1 = Cons.fresh "T1" (Abs ([], scope_bound)) in
  let scope_con2 = Cons.fresh "T2" (Abs ([], Any)) in
  let bind1  = typ_arg scope_con1 Scope scope_bound in
  let bind2 = typ_arg scope_con2 Scope scope_bound in
  let ret_typ = T.Obj(Object,[{lab = "size"; typ = T.nat64; depr = None}]) in
  ([ letD (var v typ) (
       funcE v (Shared Query) Promises [bind1] [] [ret_typ] (
           (asyncE T.Fut bind2
              (blockE [expD (assertE (primE (I.RelPrim (caller, Operator.EqOp))
                                        [primE I.ICCallerPrim []; selfRefE caller]));
                       letD size (primE (I.ICStableSize expr.note.Note.typ) [expr])
                 ]
                 (newObjE T.Object
                   [{ it = Ir.{name = "size"; var = id_of_var size};
                      at = no_region;
                      note = T.nat64 }]
                   ret_typ))
              (Con (scope_con1, []))))
  )],
  [{ it = I.{ name = lab; var = v }; at = no_region; note = typ }])

and build_actor at ts self_id es obj_typ =
  let candid = build_candid ts obj_typ in
  let fs = build_fields obj_typ in
  let es = List.filter (fun ef -> is_not_typD ef.it.S.dec) es in
  let ds = decs (List.map (fun ef -> ef.it.S.dec) es) in
  let stabs = List.map (fun ef -> ef.it.S.stab) es in
  let pairs = List.map2 stabilize stabs ds in
  let idss = List.map fst pairs in
  let ids = List.concat idss in
  let sig_ = List.sort T.compare_field
    (List.map (fun (i,t) -> T.{lab = i; typ = t; depr = None}) ids)
  in
  let fields = List.map (fun (i,t) -> T.{lab = i; typ = T.Opt (T.as_immut t); depr = None}) ids in
  let mk_ds = List.map snd pairs in
  let ty = T.Obj (T.Memory, List.sort T.compare_field fields) in
  let state = fresh_var "state" (T.Mut (T.Opt ty)) in
  let get_state = fresh_var "getState" (T.Func(T.Local, T.Returns, [], [], [ty])) in
  let ds = List.map (fun mk_d -> mk_d get_state) mk_ds in
  let ds =
    varD state (optE (primE (I.ICStableRead ty) []))
    ::
    nary_funcD get_state []
      (let v = fresh_var "v" ty in
       switch_optE (immuteE (varE state))
         (unreachableE ())
         (varP v) (varE v)
         ty)
    ::
    ds
    @
    [expD (assignE state (nullE()))]
  in
  let ds' = match self_id with
    | Some n -> with_self n.it obj_typ ds
    | None -> ds in
  let meta =
    I.{ candid = candid;
        sig_ = T.string_of_stab_sig sig_} in
  let interface_d, interface_f = export_interface candid.I.service in
  let with_stable_vars wrap =
    let vs = fresh_vars "v" (List.map (fun f -> f.T.typ) fields) in
    blockE
      ((match call_system_func_opt "preupgrade" es obj_typ with
        | Some call -> [ expD (primE (I.ICPerformGC) []); expD call]
        | None -> []) @
         [letP (seqP (List.map varP vs)) (* dereference any mutable vars, option 'em all *)
            (seqE (List.map (fun (i,t) -> optE (varE (var i t))) ids))])
      (wrap
         (newObjE T.Memory
            (List.map2 (fun f v ->
                 { it = I.{name = f.T.lab; var = id_of_var v};
                   at = no_region;
                   note = f.T.typ }
               ) fields vs)
            ty)) in
  let footprint_d, footprint_f = export_footprint self_id (with_stable_vars (fun e -> e)) in
  I.(ActorE (interface_d @ footprint_d @ ds', interface_f @ footprint_f @ fs,
     { meta;
       preupgrade = with_stable_vars (fun e -> primE (I.ICStableWrite ty) [e]);
       postupgrade =
         (match call_system_func_opt "postupgrade" es obj_typ with
          | Some call -> call
          | None -> tupE []);
       heartbeat =
         (match call_system_func_opt "heartbeat" es obj_typ with
          | Some call -> call
          | None -> tupE []);
       timer =
         (match call_system_func_opt "timer" es obj_typ with
          | Some call -> call
          | None when !Mo_config.Flags.global_timer ->
            blockE
              [ expD T.(callE (varE (var "@timer_helper" Mo_frontend.Typing.heartbeat_type)) [unit] (unitE())) ]
              (unitE ())
          | None -> tupE []);
       inspect =
         (match call_system_func_opt "inspect" es obj_typ with
          | Some call -> call
          | None -> tupE [])
     },
     obj_typ))


and stabilize stab_opt d =
  let s = match stab_opt with None -> S.Flexible | Some s -> s.it  in
  match s, d.it with
  | (S.Flexible, _) ->
    ([], fun _ -> d)
  | (S.Stable, I.VarD(i, t, e)) ->
    ([(i, T.Mut t)],
     fun get_state ->
     let v = fresh_var i t in
     varD (var i (T.Mut t))
       (switch_optE (dotE (callE (varE get_state) [] (unitE ())) i (T.Opt t))
         e
         (varP v) (varE v)
         t))
  | (S.Stable, I.RefD _) -> assert false (* RefD cannot come from user code *)
  | (S.Stable, I.LetD({it = I.VarP i; _} as p, e)) ->
    let t = p.note in
    ([(i, t)],
     fun get_state ->
     let v = fresh_var i t in
     letP p
       (switch_optE (dotE (callE (varE get_state) [] (unitE ())) i (T.Opt t))
         e
         (varP v) (varE v)
         t))
  | (S.Stable, I.LetD _) ->
    assert false

and build_obj at s self_id dfs obj_typ =
  let fs = build_fields obj_typ in
  let obj_e = newObjE s fs obj_typ in
  let ds = decs (List.map (fun df -> df.it.S.dec) dfs) in
  let e = blockE ds obj_e in
  match self_id with
    | None -> e.it
    | Some self_id ->
      let self = var self_id.it obj_typ in
      (letE self e (varE self)).it

and exp_field obj_typ ef =
  let _, fts = T.as_obj_sub [] obj_typ in
  let S.{mut; id; exp = e} = ef.it in
  match mut.it with
  | S.Var ->
    let typ = match T.lookup_val_field_opt id.it fts with
      | Some typ -> typ
      | None -> T.Mut e.note.S.note_typ
    in
    assert (T.is_mut typ);
    let id' = fresh_var id.it typ in
    let d = varD id' (exp e) in
    let f = { it = I.{ name = id.it; var = id_of_var id' }; at = no_region; note = typ } in
    (d, f)
  | S.Const ->
    let typ = match T.lookup_val_field_opt id.it fts with
      | Some typ -> typ
      | None -> e.note.S.note_typ
    in
    assert (not (T.is_mut typ));
    let id' = fresh_var id.it typ in
    let d = letD id' (exp e) in
    let f = { it = I.{ name = id.it; var = id_of_var id' }; at = no_region; note = typ } in
    (d, f)

and obj obj_typ efs bases =
  let open List in
  let base_info base =
    let base_exp, base_t = exp base, (typ_note base.note).Note.typ in
    let base_var = fresh_var "base" base_t in
    let base_dec = letD base_var base_exp in
    let pick l =
      if exists (fun { T.lab; _ } -> lab = l) T.(promote base_t |> as_obj |> snd)
      then [base_var] else [] in
    base_dec, pick in

  let base_decs, pickers = map base_info bases |> split in
  let gap T.{ lab; typ; _ } = match typ with
    | T.Typ _ -> []
    | _ ->
      if exists (fun (ef : S.exp_field) -> ef.it.id.it = lab) efs then []
      else
        let id = fresh_var lab typ in
        let [@warning "-8"] [base_var] = concat_map ((|>) lab) pickers in
        let d =
          if T.is_mut typ then
            refD id { it = I.DotLE(varE base_var, lab); note = typ; at = no_region }
          else
            letD id (dotE (varE base_var) lab typ) in
        let f = { it = I.{ name = lab; var = id_of_var id }; at = no_region; note = typ } in
        [d, f] in

  let ds, fs = map (exp_field obj_typ) efs |> split in
  let ds', fs' = concat_map gap (T.as_obj obj_typ |> snd) |> split in
  let obj_e = newObjE T.Object (append fs fs') obj_typ in
  I.BlockE(append base_decs (append ds ds'), obj_e)

and typ_binds tbs = List.map typ_bind tbs

and typ_bind tb =
  let c = match tb.note with
    | Some c -> c
    | _ -> assert false
  in
  { it = { Ir.con = c; Ir.sort = tb.it.S.sort.it; Ir.bound = tb.it.S.bound.note}
  ; at = tb.at
  ; note = ()
  }

and array_dotE array_ty proj e =
  let fun_ty bs t1 t2 = T.Func (T.Local, T.Returns, bs, t1, t2) in
  let varA = T.Var ("A", 0) in
  let element_ty = T.as_immut (T.as_array array_ty) in
  let call name t1 t2 =
    let poly_array_ty =
      if T.is_mut (T.as_array array_ty)
      then T.Array (T.Mut varA)
      else T.Array varA in
    let ty_param = {T.var = "A"; sort = T.Type; T.bound = T.Any} in
    let f = var name (fun_ty [ty_param] [poly_array_ty] [fun_ty [] t1 t2]) in
    callE (varE f) [element_ty] e in
  match T.is_mut (T.as_array array_ty), proj with
    | true,  "size" -> call "@mut_array_size"   [] [T.nat]
    | false, "size" -> call "@immut_array_size" [] [T.nat]
    | true,  "get"  -> call "@mut_array_get"    [T.nat] [varA]
    | false, "get"  -> call "@immut_array_get"  [T.nat] [varA]
    | true,  "put"  -> call "@mut_array_put"    [T.nat; varA] []
    | true,  "keys" -> call "@mut_array_keys"   [] [T.iter_obj T.nat]
    | false, "keys" -> call "@immut_array_keys" [] [T.iter_obj T.nat]
    | true,  "vals" -> call "@mut_array_vals"   [] [T.iter_obj varA]
    | false, "vals" -> call "@immut_array_vals" [] [T.iter_obj varA]
    | _, _ -> assert false

and blob_dotE proj e =
  let fun_ty t1 t2 = T.Func (T.Local, T.Returns, [], t1, t2) in
  let call name t1 t2 =
    let f = var name (fun_ty [T.blob] [fun_ty t1 t2]) in
    callE (varE f) [] e in
  match proj with
    | "size"   -> call "@blob_size"   [] [T.nat]
    | "vals" -> call "@blob_vals" [] [T.iter_obj T.(Prim Nat8)]
    |  _ -> assert false

and text_dotE proj e =
  let fun_ty t1 t2 = T.Func (T.Local, T.Returns, [], t1, t2) in
  let call name t1 t2 =
    let f = var name (fun_ty [T.text] [fun_ty t1 t2]) in
    callE (varE f) [] e in
  match proj with
    | "size"   -> call "@text_size"   [] [T.nat]
    | "chars" -> call "@text_chars" [] [T.iter_obj T.char]
    |  _ -> assert false

and let_else_switch p e f =
  let v = fresh_var "v" (e.note.S.note_typ) in
  let e', p', f' = exp e, pat p, exp f in
  (* Evaluate e once, assign it to variable v, and pattern match on v. If v
     matches p, expression evaluates to v. Otherwise evaluate f. *)
  {
    e' with
    it =
    I.BlockE(
      [letD v e'],
      {
        e' with
        it = I.SwitchE(
          varE v,
          I.[
            { it = { pat = p'; exp = varE v }; at = e'.at; note = () };
            { it = { pat = wildP; exp = f' }; at = f'.at ; note = () }
          ]
        )
      }
    )
  }

and block force_unit ds =
  match ds with
  | [] -> ([], tupE [])
  | [{it = S.ExpD ({it = S.BlockE ds; _}); _}] -> block force_unit ds
  | _ ->
  let prefix, last = Lib.List.split_last ds in
  match force_unit, last.it with
  | _, S.ExpD e ->
    (decs prefix, exp e)
  | false, S.LetD ({it = S.VarP x; _}, e, None) -> (* FIXME need this case for Some fail? *)
    (decs ds, varE (var x.it e.note.S.note_typ))
  | false, S.LetD (p, e, None) ->
    let x = fresh_var "x" (e.note.S.note_typ) in
    (decs prefix @ [letD x (exp e); letP (pat p) (varE x)], varE x)
  | false, S.LetD (p, e, Some f) ->
    let x = fresh_var "x" (e.note.S.note_typ) in
    (decs prefix @ [letD x (let_else_switch p e f); letP (pat p) (varE x)], varE x)
  | _, _ ->
    (decs ds, tupE [])

and is_not_typD d = match d.it with | S.TypD _ -> false | _ -> true

and decs ds =
  List.map dec (List.filter is_not_typD ds)

and dec d = { (phrase' dec' d) with note = () }

and dec' at n = function
  | S.ExpD e -> (expD (exp e)).it
  | S.LetD (p, e, None) ->
    let p' = pat p in
    let e' = exp e in
    (* HACK: remove this once backend supports recursive actors *)
    begin match p'.it, e'.it with
    | I.VarP i, I.ActorE (ds, fs, u, t) ->
      I.LetD (p', {e' with it = I.ActorE (with_self i t ds, fs, u, t)})
    | _ -> I.LetD (p', e')
    end
  | S.LetD (p, e, Some f) ->
    (* FIXME check for recursive actors here too? *)
    I.LetD (pat p, let_else_switch p e f)
  | S.VarD (i, e) -> I.VarD (i.it, e.note.S.note_typ, exp e)
  | S.TypD _ -> assert false
  | S.ClassD (sp, id, tbs, p, _t_opt, s, self_id, dfs) ->
    let id' = {id with note = ()} in
    let sort, _, _, _, _ = Type.as_func n.S.note_typ in
    let op = match sp.it with
      | T.Local -> None
      | T.Shared (_, p) -> Some p in
    let inst = List.map
                 (fun tb ->
                   match tb.note with
                   | None -> assert false
                   | Some c -> T.Con (c, []))
                 tbs in
    let fun_typ = n.S.note_typ in
    let rng_typ =
      match fun_typ with
      | T.Func(_, _, bds, dom, [rng]) ->
        assert(List.length inst = List.length bds);
        T.promote (T.open_ inst rng)
      | _ -> assert false
    in
    let varPat = {it = I.VarP id'.it; at = at; note = fun_typ } in
    let args, wrap, control, _n_res = to_args n.S.note_typ op p in
    let body = if s.it = T.Actor
      then
        let (_, _, obj_typ) = T.as_async rng_typ in
        let c = Cons.fresh T.default_scope_var (T.Abs ([], T.scope_bound)) in
        asyncE T.Fut (typ_arg c T.Scope T.scope_bound) (* TBR *)
          (wrap { it = obj_block at s (Some self_id) dfs (T.promote obj_typ);
            at = at;
            note = Note.{def with typ = obj_typ } })
          (List.hd inst)
      else
       wrap
        { it = obj_block at s (Some self_id) dfs rng_typ;
          at = at;
          note = Note.{ def with typ = rng_typ } }
    in
    let fn = {
      it = I.FuncE (id.it, sort, control, typ_binds tbs, args, [rng_typ], body);
      at = at;
      note = Note.{ def with typ = fun_typ }
    } in
    I.LetD (varPat, fn)

and cases cs = List.map case cs

and case c = phrase case' c

and case' c = S.{ I.pat = pat c.pat; I.exp = exp c.exp }

and pats ps = List.map pat ps

and pat p = phrase pat' p

and pat' = function
  | S.VarP v -> I.VarP v.it
  | S.WildP -> I.WildP
  | S.LitP l -> I.LitP (lit !l)
  | S.SignP (o, l) -> I.LitP (lit (apply_sign o (!l)))
  | S.TupP ps -> I.TupP (pats ps)
  | S.ObjP pfs ->
    I.ObjP (pat_fields pfs)
  | S.OptP p -> I.OptP (pat p)
  | S.TagP (i, p) -> I.TagP (i.it, pat p)
  | S.AltP (p1, p2) -> I.AltP (pat p1, pat p2)
  | S.AnnotP (p, _)
  | S.ParP p -> pat' p.it

and lit = function
  | S.NullLit -> I.NullLit
  | S.BoolLit x -> I.BoolLit x
  | S.NatLit x -> I.NatLit x
  | S.Nat8Lit x -> I.Nat8Lit x
  | S.Nat16Lit x -> I.Nat16Lit x
  | S.Nat32Lit x -> I.Nat32Lit x
  | S.Nat64Lit x -> I.Nat64Lit x
  | S.IntLit x -> I.IntLit x
  | S.Int8Lit x -> I.Int8Lit x
  | S.Int16Lit x -> I.Int16Lit x
  | S.Int32Lit x -> I.Int32Lit x
  | S.Int64Lit x -> I.Int64Lit x
  | S.FloatLit x -> I.FloatLit x
  | S.CharLit x -> I.CharLit x
  | S.TextLit x -> I.TextLit x
  | S.BlobLit x -> I.BlobLit x
  | S.PreLit _ -> assert false

and pat_fields pfs = List.map pat_field pfs

and pat_field pf = phrase (fun S.{id; pat=p} -> I.{name=id.it; pat=pat p}) pf

and to_args typ po p : Ir.arg list * (Ir.exp -> Ir.exp) * T.control * T.typ list =

  let mergeE ds e =
    match e.it with
    | Ir.ActorE _ ->
      (match Rename.exp' Rename.Renaming.empty e.it with
       |  Ir.ActorE (ds', fs, up, ot) ->
         { e with it = Ir.ActorE (ds @ ds', fs, up, ot) }
       | _ -> assert false)
    | _ -> blockE ds e
  in

  let sort, control, n_args, res_tys =
    match typ with
    | Type.Func (sort, control, tbds, dom, res) ->
      sort, control, List.length dom, res
    | Type.Non ->
      Type.Local, Type.Returns, 1, []
    | _ -> raise (Invalid_argument ("to_args " ^ Type.string_of_typ typ))
  in

  let tys = if n_args = 1 then [p.note] else T.seq_of_tup p.note in

  let rec pat_unannot p = match p.it with
    | S.AnnotP (p, _) -> pat_unannot p
    | S.ParP p -> pat_unannot p
    | _ -> p
  in

  (* In source, the context pattern is outside the argument pattern,
  but in the IR, parameters are bound first. So if there is a context pattern,
  we _must_ create fresh names for the parameters and bind the actual parameters
  inside the wrapper. *)
  let must_wrap = po <> None in

  let to_arg p : (Ir.arg * (Ir.exp -> Ir.exp)) =
    match (pat_unannot p).it with
    | S.AnnotP _ | S.ParP _ -> assert false
    | S.VarP i when not must_wrap ->
      { i with note = p.note },
      (fun e -> e)
    | S.WildP ->
      let v = fresh_var "param" p.note in
      arg_of_var v,
      (fun e -> e)
    |  _ ->
      let v = fresh_var "param" p.note in
      arg_of_var v,
      (fun e -> mergeE [letP (pat p) (varE v)] e)
  in

  let args, wrap =
    match n_args, (pat_unannot p).it with
    | _, (S.AnnotP _ | S.ParP _) -> assert false
    | _, S.WildP ->
      let vs = fresh_vars "ignored" tys in
      List.map arg_of_var vs,
      (fun e -> e)
    | 1, _ ->
      let a, wrap = to_arg p in
      [a], wrap
    | 0, S.TupP [] ->
      [] , (fun e -> e)
    | _, S.TupP ps ->
      assert (List.length ps = n_args);
      List.fold_right (fun p (args, wrap) ->
        let (a, wrap1) = to_arg p in
        (a::args, fun e -> wrap1 (wrap e))
      ) ps ([], fun e -> e)
    | _, _ ->
      let vs = fresh_vars "param" tys in
      List.map arg_of_var vs,
      (fun e -> mergeE [letP (pat p) (tupE (List.map varE vs))] e)
  in

  let wrap_po e =
    match po with
    | None -> wrap e
    | Some p ->
      let v = fresh_var "caller" T.caller in
      mergeE
        [letD v (primE I.ICCallerPrim []);
         letP (pat p)
           (newObjE T.Object
              [{ it = Ir.{name = "caller"; var = id_of_var v};
                 at = no_region;
                 note = T.caller }]
              T.ctxt)]
        (wrap e)
  in

  let wrap_under_async e =
    if T.is_shared_sort sort
    then match control, e.it with
      | (T.Promises, Ir.AsyncE (s, tb, e', t)) ->
        { e with it = Ir.AsyncE (s, tb, wrap_po e', t) }
      | T.Returns, Ir.BlockE (
          [{ it = Ir.LetD ({ it = Ir.WildP; _} as pat, ({ it = Ir.AsyncE (T.Fut, tb,e',t); _} as exp)); _ }],
          ({ it = Ir.PrimE (Ir.TupPrim, []); _} as unit)) ->
        blockE [letP pat {exp with it = Ir.AsyncE (T.Fut, tb,wrap_po e',t)} ] unit
      | _, Ir.ActorE _ -> wrap_po e
      | _ -> assert false
    else wrap_po e in

  args, wrap_under_async, control, res_tys

type import_declaration = Ir.dec list

let actor_class_mod_exp id class_typ install =
  let install_typ = install.note.Note.typ in
  let class_con = Cons.fresh id (T.Def([], class_typ)) in
  let install_var = fresh_var id install_typ in
  let install_new =
    (varE install_var) -*- (tagE "new" (recordE ["settings", nullE()]))
  in
  blockE
    [ letD install_var install ]
    (objE T.Module
      [(id, class_con)]
      [(id, install_new);
       ("system", objE T.Module [] [(id, varE install_var)])])

let import_compiled_class (lib : S.comp_unit) wasm : import_declaration =
  let f = lib.note.filename in
  let { body; _ } = lib.it in
  let id = match body.it with
    | S.ActorClassU (_, id, _, _, _, _, _) -> id.it
    | _ -> assert false
  in
  let fun_typ = T.normalize body.note.S.note_typ in
  let s, cntrl, tbs, ts1, ts2 = T.as_func fun_typ in
  let cs = T.open_binds tbs in
  let c, _ = T.as_con (List.hd cs) in
  let ts1' = List.map (T.open_ cs) ts1 in
  let ts2' = List.map (T.open_ cs) ts2 in
  let class_typ = match List.map T.normalize ts2' with
    | [T.Async (_, _, class_typ)] -> class_typ
    | _ -> assert false
  in
  let t_async = T.codom cntrl (fun () -> assert false) ts2' in
  let _, _, t_actor = T.as_async (T.normalize t_async) in
  let cs' = T.open_binds tbs in
  let c', _ = T.as_con (List.hd cs') in
  let available = fresh_var "available" T.nat in
  let accepted = fresh_var "accepted" T.nat in
  let cycles = var "@cycles" (T.Mut (T.nat)) in
  let install_arg =
    fresh_var "install_arg" T.install_arg_typ
  in
  let installBody =
    let vs = fresh_vars "param" ts1' in
    let principal = fresh_var "principal" T.principal in
    let principal1 = fresh_var "principal1" T.principal in
    let actor1 = fresh_var "actor1" T.(obj Actor []) in
    let actor2 = fresh_var "actor2" T.(obj Actor []) in
    let mode_typ = T.(sum [
      ("install", unit);
      ("reinstall", unit);
      ("upgrade",  unit) ])
    in
    let record_typ = T.(obj Object [
      ("mode", mode_typ);
      ("canister_id", principal);
      ("wasm_module", blob);
      ("arg", blob)])
    in
    let ic00_install_code = var "@ic00_install_code"
      T.(Func (Local, Returns, [],
          [],
          [Func (Shared Write, Promises, [scope_bind],
            [record_typ],
            [])]))
    in
    let ic00_create_canister = var "@ic00_create_canister"
      T.(Func (Local, Returns, [],
          [],
          [Func (Shared Write, Promises, [scope_bind],
            [canister_settings_typ],
            [obj Object ["canister_id", principal]])]))
    in
    let modeprincipal =
      fresh_var "modeprincipal" T.(Tup [mode_typ; principal])
    in
    let record =
      fresh_var "record" record_typ in
    let settings =
      fresh_var "settings" T.canister_settings_typ
    in
    funcE id T.Local T.Returns
    [typ_arg c T.Scope T.scope_bound]
    (List.map arg_of_var vs)
    ts2'
    (asyncE T.Fut (* TBR *)
      (typ_arg c' T.Scope T.scope_bound)
      (blockE
        [ letD modeprincipal
            (switch_variantE (varE install_arg) [
               ("new", varP settings,
                tupE [
                  tagE "install" (unitE());
                  blockE
                    [ (* pass on cycles *)
                      letD available (primE Ir.SystemCyclesAvailablePrim []);
                      letD accepted (primE Ir.SystemCyclesAcceptPrim [varE available]);
                      expD (assignE cycles (varE accepted)) ]
                      (dotE
                         (awaitE T.Fut
                           (callE (callE (varE ic00_create_canister) [] (unitE()))
                              cs' (varE settings)))
                         "canister_id" T.principal)]);
               ("install", varP principal1,
                tupE [tagE "install" (unitE());
                      varE principal1]);
               ("reinstall", varP actor1,
                tupE [tagE "reinstall" (unitE());
                      primE (Ir.CastPrim (T.(obj Actor []), T.principal)) [varE actor1]]);
               ("upgrade", varP actor2,
                tupE [tagE "upgrade" (unitE());
                      primE (Ir.CastPrim (T.(obj Actor []), T.principal)) [varE actor2]])]
               (T.(Tup [mode_typ; principal])));
          letD principal (projE (varE modeprincipal) 1);
          letD record (recordE [
            ("mode", projE (varE modeprincipal) 0);
            ("canister_id", varE principal);
            ("wasm_module", blobE wasm);
            ("arg", primE (Ir.SerializePrim ts1') [seqE (List.map varE vs)])
          ]);
          expD (awaitE T.Fut (callE (callE (varE ic00_install_code) [] (unitE()) ) cs' (varE record)))
        ]
        (primE (Ir.CastPrim (T.principal, t_actor)) [varE principal]))
      (List.hd cs))
  in
  let install =
    funcE id T.Local T.Returns
      []
      ([arg_of_var install_arg])
      [installBody.note.Note.typ]
    installBody
  in
  let mod_exp = actor_class_mod_exp id class_typ install in
  let mod_typ = mod_exp.note.Note.typ in
  [ letD (var (id_of_full_path f) mod_typ) mod_exp ]

let import_prelude prelude : import_declaration =
  decs prelude.it

let inject_decs extra_ds u =
  let open Ir in
  match u with
  | LibU (ds, exp) -> LibU (extra_ds @ ds, exp)
  | ProgU ds -> ProgU (extra_ds @ ds)
  | ActorU (None, ds, fs, up, t) ->
    Ir.ActorU (None, extra_ds @ ds, fs, up, t)
  | ActorU (Some _, _, _, _, _) ->
    let u'= Rename.comp_unit Rename.Renaming.empty u in
    match u' with
    | ActorU (as_opt, ds, fs, up, t) ->
      Ir.ActorU (as_opt, extra_ds @ ds, fs, up, t)
    | _ -> assert false

let link_declarations imports (cu, flavor) =
  inject_decs imports cu, flavor


let transform_import (i : S.import) : import_declaration =
  let (p, f, ir) = i.it in
  let t = i.note in
  assert (t <> T.Pre);
  let rhs = match !ir with
    | S.Unresolved -> raise (Invalid_argument ("Unresolved import " ^ f))
    | S.LibPath fp ->
      varE (var (id_of_full_path fp) t)
    | S.PrimPath ->
      varE (var (id_of_full_path "@prim") t)
    | S.IDLPath (fp, canister_id) ->
      primE (I.ActorOfIdBlob t) [blobE canister_id]
  in [ letP (pat p) rhs ]

let transform_unit_body (u : S.comp_unit_body) : Ir.comp_unit =
  match u.it with
  | S.ProgU ds -> I.ProgU (decs ds)
  | S.ModuleU (self_id, fields) -> (* compiling a module as a library *)
    I.LibU ([], {
      it = build_obj u.at T.Module self_id fields u.note.S.note_typ;
      at = u.at; note = typ_note u.note})
  | S.ActorClassU (sp, typ_id, _tbs, p, _, self_id, fields) ->
    let fun_typ = u.note.S.note_typ in
    let op = match sp.it with
      | T.Local -> None
      | T.Shared (_, p) -> Some p in
    let args, wrap, control, _n_res = to_args fun_typ op p in
    let (ts, obj_typ) =
      match fun_typ with
      | T.Func(_s, _c, bds, ts1, [async_rng]) ->
        assert(1 = List.length bds);
        let cs  = T.open_binds bds in
        let (_, _, rng) = T.as_async (T.normalize (T.open_ cs async_rng)) in
        List.map (T.open_ cs) ts1,
        T.promote rng
      | _ -> assert false
    in
    let e = wrap {
       it = build_actor u.at ts (Some self_id) fields obj_typ;
       at = no_region;
       note = Note.{ def with typ = obj_typ } }
    in
    begin match e.it with
    | I.ActorE(ds, fs, u, t) -> I.ActorU (Some args, ds, fs, u, t)
    | _ -> assert false
    end
  | S.ActorU (self_id, fields) ->
    begin match build_actor u.at [] self_id fields u.note.S.note_typ with
    | I.ActorE (ds, fs, u, t) -> I.ActorU (None, ds, fs, u, t)
    | _ -> assert false
    end

let transform_unit (u : S.comp_unit) : Ir.prog  =
  let { imports; body; _ } = u.it in
  let imports' = List.concat_map transform_import imports in
  let body' = transform_unit_body body in
  inject_decs imports' body', Ir.full_flavor()


(* Import a unit by composing IR.

   When used for IR interpretation only, this includes
   any class that would have been separately handled by
   import_compiled_class (above) for compilation.
*)
let import_unit (u : S.comp_unit) : import_declaration =
  let { imports; body; _ } = u.it in
  let f = u.note.filename in
  let t = body.note.S.note_typ in
  assert (t <> T.Pre);
  let imports' = List.concat_map transform_import imports in
  let body' = transform_unit_body body in
  let prog = inject_decs imports' body' in
  let exp = match prog with
    | I.LibU (ds, e) -> blockE ds e
    | I.ActorU (None, ds, fs, up, t) ->
      raise (Invalid_argument "Desugar: Cannot import actor")
    | I.ActorU (Some as_, ds, fs, up, actor_t) ->
      let id = match body.it with
        | S.ActorClassU (_, id, _, _, _, _, _) -> id.it
        | _ -> assert false
      in
      let s, cntrl, tbs, ts1, ts2 = T.as_func t in
      let cs = T.open_binds [T.scope_bind] in
      let c, _ = T.as_con (List.hd cs) in
      let cs' = T.open_binds [T.scope_bind] in
      let c', _ = T.as_con (List.hd cs') in
      let body =
        asyncE
          T.Fut
          (typ_arg c' T.Scope T.scope_bound)
          { it = I.ActorE (ds, fs, up, actor_t); at = u.at; note = Note.{ def with typ = actor_t } }
          (List.hd cs)
      in
      let class_typ = match List.map T.normalize ts2 with
        | [ T.Async(_, _, t2) ] -> t2
        | _ -> assert false in
      let install_arg =
        fresh_var "install_arg" T.install_arg_typ
      in
      let installBody =
        funcE id T.Local T.Returns
          [typ_arg c T.Scope T.scope_bound]
          as_
          [T.Async (T.Fut, List.hd cs, actor_t)]
          body
      in
      let install =
        funcE id T.Local T.Returns
          []
          ([arg_of_var install_arg])
          [installBody.note.Note.typ]
          (ifE
             (primE (Ir.RelPrim (T.install_arg_typ, Operator.EqOp))
               [ varE install_arg;
                 tagE "new" (recordE ["settings", nullE()]) ])
             installBody
             (primE (Ir.OtherPrim "trap")
               [textE "actor class configuration not supported in interpreter"]))
      in
      actor_class_mod_exp id class_typ install
    | I.ProgU ds ->
      raise (Invalid_argument "Desugar: Cannot import program")
  in
  [ letD (var (id_of_full_path f) exp.note.Note.typ) exp ]<|MERGE_RESOLUTION|>--- conflicted
+++ resolved
@@ -321,11 +321,11 @@
   List.find_map (fun es ->
     match es.it with
     | { S.vis = { it = S.System; _ };
-<<<<<<< HEAD
-        S.dec = { it = S.LetD( { it = S.VarP id; _ } as p, _, None); _ };
-=======
+(* <<<<<<< gabor/let-else *)
+        S.dec = { it = S.LetD( { it = S.VarP id; note; _ } as p, _, None); at; _ };
+(** =======
         S.dec = { it = S.LetD( { it = S.VarP id; note; _ }, _); at; _ };
->>>>>>> 766abbfa
+ >>>>>>> master **)
         _ }
       when id.it = name ->
       Some (
