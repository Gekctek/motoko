let trace = ref false
let verbose = ref false
let print_depth = ref 2
let await_lowering = ref true
let async_lowering = ref true
let dump_parse = ref false
let dump_tc = ref false
let dump_lowering = ref false
let interpret_ir = ref false
let source_map = ref false
let prelude = ref true
let link = ref true
<<<<<<< HEAD
let profile = ref false
let profile_verbose = ref false
let profile_file = ref "profiling-counters.csv"
let profile_line_prefix = ref ""
let profile_field_names : (string list) ref = ref []
=======
let check_ir = ref true
>>>>>>> 741e6181
<|MERGE_RESOLUTION|>--- conflicted
+++ resolved
@@ -10,12 +10,9 @@
 let source_map = ref false
 let prelude = ref true
 let link = ref true
-<<<<<<< HEAD
+let check_ir = ref true
 let profile = ref false
 let profile_verbose = ref false
 let profile_file = ref "profiling-counters.csv"
 let profile_line_prefix = ref ""
-let profile_field_names : (string list) ref = ref []
-=======
-let check_ir = ref true
->>>>>>> 741e6181
+let profile_field_names : (string list) ref = ref []