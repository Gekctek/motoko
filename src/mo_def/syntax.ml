open Mo_types
open Mo_values

open Operator


(* Notes *)

type typ_note = {note_typ : Type.typ; note_eff : Type.eff}

let empty_typ_note = {note_typ = Type.Pre; note_eff = Type.Triv}

(* Resolved imports (filled in separately after parsing) *)

type resolved_import =
  | Unresolved
  | LibPath of string
  | IDLPath of (string * string) (* filepath * bytes *)
  | PrimPath (* the built-in prim module *)

(* Identifiers *)

type id = string Source.phrase
type typ_id = (string, Type.con option) Source.annotated_phrase


(* Types *)

type obj_sort = Type.obj_sort Source.phrase
type func_sort = Type.func_sort Source.phrase

type mut = mut' Source.phrase
and mut' = Const | Var

and path = (path', Type.typ) Source.annotated_phrase
and path' =
  | IdH  of id
  | DotH of path * id

and async_sort = Type.async_sort

type typ = (typ', Type.typ) Source.annotated_phrase
and typ' =
  | PathT of path * typ list                       (* type path *)
  | PrimT of string                                (* primitive *)
  | ObjT of obj_sort * typ_field list              (* object *)
  | ArrayT of mut * typ                            (* array *)
  | OptT of typ                                    (* option *)
  | VariantT of typ_tag list                       (* variant *)
  | TupT of typ_item list                          (* tuple *)
  | FuncT of func_sort * typ_bind list * typ * typ (* function *)
  | AsyncT of async_sort * scope * typ             (* future / computation *)
  | AndT of typ * typ                              (* intersection *)
  | OrT of typ * typ                               (* union *)
  | ParT of typ                                    (* parentheses, used to control function arity only *)
  | NamedT of id * typ                             (* parenthesized single element named "tuple" *)

and scope = typ
and typ_field = typ_field' Source.phrase
and typ_field' =
  | ValF of id * typ * mut
  | TypF of typ_id * typ_bind list * typ

and typ_tag = typ_tag' Source.phrase
and typ_tag' = {tag : id; typ : typ}

and bind_sort = Type.bind_sort Source.phrase
and typ_bind = (typ_bind', Type.con option) Source.annotated_phrase
and typ_bind' = {var : id; sort : bind_sort; bound : typ;}

and typ_item = id option * typ


(* Literals *)

type lit =
  | NullLit
  | BoolLit of bool
  | NatLit of Numerics.Nat.t
  | Nat8Lit of Numerics.Nat8.t
  | Nat16Lit of Numerics.Nat16.t
  | Nat32Lit of Numerics.Nat32.t
  | Nat64Lit of Numerics.Nat64.t
  | IntLit of Numerics.Int.t
  | Int8Lit of Numerics.Int_8.t
  | Int16Lit of Numerics.Int_16.t
  | Int32Lit of Numerics.Int_32.t
  | Int64Lit of Numerics.Int_64.t
  | FloatLit of Numerics.Float.t
  | CharLit of Value.unicode
  | TextLit of string
  | BlobLit of string
  | PreLit of string * Type.prim


(* Patterns *)

type pat = (pat', Type.typ) Source.annotated_phrase
and pat' =
  | WildP                                      (* wildcard *)
  | VarP of id                                 (* variable *)
  | LitP of lit ref                            (* literal *)
  | SignP of unop * lit ref                    (* signed literal *)
  | TupP of pat list                           (* tuple *)
  | ObjP of pat_field list                     (* object *)
  | OptP of pat                                (* option *)
  | TagP of id * pat                           (* tagged variant *)
  | AltP of pat * pat                          (* disjunctive *)
  | AnnotP of pat * typ                        (* type annotation *)
  | ParP of pat                                (* parenthesis *)
(*
  | AsP of pat * pat                           (* conjunctive *)
*)

and pat_field = pat_field' Source.phrase
and pat_field' = {id : id; pat : pat}


(* Expressions *)

type vis = vis' Source.phrase
and vis' =
  | Public of string option
  | Private
  | System

let is_public vis = match vis.Source.it with Public _ -> true | _ -> false

type stab = stab' Source.phrase
and stab' = Stable | Flexible

type op_typ = Type.typ ref (* For overloaded resolution; initially Type.Pre. *)


type inst = (typ list option, Type.typ list) Source.annotated_phrase (* For implicit scope instantiation *)

type sort_pat = (Type.shared_sort * pat) Type.shared Source.phrase

type sugar = bool (* Is the source of a function body a block `<block>`,
                     subject to further desugaring during parse,
                     or the invariant form `= <exp>`.
                     In the final output of the parser, the exp in FuncE is
                     always in its fully desugared form and the
                     value of the sugar field is irrelevant.
                     This flag is used to correctly desugar an actor's
                     public functions as oneway, shared functions *)

type exp = (exp', typ_note) Source.annotated_phrase
and exp' =
  | PrimE of string                            (* primitive *)
  | VarE of id                                 (* variable *)
  | LitE of lit ref                            (* literal *)
  | ActorUrlE of exp                           (* actor reference *)
  | UnE of op_typ * unop * exp                 (* unary operator *)
  | BinE of op_typ * exp * binop * exp         (* binary operator *)
  | RelE of op_typ * exp * relop * exp         (* relational operator *)
  | ShowE of (op_typ * exp)                    (* debug show operator *)
  | ToCandidE of exp list                      (* to_candid operator *)
  | FromCandidE of exp                         (* from_candid operator *)
  | TupE of exp list                           (* tuple *)
  | ProjE of exp * int                         (* tuple projection *)
  | OptE of exp                                (* option injection *)
  | DoOptE of exp                              (* option monad *)
  | BangE of exp                               (* scoped option projection *)
  | ObjBlockE of obj_sort * dec_field list     (* object block *)
  | ObjE of exp list * exp_field list          (* record literal/extension *)
  | TagE of id * exp                           (* variant *)
  | DotE of exp * id                           (* object projection *)
  | AssignE of exp * exp                       (* assignment *)
  | ArrayE of mut * exp list                   (* array *)
  | IdxE of exp * exp                          (* array indexing *)
  | FuncE of string * sort_pat * typ_bind list * pat * typ option * sugar * exp  (* function *)
  | CallE of exp * inst * exp                  (* function call *)
  | BlockE of dec list                         (* block (with type after avoidance)*)
  | NotE of exp                                (* negation *)
  | AndE of exp * exp                          (* conjunction *)
  | OrE of exp * exp                           (* disjunction *)
  | ImpliesE of exp * exp                      (* implication *)
  | IfE of exp * exp * exp                     (* conditional *)
  | SwitchE of exp * case list                 (* switch *)
  | WhileE of exp * exp                        (* while-do loop *)
  | LoopE of exp * exp option                  (* do-while loop *)
  | ForE of pat * exp * exp                    (* iteration *)
  | LabelE of id * typ * exp                   (* label *)
  | BreakE of id * exp                         (* break *)
  | RetE of exp                                (* return *)
  | DebugE of exp                              (* debugging *)
<<<<<<< HEAD
  | AsyncE of async_sort * typ_bind * exp      (* future / computation *)
  | AwaitE of async_sort * exp                 (* await *)
  | AssertE of exp                             (* assertion *)
=======
  | AsyncE of typ_bind * exp                   (* async *)
  | AwaitE of exp                              (* await *)
  | AssertE of assert_kind * exp               (* assertion *)
>>>>>>> 193f9c44
  | AnnotE of exp * typ                        (* type annotation *)
  | ImportE of (string * resolved_import ref)  (* import statement *)
  | ThrowE of exp                              (* throw exception *)
  | TryE of exp * case list                    (* catch exception *)
  | IgnoreE of exp                             (* ignore *)
(*
  | FinalE of exp * exp                        (* finally *)
  | AtomE of string                            (* atom *)
*)

and assert_kind =
  | Runtime | Static | Invariant | Precondition | Postcondition | Concurrency of string | Loop_entry | Loop_continue | Loop_exit

and dec_field = dec_field' Source.phrase
and dec_field' = {dec : dec; vis : vis; stab: stab option}

and exp_field = exp_field' Source.phrase
and exp_field' = {mut : mut; id : id; exp : exp}

and case = case' Source.phrase
and case' = {pat : pat; exp : exp}


(* Declarations *)

and dec = (dec', typ_note) Source.annotated_phrase
and dec' =
  | ExpD of exp                                (* plain unit expression *)
  | LetD of pat * exp                          (* immutable *)
  | VarD of id * exp                           (* mutable *)
  | TypD of typ_id * typ_bind list * typ       (* type *)
  | ClassD of                                  (* class *)
      sort_pat * typ_id * typ_bind list * pat * typ option * obj_sort * id * dec_field list


(* Program (pre unit detection) *)

type prog_note = { filename : string; trivia : Trivia.triv_table }
type prog = (prog', prog_note) Source.annotated_phrase
and prog' = dec list

(* Signatures (stable variables) *)

type stab_sig = (stab_sig', prog_note) Source.annotated_phrase
and stab_sig' = (dec list * typ_field list)      (* type declarations & stable actor fields *)

(* Compilation units *)

type import = (import', Type.typ) Source.annotated_phrase
and import' = pat * string * resolved_import ref

type comp_unit_body = (comp_unit_body', typ_note) Source.annotated_phrase
and comp_unit_body' =
 | ProgU of dec list                         (* main programs *)
 | ActorU of id option * dec_field list      (* main IC actor *)
 | ModuleU of id option * dec_field list     (* module library *)
 | ActorClassU of                            (* IC actor class, main or library *)
     sort_pat * typ_id * typ_bind list * pat * typ option * id * dec_field list

type comp_unit = (comp_unit', prog_note) Source.annotated_phrase
and comp_unit' = {
  imports : import list;
  body : comp_unit_body;
  }

type lib = comp_unit


(* Helpers *)

let (@@) = Source.(@@)
let (@?) it at = Source.({it; at; note = empty_typ_note})
let (@!) it at = Source.({it; at; note = Type.Pre})
let (@=) it at = Source.({it; at; note = None})


(* NB: This function is currently unused *)
let string_of_lit = function
  | BoolLit false -> "false"
  | BoolLit true  ->  "true"
  | IntLit n
  | NatLit n      -> Numerics.Int.to_pretty_string n
  | Int8Lit n     -> Numerics.Int_8.to_pretty_string n
  | Int16Lit n    -> Numerics.Int_16.to_pretty_string n
  | Int32Lit n    -> Numerics.Int_32.to_pretty_string n
  | Int64Lit n    -> Numerics.Int_64.to_pretty_string n
  | Nat8Lit n     -> Numerics.Nat8.to_pretty_string n
  | Nat16Lit n    -> Numerics.Nat16.to_pretty_string n
  | Nat32Lit n    -> Numerics.Nat32.to_pretty_string n
  | Nat64Lit n    -> Numerics.Nat64.to_pretty_string n
  | CharLit c     -> string_of_int c
  | NullLit       -> "null"
  | TextLit t     -> t
  | BlobLit b     -> b
  | FloatLit f    -> Numerics.Float.to_pretty_string f
  | PreLit _      -> assert false



(* Miscellaneous *)
(* TODO: none of what follows should probably be in this file *)

open Source


(* Identifiers *)

let anon_id sort at = "anon-" ^ sort ^ "-" ^ string_of_pos at.left
let is_anon_id id = Lib.String.chop_prefix "anon-" id.it <> None

(* Types & Scopes *)

let arity t =
  match t.Source.it with
  | TupT ts -> List.length ts
  | _ -> 1

let is_any t =
  match t.it with
  | PrimT "Any" -> true
  | _ -> false

let scopeT at =
  PathT (IdH {it = Type.default_scope_var; at; note = ()} @! at, []) @! at


(* Expressions *)

let asyncE sort tbs e =
  AsyncE (sort, tbs, e) @? e.at

let ignore_asyncE tbs e =
  IgnoreE (
    AnnotE (AsyncE (Type.Fut, tbs, e) @? e.at,
      AsyncT (Type.Fut, scopeT e.at, TupT [] @! e.at) @! e.at) @? e.at ) @? e.at

let is_asyncE e =
  match e.it with
  | AsyncE _ -> true
  | _ -> false

let is_ignore_asyncE e =
  match e.it with
  | IgnoreE
      {it = AnnotE ({it = AsyncE (Type.Fut, _, _); _},
        {it = AsyncT (Type.Fut, _, {it = TupT []; _}); _}); _} ->
    true
  | _ -> false<|MERGE_RESOLUTION|>--- conflicted
+++ resolved
@@ -185,15 +185,9 @@
   | BreakE of id * exp                         (* break *)
   | RetE of exp                                (* return *)
   | DebugE of exp                              (* debugging *)
-<<<<<<< HEAD
   | AsyncE of async_sort * typ_bind * exp      (* future / computation *)
   | AwaitE of async_sort * exp                 (* await *)
-  | AssertE of exp                             (* assertion *)
-=======
-  | AsyncE of typ_bind * exp                   (* async *)
-  | AwaitE of exp                              (* await *)
   | AssertE of assert_kind * exp               (* assertion *)
->>>>>>> 193f9c44
   | AnnotE of exp * typ                        (* type annotation *)
   | ImportE of (string * resolved_import ref)  (* import statement *)
   | ThrowE of exp                              (* throw exception *)
