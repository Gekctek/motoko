open Mo_types
open Mo_values

open Source
open Syntax
open Wasm.Sexpr

module type Config = sig
  val include_sources : bool
  val include_types : bool
  val main_file : string option
end

module Default = struct
  let include_sources = false
  let include_types = false
  let main_file = None
end

module Type_pretty = Mo_types.Type.MakePretty (Mo_types.Type.ElideStamps)

module Make (Cfg : Config) = struct
  let ($$) head inner = Node (head, inner)

  let pos p =
    let file = match Cfg.main_file with
    | Some f when f <> p.file -> p.file
    | _ -> ""
    in "Pos" $$ [Atom file; Atom (string_of_int p.line); Atom (string_of_int p.column)]
  let source at it = if Cfg.include_sources && at <> Source.no_region then "@" $$ [pos at.left; pos at.right; it] else it

  let typ typ = Atom (Type_pretty.string_of_typ typ)
  (* let typ typ = Atom (Type.string_of_typ typ) *)
  (* let typ = Mo_types.Arrange_type.typ *)
  
  let eff (eff : Mo_types.Type.eff) = match eff with
  | Mo_types.Type.Triv -> Atom "Triv"
  | Mo_types.Type.Await -> Atom "Await"

  let annot_typ t it = if Cfg.include_types then ":" $$ [it; typ t] else it
  let annot note = annot_typ note.note_typ

  let id i = Atom i.it
  let tag i = Atom ("#" ^ i.it)

  let rec exp e = source e.at (annot e.note (match e.it with
    | VarE x              -> "VarE"      $$ [id x]
    | LitE l              -> "LitE"      $$ [lit !l]
    | ActorUrlE e         -> "ActorUrlE" $$ [exp e]
    | UnE (ot, uo, e)     -> "UnE"       $$ [operator_type !ot; Arrange_ops.unop uo; exp e]
    | BinE (ot, e1, bo, e2) -> "BinE"    $$ [operator_type !ot; exp e1; Arrange_ops.binop bo; exp e2]
    | RelE (ot, e1, ro, e2) -> "RelE"    $$ [operator_type !ot; exp e1; Arrange_ops.relop ro; exp e2]
    | ShowE (ot, e)       -> "ShowE"     $$ [operator_type !ot; exp e]
    | ToCandidE es        -> "ToCandidE"   $$ exps es
    | FromCandidE e       -> "FromCandidE" $$ [exp e]
    | TupE es             -> "TupE"      $$ exps es
    | ProjE (e, i)        -> "ProjE"     $$ [exp e; Atom (string_of_int i)]
    | ObjBlockE (s, dfs)  -> "ObjBlockE" $$ [obj_sort s] @ List.map dec_field dfs
    | ObjE ([], efs)      -> "ObjE"      $$ List.map exp_field efs
    | ObjE (bases, efs)   -> "ObjE"      $$ exps bases @ [Atom "with"] @ List.map exp_field efs
    | DotE (e, x)         -> "DotE"      $$ [exp e; id x]
    | AssignE (e1, e2)    -> "AssignE"   $$ [exp e1; exp e2]
    | ArrayE (m, es)      -> "ArrayE"    $$ [mut m] @ exps es
    | IdxE (e1, e2)       -> "IdxE"      $$ [exp e1; exp e2]
    | FuncE (x, sp, tp, p, t, sugar, e') ->
      "FuncE" $$ [
        Atom (Type.string_of_typ e.note.note_typ);
        shared_pat sp;
        Atom x] @
        List.map typ_bind tp @ [
        pat p;
        (match t with None -> Atom "_" | Some t -> typ t);
        Atom (if sugar then "" else "=");
        exp e'
      ]
    | CallE (e1, ts, e2)  -> "CallE"   $$ [exp e1] @ inst ts @ [exp e2]
    | BlockE ds           -> "BlockE"  $$ List.map dec ds
    | NotE e              -> "NotE"    $$ [exp e]
    | AndE (e1, e2)       -> "AndE"    $$ [exp e1; exp e2]
    | OrE (e1, e2)        -> "OrE"     $$ [exp e1; exp e2]
    | ImpliesE (e1, e2)   -> "ImpliesE"$$ [exp e1; exp e2]
    | IfE (e1, e2, e3)    -> "IfE"     $$ [exp e1; exp e2; exp e3]
    | SwitchE (e, cs)     -> "SwitchE" $$ [exp e] @ List.map case cs
    | WhileE (e1, e2)     -> "WhileE"  $$ [exp e1; exp e2]
    | LoopE (e1, None)    -> "LoopE"   $$ [exp e1]
    | LoopE (e1, Some e2) -> "LoopE"   $$ [exp e1; exp e2]
    | ForE (p, e1, e2)    -> "ForE"    $$ [pat p; exp e1; exp e2]
    | LabelE (i, t, e)    -> "LabelE"  $$ [id i; typ t; exp e]
    | DebugE e            -> "DebugE"  $$ [exp e]
    | BreakE (i, e)       -> "BreakE"  $$ [id i; exp e]
    | RetE e              -> "RetE"    $$ [exp e]
    | AsyncE (tb, e)      -> "AsyncE"  $$ [typ_bind tb; exp e]
    | AwaitE e            -> "AwaitE"  $$ [exp e]
    | AssertE (Runtime, e)       -> "AssertE" $$ [exp e]
    | AssertE (Static, e)        -> "Static_AssertE" $$ [exp e]
    | AssertE (Invariant, e)     -> "Invariant" $$ [exp e]
    | AssertE (Precondition, e)  -> "Precondition" $$ [exp e]
    | AssertE (Postcondition, e) -> "Postcondition" $$ [exp e]
    | AssertE (Loop_entry, e)    -> "Loop_entry" $$ [exp e]
    | AssertE (Loop_continue, e) -> "Loop_continue" $$ [exp e]
    | AssertE (Loop_exit, e)     -> "Loop_exit" $$ [exp e]
    | AssertE (Concurrency s, e) -> "Concurrency"^s $$ [exp e]
    | AnnotE (e, t)       -> "AnnotE"  $$ [exp e; typ t]
    | OptE e              -> "OptE"    $$ [exp e]
    | DoOptE e            -> "DoOptE"  $$ [exp e]
    | BangE e             -> "BangE"   $$ [exp e]
    | TagE (i, e)         -> "TagE"    $$ [id i; exp e]
    | PrimE p             -> "PrimE"   $$ [Atom p]
    | ImportE (f, _fp)    -> "ImportE" $$ [Atom f]
    | ThrowE e            -> "ThrowE"  $$ [exp e]
    | TryE (e, cs)        -> "TryE"    $$ [exp e] @ List.map catch cs
    | IgnoreE e           -> "IgnoreE" $$ [exp e]))

  and exps es = List.map exp es

  and inst inst = match inst.it with
    | None -> []
    | Some ts -> List.map typ ts

  and pat p = source p.at (annot_typ p.note (match p.it with
    | WildP           -> Atom "WildP"
    | VarP x          -> "VarP"       $$ [id x]
    | TupP ps         -> "TupP"       $$ List.map pat ps
    | ObjP ps         -> "ObjP"       $$ List.map pat_field ps
    | AnnotP (p, t)   -> "AnnotP"     $$ [pat p; typ t]
    | LitP l          -> "LitP"       $$ [lit !l]
    | SignP (uo, l)   -> "SignP"      $$ [Arrange_ops.unop uo ; lit !l]
    | OptP p          -> "OptP"       $$ [pat p]
    | TagP (i, p)     -> "TagP"       $$ [tag i; pat p]
    | AltP (p1, p2)    -> "AltP"       $$ [pat p1; pat p2]
    | ParP p          -> "ParP"       $$ [pat p]))

  and lit = function
    | NullLit       -> Atom "NullLit"
    | BoolLit true  -> "BoolLit"   $$ [ Atom "true" ]
    | BoolLit false -> "BoolLit"   $$ [ Atom "false" ]
    | NatLit n      -> "NatLit"    $$ [ Atom (Numerics.Nat.to_pretty_string n) ]
    | Nat8Lit n     -> "Nat8Lit"   $$ [ Atom (Numerics.Nat8.to_pretty_string n) ]
    | Nat16Lit n    -> "Nat16Lit"  $$ [ Atom (Numerics.Nat16.to_pretty_string n) ]
    | Nat32Lit n    -> "Nat32Lit"  $$ [ Atom (Numerics.Nat32.to_pretty_string n) ]
    | Nat64Lit n    -> "Nat64Lit"  $$ [ Atom (Numerics.Nat64.to_pretty_string n) ]
    | IntLit i      -> "IntLit"    $$ [ Atom (Numerics.Int.to_pretty_string i) ]
    | Int8Lit i     -> "Int8Lit"   $$ [ Atom (Numerics.Int_8.to_pretty_string i) ]
    | Int16Lit i    -> "Int16Lit"  $$ [ Atom (Numerics.Int_16.to_pretty_string i) ]
    | Int32Lit i    -> "Int32Lit"  $$ [ Atom (Numerics.Int_32.to_pretty_string i) ]
    | Int64Lit i    -> "Int64Lit"  $$ [ Atom (Numerics.Int_64.to_pretty_string i) ]
    | FloatLit f    -> "FloatLit"  $$ [ Atom (Numerics.Float.to_pretty_string f) ]
    | CharLit c     -> "CharLit"   $$ [ Atom (string_of_int c) ]
    | TextLit t     -> "TextLit"   $$ [ Atom t ]
    | BlobLit b     -> "BlobLit"   $$ [ Atom b ]
    | PreLit (s, p)  -> "PreLit"    $$ [ Atom s; Arrange_type.prim p ]

  and case c = source c.at ("case" $$ [pat c.it.pat; exp c.it.exp])

  and catch c = "catch" $$ [pat c.it.pat; exp c.it.exp]

  and pat_field pf = source pf.at (pf.it.id.it $$ [pat pf.it.pat])

  and obj_sort s = match s.it with
    | Type.Object -> Atom "Object"
    | Type.Actor -> Atom "Actor"
    | Type.Module -> Atom "Module"
    | Type.Memory -> Atom "Memory"

  and shared_pat sp = match sp.it with
    | Type.Local -> Atom "Local"
    | Type.Shared (Type.Write, p) -> "Shared" $$ [pat p]
    | Type.Shared (Type.Query, p) -> "Query" $$ [pat p]

  and func_sort s = match s.it with
    | Type.Local -> Atom "Local"
    | Type.Shared Type.Write -> Atom "Shared"
    | Type.Shared Type.Query -> Atom "Query"

  and mut m = match m.it with
    | Const -> Atom "Const"
    | Var   -> Atom "Var"

  and vis v = match v.it with
    | Public None -> Atom "Public"
    | Public (Some m) -> "Public" $$ [Atom m]
    | Private -> Atom "Private"
    | System -> Atom "System"

  and stab s_opt = match s_opt with
    | None -> Atom "(Flexible)"
    | Some s ->
      (match s.it with
      | Flexible -> Atom "Flexible"
      | Stable -> Atom "Stable")

  and typ_field (tf : typ_field) = match tf.it with
    | ValF (id, t, m) -> id.it $$ [typ t; mut m]
    | TypF (id', tbs, t) ->
        "TypF" $$ [id id'] @ List.map typ_bind tbs @ [typ t]
  and typ_item ((id, ty) : typ_item) =
    match id with
    | None -> [typ ty]
    | Some { it;_ } -> [Atom it; typ ty]

  and typ_tag (tt : typ_tag)
    = source tt.at (tt.it.tag.it $$ [typ tt.it.typ])

  and typ_bind (tb : typ_bind)
    = source tb.at (tb.it.var.it $$ [typ tb.it.bound])

  and dec_field (df : dec_field)
    = source df.at ("DecField" $$ [dec df.it.dec; vis df.it.vis; stab df.it.stab])

  and exp_field (ef : exp_field)
    = source ef.at ("ExpField" $$ [mut ef.it.mut; id ef.it.id; exp ef.it.exp])

  and operator_type t = Atom (Type.string_of_typ t)

  and path p = match p.it with
    | IdH i -> "IdH" $$ [id i]
    | DotH (p, i) -> "DotH" $$ [path p; id i]

  and typ t = source t.at (annot_typ t.note (match t.it with
  | PathT (p, ts) -> "PathT" $$ [path p] @ List.map typ ts
  | PrimT p -> "PrimT" $$ [Atom p]
  | ObjT (s, ts) -> "ObjT" $$ [obj_sort s] @ List.map typ_field ts
  | ArrayT (m, t) -> "ArrayT" $$ [mut m; typ t]
  | OptT t -> "OptT" $$ [typ t]
  | VariantT cts -> "VariantT" $$ List.map typ_tag cts
  | TupT ts -> "TupT" $$ List.concat_map typ_item ts
  | FuncT (s, tbs, at, rt) -> "FuncT" $$ [func_sort s] @ List.map typ_bind tbs @ [ typ at; typ rt]
  | AsyncT (t1, t2) -> "AsyncT" $$ [typ t1; typ t2]
  | AndT (t1, t2) -> "AndT" $$ [typ t1; typ t2]
  | OrT (t1, t2) -> "OrT" $$ [typ t1; typ t2]
  | ParT t -> "ParT" $$ [typ t]
<<<<<<< HEAD
  | NamedT (id, t) -> "NamedT" $$ [Atom id.it; typ t]

and dec d = match d.it with
  | ExpD e -> "ExpD" $$ [exp e ]
  | LetD (p, e, Some f) -> "LetD" $$ [pat p; exp e; exp f]
  | LetD (p, e, None) -> "LetD" $$ [pat p; exp e]
  | VarD (x, e) -> "VarD" $$ [id x; exp e]
  | TypD (x, tp, t) ->
    "TypD" $$ [id x] @ List.map typ_bind tp @ [typ t]
  | ClassD (sp, x, tp, p, rt, s, i', dfs) ->
    "ClassD" $$ shared_pat sp :: id x :: List.map typ_bind tp @ [
      pat p;
      (match rt with None -> Atom "_" | Some t -> typ t);
      obj_sort s; id i'
    ] @ List.map dec_field dfs

and prog prog = "Prog" $$ List.map dec prog.it
=======
  | NamedT (id, t) -> "NamedT" $$ [Atom id.it; typ t]))

  and dec d = source d.at (match d.it with
    | ExpD e -> "ExpD" $$ [exp e ]
    | LetD (p, e) -> "LetD" $$ [pat p; exp e]
    | VarD (x, e) -> "VarD" $$ [id x; exp e]
    | TypD (x, tp, t) ->
      "TypD" $$ [id x] @ List.map typ_bind tp @ [typ t]
    | ClassD (sp, x, tp, p, rt, s, i', dfs) ->
      "ClassD" $$ shared_pat sp :: id x :: List.map typ_bind tp @ [
        pat p;
        (match rt with None -> Atom "_" | Some t -> typ t);
        obj_sort s; id i'
      ] @ List.map dec_field dfs)

  and prog p = "Prog" $$ List.map dec p.it
end

(* Defaults *)
include Make (Default)
>>>>>>> 193f9c44
<|MERGE_RESOLUTION|>--- conflicted
+++ resolved
@@ -229,30 +229,12 @@
   | AndT (t1, t2) -> "AndT" $$ [typ t1; typ t2]
   | OrT (t1, t2) -> "OrT" $$ [typ t1; typ t2]
   | ParT t -> "ParT" $$ [typ t]
-<<<<<<< HEAD
-  | NamedT (id, t) -> "NamedT" $$ [Atom id.it; typ t]
-
-and dec d = match d.it with
-  | ExpD e -> "ExpD" $$ [exp e ]
-  | LetD (p, e, Some f) -> "LetD" $$ [pat p; exp e; exp f]
-  | LetD (p, e, None) -> "LetD" $$ [pat p; exp e]
-  | VarD (x, e) -> "VarD" $$ [id x; exp e]
-  | TypD (x, tp, t) ->
-    "TypD" $$ [id x] @ List.map typ_bind tp @ [typ t]
-  | ClassD (sp, x, tp, p, rt, s, i', dfs) ->
-    "ClassD" $$ shared_pat sp :: id x :: List.map typ_bind tp @ [
-      pat p;
-      (match rt with None -> Atom "_" | Some t -> typ t);
-      obj_sort s; id i'
-    ] @ List.map dec_field dfs
-
-and prog prog = "Prog" $$ List.map dec prog.it
-=======
   | NamedT (id, t) -> "NamedT" $$ [Atom id.it; typ t]))
 
   and dec d = source d.at (match d.it with
-    | ExpD e -> "ExpD" $$ [exp e ]
-    | LetD (p, e) -> "LetD" $$ [pat p; exp e]
+    | ExpD e -> "ExpD" $$ [exp e]
+    | LetD (p, e, Some f) -> "LetD" $$ [pat p; exp e; exp f]
+    | LetD (p, e, None) -> "LetD" $$ [pat p; exp e]
     | VarD (x, e) -> "VarD" $$ [id x; exp e]
     | TypD (x, tp, t) ->
       "TypD" $$ [id x] @ List.map typ_bind tp @ [typ t]
@@ -267,5 +249,4 @@
 end
 
 (* Defaults *)
-include Make (Default)
->>>>>>> 193f9c44
+include Make (Default)