--- conflicted
+++ resolved
@@ -196,39 +196,6 @@
   phase "Definedness" (Filename.basename lib.Source.note);
   let* () = Definedness.check_lib lib in
   Diag.return sscope
-
-<<<<<<< HEAD
-(* Parsing libraries *)
-
-let is_import dec =
-  let open Source in let open Syntax in
-  match dec.it with
-  | ExpD e | LetD (_, e) -> (match e.it with ImportE _ -> true | _ -> false)
-  | _ -> false
-
-let is_module dec =
-  let open Source in let open Syntax in
-  match dec.it with
-  | ExpD e | LetD (_, e) ->
-    (match e.it with ObjE (s, _) -> s.it = Type.Module | _ -> false)
-  | _ -> false
-
-let rec lib_of_prog' imps at = function
-  | [d] when is_module d -> imps, d
-  | d::ds when is_import d -> lib_of_prog' (d::imps) at ds
-  | ds ->
-    let open Source in let open Syntax in
-    let fs = List.map (fun d -> {vis = Public @@ at; dec = d; stab = None} @@ d.at) ds in
-    let obj = {it = ObjE (Type.Module @! at, fs); at; note = empty_typ_note} in
-    imps, {it = ExpD obj; at; note = empty_typ_note}
-
-let lib_of_prog f prog =
-  let open Source in let open Syntax in
-  let imps, dec = lib_of_prog' [] prog.at prog.it in
-  let exp = {it = BlockE (List.rev imps @ [dec]); at = prog.at; note = empty_typ_note} in
-  {it = exp; at = prog.at; note = f}
-=======
->>>>>>> b2b8a7c3
 
 let lib_of_prog f prog : Syntax.lib  =
  { (Syntax.comp_unit_of_prog true prog) with Source.note = f }
