--- conflicted
+++ resolved
@@ -3588,7 +3588,6 @@
 
   let export_heartbeat env =
     assert (E.mode env = Flags.ICMode || E.mode env = Flags.RefMode);
-<<<<<<< HEAD
     let fi = E.add_fun env "canister_heartbeat"
       (Func.of_body env [] [] (fun env ->
         G.i (Call (nr (E.built_in env "heartbeat_exp"))) ^^
@@ -3598,18 +3597,6 @@
       name = Wasm.Utf8.decode "canister_heartbeat";
       edesc = nr (FuncExport (nr fi))
     })
-=======
-    let empty_f = Func.of_body env [] [] (fun env ->
-      G.i (Call (nr (E.built_in env "heartbeat_exp"))) ^^
-      E.collect_garbage env
-    ) in
-    let fi = E.add_fun env "canister_heartbeat" empty_f in
-    if E.has_built_in env "heartbeat_exp" then
-      E.add_export env (nr {
-        name = Wasm.Utf8.decode "canister_heartbeat";
-        edesc = nr (FuncExport (nr fi))
-      })
->>>>>>> dbd06eed
 
   let export_wasi_start env =
     assert (E.mode env = Flags.WASIMode);
@@ -8880,33 +8867,18 @@
         List.mem "candid:args" !Flags.public_metadata_names,
         up.meta.candid.args);
 
-<<<<<<< HEAD
-   (* Deserialize any arguments *)
-=======
-    (* Export heartbeat *)
-    begin match up.heartbeat.it with
-      | Ir.PrimE (_, exps) ->
-        if exps <> [] then
-          begin
-            Func.define_built_in env "heartbeat_exp" [] [] (fun env ->
-              compile_exp_as env ae2 SR.unit up.heartbeat);
-            IC.export_heartbeat env;
-          end;
-      | _ -> ()
-    end;
 
     (* Deserialize any arguments *)
->>>>>>> dbd06eed
     begin match as_opt with
-     | None
-     | Some [] ->
-       (* Liberally accept empty as well as unit argument *)
-       assert (arg_tys = []);
-       IC.system_call env "ic0" "msg_arg_data_size" ^^
-       G.if0 (Serialization.deserialize env arg_tys) G.nop
-     | Some (_ :: _) ->
-       Serialization.deserialize env arg_tys ^^
-       G.concat_map (Var.set_val env ae1) (List.rev arg_names)
+      | None
+      | Some [] ->
+        (* Liberally accept empty as well as unit argument *)
+        assert (arg_tys = []);
+        IC.system_call env "ic0" "msg_arg_data_size" ^^
+        G.if0 (Serialization.deserialize env arg_tys) G.nop
+      | Some (_ :: _) ->
+        Serialization.deserialize env arg_tys ^^
+        G.concat_map (Var.set_val env ae1) (List.rev arg_names)
     end ^^
     (* Continue with decls *)
     decls_codeW G.nop
