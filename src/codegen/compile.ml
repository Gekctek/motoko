--- conflicted
+++ resolved
@@ -64,7 +64,7 @@
   (* A constant known value together with a static memory location
      (filled on demand)
    *)
-  type t = (int32 Lib.Promise.t * v)
+  and t = (int32 Lib.Promise.t * v)
 
   let t_of_v v = (Lib.Promise.make (), v)
 
@@ -4391,14 +4391,10 @@
     | Const _ -> G.nop
     | Unreachable -> G.nop
 
-<<<<<<< HEAD
-  let materialize env (p, cv) =
+  let rec materialize env (p, cv) =
     if Lib.Promise.is_fulfilled p
     then compile_unboxed_const (Lib.Promise.value p)
     else match cv with
-=======
-  let rec materialize env = function
->>>>>>> 9669c507
     | Const.Fun fi ->
       let ptr = Closure.static_closure env fi in
       Lib.Promise.fulfill p ptr;
@@ -4511,7 +4507,7 @@
       { ae with vars = NameEnv.add name (HeapStatic ptr) ae.vars }
 
   let add_local_const (ae : t) name cv =
-      { ae with vars = NameEnv.add name (Const (Const.t_of_v cv) : varloc) ae.vars }
+      { ae with vars = NameEnv.add name (Const cv : varloc) ae.vars }
 
   let add_local_local env (ae : t) name i =
       { ae with vars = NameEnv.add name (Local i) ae.vars }
@@ -4680,12 +4676,12 @@
     let (fi, fill) = E.reserve_fun pre_env name in
     if Type.is_shared_sort sort
     then begin
-      ( Const.Message fi, fun env ae ->
+      ( Const.t_of_v (Const.Message fi), fun env ae ->
         fill (compile_const_message env ae sort control args mk_body ret_tys at)
       )
     end else begin
       assert (control = Type.Returns);
-      ( Const.Fun fi, fun env ae ->
+      ( Const.t_of_v (Const.Fun fi), fun env ae ->
         let restore_no_env _env ae _ = (ae, G.nop) in
         fill (compile_local_function env ae restore_no_env args mk_body ret_tys at)
       )
@@ -4764,9 +4760,9 @@
 
     if captured = []
     then
-      let (c, fill) = closed env sort control name args mk_body ret_tys at in
+      let (ct, fill) = closed env sort control name args mk_body ret_tys at in
       fill env ae;
-      (SR.Const (Const.t_of_v c), G.nop)
+      (SR.Const ct, G.nop)
     else closure env ae sort control name captured args mk_body ret_tys at
 
   (* Returns the index of a saved closure *)
@@ -5937,7 +5933,7 @@
     | DotPrim name, [e] ->
       let sr, code1 = compile_exp env ae e in
       begin match sr with
-      | SR.Const (Const.Obj fs) ->
+      | SR.Const (_, Const.Obj fs) ->
         let c = List.assoc name fs in
         SR.Const c, code1
       | _ ->
@@ -6649,22 +6645,16 @@
   | LetD ({it = VarP v; _}, e) when E.NameEnv.mem v v2en ->
     let (const, fill) = compile_const_exp env pre_ae e in
     let fi = match const with
-      | Const.Message fi -> fi
+      | (_, Const.Message fi) -> fi
       | _ -> assert false in
-    let cv = Const.PublicMethod (fi, (E.NameEnv.find v v2en)) in
+    let cv = Const.t_of_v (Const.PublicMethod (fi, (E.NameEnv.find v v2en))) in
     let pre_ae1 = VarEnv.add_local_const pre_ae v cv in
     ( pre_ae1, G.nop, fun ae -> fill env ae; G.nop)
 
   (* A special case for constant expressions *)
   | LetD ({it = VarP v; _}, e) when AllocHow.M.find v how = AllocHow.Const ->
-<<<<<<< HEAD
-    let (cv, fill) = compile_const_exp env pre_ae how e in
-    let pre_ae1 = VarEnv.add_local_const pre_ae v cv in
-    ( pre_ae1, G.nop, fun ae -> fill env ae; G.nop)
-=======
     let (extend, fill) = compile_const_dec env pre_ae dec in
     ( extend pre_ae, G.nop, fun ae -> fill env ae; G.nop)
->>>>>>> 9669c507
 
   | LetD (p, e) ->
     let (pre_ae1, alloc_code, pat_arity, fill_code) = compile_n_ary_pat env pre_ae how p in
@@ -6757,7 +6747,7 @@
             | _ -> fatal "compile_const_exp/ObjE: \"%s\" not found" f.it.var
           in f.it.name, st) fs
     in
-    (Const.Obj static_fs, fun _ _ -> ())
+    (Const.t_of_v (Const.Obj static_fs), fun _ _ -> ())
   | _ -> assert false
 
 and compile_const_decs env pre_ae decs : (VarEnv.t -> VarEnv.t) * (E.t -> VarEnv.t -> unit) =
