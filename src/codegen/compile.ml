(*
This module is the backend of the Motoko compiler. It takes a program in
the intermediate representation (ir.ml), and produces a WebAssembly module,
with Internet Computer extensions (customModule.ml). An important helper module is
instrList.ml, which provides a more convenient way of assembling WebAssembly
instruction lists, as it takes care of (1) source locations and (2) labels.

This file is split up in a number of modules, purely for namespacing and
grouping. Every module has a high-level prose comment explaining the concept;
this keeps documentation close to the code (a lesson learned from Simon PJ).
*)

open Ir_def
open Mo_values
open Mo_types
open Mo_config

open Wasm_exts.Ast
open Wasm.Types
open Source
(* Re-shadow Source.(@@), to get Stdlib.(@@) *)
let (@@) = Stdlib.(@@)

module G = InstrList
let (^^) = G.(^^) (* is this how we import a single operator from a module that we otherwise use qualified? *)

(* WebAssembly pages are 64kb. *)
let page_size = Int32.of_int (64*1024)
let page_size64 = Int64.of_int32 page_size
let page_size_bits = 16

(*
Pointers are skewed (translated) -1 relative to the actual offset.
See documentation of module BitTagged for more detail.
*)
let ptr_skew = -1l
let ptr_unskew = 1l

(* Generating function names for functions parametrized by prim types *)
let prim_fun_name p stem = Printf.sprintf "%s<%s>" stem (Type.string_of_prim p)


(* Helper functions to produce annotated terms (Wasm.AST) *)
let nr x = { Wasm.Source.it = x; Wasm.Source.at = Wasm.Source.no_region }

let todo fn se x = Printf.eprintf "%s: %s" fn (Wasm.Sexpr.to_string 80 se); x

exception CodegenError of string
let fatal fmt = Printf.ksprintf (fun s -> raise (CodegenError s)) fmt

module StaticBytes = struct
  (* A very simple DSL to describe static memory *)

  type t_ =
    | I32 of int32
    | I64 of int64
    | Seq of t
    | Bytes of string

  and t = t_ list

  let i32s is = Seq (List.map (fun i -> I32 i) is)

  let rec add : Buffer.t -> t_ -> unit = fun buf -> function
    | I32 i -> Buffer.add_int32_le buf i
    | I64 i -> Buffer.add_int64_le buf i
    | Seq xs -> List.iter (add buf) xs
    | Bytes b -> Buffer.add_string buf b

  let as_bytes : t -> string = fun xs ->
    let buf = Buffer.create 16 in
    List.iter (add buf) xs;
    Buffer.contents buf

end (* StaticBytes *)

module Const = struct

  (* Literals, as used in constant values. This is a projection of Ir.Lit,
     combining cases whose details we no longer care about.
     Should be still precise enough to map to the cases supported by SR.t.

     In other words: It is the smallest type that allows these three functions:

       (* projection of Ir.list. NB: pure, no access to env *)
       const_lit_of_lit : Ir.lit -> Const.lit (* NB: pure, no access to env *)

       (* creates vanilla representation (e.g. to put in static data structures *)
       vanilla_lit : E.env -> Const.lit -> i32

       (* creates efficient stack representation *)
       compile_lit : E.env -> Const.lit -> (SR.t, code)

  *)

  type lit =
    | Vanilla of int32 (* small words, no static data, already in vanilla format *)
    | BigInt of Big_int.big_int
    | Bool of bool
    | Word32 of int32
    | Word64 of int64
    | Float64 of Numerics.Float.t
    | Blob of string


  (* Inlineable functions

     The prelude/prim.mo is full of functions simply wrapping a prim, e.g.

        func int64ToNat64(n : Int64) : Nat64 = (prim "num_wrap_Int64_Nat64" : Int64 -> Nat64) n;

     generating a Wasm function for them and calling them is absurdly expensive
     when the prim is just a simple Wasm instruction. Also, it requires boxing
     and unboxing arguments and results.

     So we recognize such functions when creating the `const` summary, and use the prim
     directly when calling such function.

     Can be extended to cover more forms of inlineable functions.
  *)
  type fun_rhs =
    | Complicated (* no inlining possible *)
    | PrimWrapper of Ir.prim

  (* Constant known values.

     These are values that
     * are completely known constantly
     * do not require Wasm code to be executed (e.g. in `start`)
     * can be used directly (e.g. Call, not CallIndirect)
     * can be turned into Vanilla heap data on demand

     See ir_passes/const.ml for what precisely we can compile as const now.
  *)

  type v =
    | Fun of (unit -> int32) * fun_rhs (* function pointer calculated upon first use *)
    | Message of int32 (* anonymous message, only temporary *)
    | Obj of (string * t) list
    | Unit
    | Array of t list (* also tuples, but not nullary *)
    | Lit of lit

  (* A constant known value together with a vanilla pointer.
     Typically a static memory location, could be an unboxed scalar.
     Filled on demand.
   *)
  and t = (int32 Lib.Promise.t * v)

  let t_of_v v = (Lib.Promise.make (), v)

end (* Const *)

module SR = struct
  (* This goes with the StackRep module, but we need the types earlier *)

  (* Value representation on the stack:

     Compiling an expression means putting its value on the stack. But
     there are various ways of putting a value onto the stack -- unboxed,
     tupled etc.
   *)
  type t =
    | Vanilla
    | UnboxedTuple of int
    | UnboxedWord64
    | UnboxedWord32
    | UnboxedFloat64
    | Unreachable
    | Const of Const.t

  let unit = UnboxedTuple 0

  let bool = Vanilla

  (* Because t contains Const.t, and that contains Const.v, and that contains
     Const.lit, and that contains Big_int, we cannot just use normal `=`. So we
     have to write our own equality.

     This equalty is, I believe, used when joining branches. So for Const, we
     just compare the promises, and do not descend into the Const.v. This is
     conservative; the only downside is that if a branch returns different
     Const.t with (semantically) the same Const.v we do not propagate that as
     Const, but materialize before the branch.
     Which is not really expected or important.
  *)
  let eq (t1 : t) (t2 : t) = match t1, t2 with
    | Const (p1, _), Const (p2, _) -> p1 == p2
    | _ -> t1 = t2

  let to_var_type : t -> value_type = function
    | Vanilla -> I32Type
    | UnboxedWord64 -> I64Type
    | UnboxedWord32 -> I32Type
    | UnboxedFloat64 -> F64Type
    | UnboxedTuple n -> fatal "to_var_type: UnboxedTuple"
    | Const _ -> fatal "to_var_type: Const"
    | Unreachable -> fatal "to_var_type: Unreachable"

end (* SR *)

(*

** The compiler environment.

Of course, as we go through the code we have to track a few things; these are
put in the compiler environment, type `E.t`. Some fields are valid globally, some
only make sense locally, i.e. within a single function (but we still put them
in one big record, for convenience).

The fields fall into the following categories:

 1. Static global fields. Never change.
    Example: whether we are compiling with -no-system-api

 2. Mutable global fields. Change only monotonically.
    These are used to register things like functions. This should be monotone
    in the sense that entries are only added, and that the order should not
    matter in a significant way. In some instances, the list contains futures
    so that we can reserve and know the _position_ of the thing before we have
    to actually fill it in.

 3. Static local fields. Never change within a function.
    Example: number of parameters and return values

 4. Mutable local fields. See above
    Example: Name and type of locals.

**)

(* Before we can define the environment, we need some auxillary types *)

module E = struct

  (* Utilities, internal to E *)
  let reg (ref : 'a list ref) (x : 'a) : int32 =
      let i = Wasm.I32.of_int_u (List.length !ref) in
      ref := !ref @ [ x ];
      i

  let reserve_promise (ref : 'a Lib.Promise.t list ref) _s : (int32 * ('a -> unit)) =
      let p = Lib.Promise.make () in (* For debugging with named promises, use s here *)
      let i = Wasm.I32.of_int_u (List.length !ref) in
      ref := !ref @ [ p ];
      (i, Lib.Promise.fulfill p)


  (* The environment type *)
  module NameEnv = Env.Make(String)
  module StringEnv = Env.Make(String)
  module LabSet = Set.Make(String)

  module FunEnv = Env.Make(Int32)
  type local_names = (int32 * string) list (* For the debug section: Names of locals *)
  type func_with_names = func * local_names
  type lazy_function = (int32, func_with_names) Lib.AllocOnUse.t
  type t = {
    (* Global fields *)
    (* Static *)
    mode : Flags.compile_mode;
    rts : Wasm_exts.CustomModule.extended_module option; (* The rts. Re-used when compiling actors *)
    trap_with : t -> string -> G.t;
      (* Trap with message; in the env for dependency injection *)

    (* Per module fields (only valid/used inside a module) *)
    (* Immutable *)

    (* Mutable *)
    func_types : func_type list ref;
    func_imports : import list ref;
    other_imports : import list ref;
    exports : export list ref;
    funcs : (func * string * local_names) Lib.Promise.t list ref;
    func_ptrs : int32 FunEnv.t ref;
    end_of_table : int32 ref;
    globals : (global Lib.Promise.t * string) list ref;
    global_names : int32 NameEnv.t ref;
    named_imports : int32 NameEnv.t ref;
    built_in_funcs : lazy_function NameEnv.t ref;
    static_strings : int32 StringEnv.t ref;
    end_of_static_memory : int32 ref; (* End of statically allocated memory *)
    static_memory : (int32 * string) list ref; (* Content of static memory *)
    static_memory_frozen : bool ref;
      (* Sanity check: Nothing should bump end_of_static_memory once it has been read *)
    static_roots : int32 list ref;
      (* GC roots in static memory. (Everything that may be mutable.) *)

    (* Types accumulated in global typtbl (for candid subtype checks)
       See Note [Candid subtype checks]
    *)
    typtbl_typs : Type.typ list ref;

    (* Metadata *)
    args : (bool * string) option ref;
    service : (bool * string) option ref;
    stable_types : (bool * string) option ref;
    labs : LabSet.t ref; (* Used labels (fields and variants),
                            collected for Motoko custom section 0 *)

    (* Local fields (only valid/used inside a function) *)
    (* Static *)
    n_param : int32; (* Number of parameters (to calculate indices of locals) *)
    return_arity : int; (* Number of return values (for type of Return) *)

    (* Mutable *)
    locals : value_type list ref; (* Types of locals *)
    local_names : (int32 * string) list ref; (* Names of locals *)
  }


  (* The initial global environment *)
  let mk_global mode rts trap_with dyn_mem : t = {
    mode;
    rts;
    trap_with;
    func_types = ref [];
    func_imports = ref [];
    other_imports = ref [];
    exports = ref [];
    funcs = ref [];
    func_ptrs = ref FunEnv.empty;
    end_of_table = ref 0l;
    globals = ref [];
    global_names = ref NameEnv.empty;
    named_imports = ref NameEnv.empty;
    built_in_funcs = ref NameEnv.empty;
    static_strings = ref StringEnv.empty;
    end_of_static_memory = ref dyn_mem;
    static_memory = ref [];
    static_memory_frozen = ref false;
    static_roots = ref [];
    typtbl_typs = ref [];
    (* Metadata *)
    args = ref None;
    service = ref None;
    stable_types = ref None;
    labs = ref LabSet.empty;
    (* Actually unused outside mk_fun_env: *)
    n_param = 0l;
    return_arity = 0;
    locals = ref [];
    local_names = ref [];
  }

  (* This wraps Mo_types.Hash.hash to also record which labels we have seen,
      so that that data can be put in a custom section, useful for debugging.
      Thus Mo_types.Hash.hash should not be called directly!
   *)
  let hash (env : t) lab =
    env.labs := LabSet.add lab (!(env.labs));
    Mo_types.Hash.hash lab

  let get_labs env = LabSet.elements (!(env.labs))

  let mk_fun_env env n_param return_arity =
    { env with
      n_param;
      return_arity;
      locals = ref [];
      local_names = ref [];
    }

  (* We avoid accessing the fields of t directly from outside of E, so here are a
     bunch of accessors. *)

  let mode (env : t) = env.mode

  let add_anon_local (env : t) ty =
    let i = reg env.locals ty in
    Wasm.I32.add env.n_param i

  let add_local_name (env : t) li name =
    let _ = reg env.local_names (li, name) in ()

  let get_locals (env : t) = !(env.locals)
  let get_local_names (env : t) : (int32 * string) list = !(env.local_names)

  let _add_other_import (env : t) m =
    ignore (reg env.other_imports m)

  let add_export (env : t) e =
    ignore (reg env.exports e)

  let add_global (env : t) name g =
    assert (not (NameEnv.mem name !(env.global_names)));
    let gi = reg env.globals (g, name) in
    env.global_names := NameEnv.add name gi !(env.global_names)

  let add_global32_delayed (env : t) name mut : int32 -> unit =
    let p = Lib.Promise.make () in
    add_global env name p;
    (fun init ->
      Lib.Promise.fulfill p (nr {
        gtype = GlobalType (I32Type, mut);
        value = nr (G.to_instr_list (G.i (Const (nr (Wasm.Values.I32 init)))))
      })
    )

  let add_global32 (env : t) name mut init =
    add_global32_delayed env name mut init

  (* TODO, refactor with previous two *)
  let add_global64_delayed (env : t) name mut : int64 -> unit =
    let p = Lib.Promise.make () in
    add_global env name p;
    (fun init ->
      Lib.Promise.fulfill p (nr {
        gtype = GlobalType (I64Type, mut);
        value = nr (G.to_instr_list (G.i (Const (nr (Wasm.Values.I64 init)))))
      })
    )
  let add_global64 (env : t) name mut init =
    add_global64_delayed env name mut init

  let get_global (env : t) name : int32 =
    match NameEnv.find_opt name !(env.global_names) with
    | Some gi -> gi
    | None -> raise (Invalid_argument (Printf.sprintf "No global named %s declared" name))

  let get_global32_lazy (env : t) name mut init : int32 =
    match NameEnv.find_opt name !(env.global_names) with
    | Some gi -> gi
    | None -> add_global32 env name mut init; get_global env name

  let export_global env name =
    add_export env (nr {
      name = Wasm.Utf8.decode name;
      edesc = nr (GlobalExport (nr (get_global env name)))
    })

  let get_globals (env : t) = List.map (fun (g,n) -> Lib.Promise.value g) !(env.globals)

  let reserve_fun (env : t) name =
    let (j, fill) = reserve_promise env.funcs name in
    let n = Int32.of_int (List.length !(env.func_imports)) in
    let fi = Int32.add j n in
    let fill_ (f, local_names) = fill (f, name, local_names) in
    (fi, fill_)

  let add_fun (env : t) name (f, local_names) =
    let (fi, fill) = reserve_fun env name in
    fill (f, local_names);
    fi

  let make_lazy_function env name : lazy_function =
    Lib.AllocOnUse.make (fun () -> reserve_fun env name)

  let lookup_built_in (env : t) name : lazy_function =
    match NameEnv.find_opt name !(env.built_in_funcs) with
    | None ->
      let lf = make_lazy_function env name in
      env.built_in_funcs := NameEnv.add name lf !(env.built_in_funcs);
      lf
    | Some lf -> lf

  let built_in (env : t) name : int32 =
    Lib.AllocOnUse.use (lookup_built_in env name)

  let define_built_in (env : t) name mk_fun : unit =
    Lib.AllocOnUse.def  (lookup_built_in env name) mk_fun

  let get_return_arity (env : t) = env.return_arity

  let get_func_imports (env : t) = !(env.func_imports)
  let get_other_imports (env : t) = !(env.other_imports)
  let get_exports (env : t) = !(env.exports)
  let get_funcs (env : t) = List.map Lib.Promise.value !(env.funcs)

  let func_type (env : t) ty =
    let rec go i = function
      | [] -> env.func_types := !(env.func_types) @ [ ty ]; Int32.of_int i
      | ty'::tys when ty = ty' -> Int32.of_int i
      | _ :: tys -> go (i+1) tys
       in
    go 0 !(env.func_types)

  let get_types (env : t) = !(env.func_types)

  let add_func_import (env : t) modname funcname arg_tys ret_tys =
    if !(env.funcs) <> [] then
      raise (CodegenError "Add all imports before all functions!");

    let i = {
      module_name = Wasm.Utf8.decode modname;
      item_name = Wasm.Utf8.decode funcname;
      idesc = nr (FuncImport (nr (func_type env (FuncType (arg_tys, ret_tys)))))
    } in
    let fi = reg env.func_imports (nr i) in
    let name = modname ^ "." ^ funcname in
    assert (not (NameEnv.mem name !(env.named_imports)));
    env.named_imports := NameEnv.add name fi !(env.named_imports)

  let call_import (env : t) modname funcname =
    let name = modname ^ "." ^ funcname in
    match NameEnv.find_opt name !(env.named_imports) with
      | Some fi -> G.i (Call (nr fi))
      | _ ->
        raise (Invalid_argument (Printf.sprintf "Function import not declared: %s\n" name))

  let reuse_import (env : t) modname funcname =
    let name = modname ^ "." ^ funcname in
    match NameEnv.find_opt name !(env.named_imports) with
      | Some fi -> fi
      | _ ->
        raise (Invalid_argument (Printf.sprintf "Function import not declared: %s\n" name))

  let get_rts (env : t) = env.rts

  let as_block_type env : stack_type -> block_type = function
    | [] -> ValBlockType None
    | [t] -> ValBlockType (Some t)
    | ts -> VarBlockType (nr (func_type env (FuncType ([], ts))))

  let if_ env tys thn els = G.if_ (as_block_type env tys) thn els
  let block_ env tys bdy = G.block_ (as_block_type env tys) bdy

  let trap_with env msg = env.trap_with env msg
  let then_trap_with env msg = G.if0 (trap_with env msg) G.nop
  let else_trap_with env msg = G.if0 G.nop (trap_with env msg)

  let reserve_static_memory (env : t) size : int32 =
    if !(env.static_memory_frozen) then raise (Invalid_argument "Static memory frozen");
    let ptr = !(env.end_of_static_memory) in
    let aligned = Int32.logand (Int32.add size 3l) (Int32.lognot 3l) in
    env.end_of_static_memory := Int32.add ptr aligned;
    ptr

  let add_mutable_static_bytes (env : t) data : int32 =
    let ptr = reserve_static_memory env (Int32.of_int (String.length data)) in
    env.static_memory := !(env.static_memory) @ [ (ptr, data) ];
    Int32.(add ptr ptr_skew) (* Return a skewed pointer *)

  let add_fun_ptr (env : t) fi : int32 =
    match FunEnv.find_opt fi !(env.func_ptrs) with
    | Some fp -> fp
    | None ->
      let fp = !(env.end_of_table) in
      env.func_ptrs := FunEnv.add fi fp !(env.func_ptrs);
      env.end_of_table := Int32.add !(env.end_of_table) 1l;
      fp

  let get_elems env =
    FunEnv.bindings !(env.func_ptrs)

  let get_end_of_table env : int32 =
    !(env.end_of_table)

  let add_static (env : t) (data : StaticBytes.t) : int32 =
    let b = StaticBytes.as_bytes data in
    match StringEnv.find_opt b !(env.static_strings)  with
    | Some ptr -> ptr
    | None ->
      let ptr = add_mutable_static_bytes env b  in
      env.static_strings := StringEnv.add b ptr !(env.static_strings);
      ptr

  let add_static_unskewed (env : t) (data : StaticBytes.t) : int32 =
    Int32.add (add_static env data) ptr_unskew

  let get_end_of_static_memory env : int32 =
    env.static_memory_frozen := true;
    !(env.end_of_static_memory)

  let add_static_root (env : t) ptr =
    env.static_roots := ptr :: !(env.static_roots)

  let get_static_roots (env : t) =
    !(env.static_roots)

  let get_static_memory env =
    !(env.static_memory)

  let mem_size env =
    Int32.(add (div (get_end_of_static_memory env) page_size) 1l)

  let collect_garbage env =
    (* GC function name = "schedule_"? ("compacting" | "copying") "_gc" *)
    let gc_fn = match !Flags.gc_strategy with
    | Mo_config.Flags.MarkCompact -> "compacting"
    | Mo_config.Flags.Copying -> "copying"
    in
    let gc_fn = if !Flags.force_gc then gc_fn else "schedule_" ^ gc_fn in
    call_import env "rts" (gc_fn ^ "_gc")

  (* See Note [Candid subtype checks] *)
  (* NB: we don't bother detecting duplicate registrations here because the code sharing machinery
     ensures that `add_typtbl_typ t` is called at most once for any `t`  with a distinct type hash *)
  let add_typtbl_typ (env : t) ty : Int32.t =
    reg env.typtbl_typs ty

  let get_typtbl_typs (env : t) : Type.typ list =
    !(env.typtbl_typs)

end


(* General code generation functions:
   Rule of thumb: Here goes stuff that independent of the Motoko AST.
*)

(* Function called compile_* return a list of instructions (and maybe other stuff) *)

let compile_unboxed_const i = G.i (Const (nr (Wasm.Values.I32 i)))
let compile_const_64 i = G.i (Const (nr (Wasm.Values.I64 i)))
let compile_unboxed_zero = compile_unboxed_const 0l
let compile_unboxed_one = compile_unboxed_const 1l

(* Some common arithmetic, used for pointer and index arithmetic *)
let compile_op_const op i =
    compile_unboxed_const i ^^
    G.i (Binary (Wasm.Values.I32 op))
let compile_add_const = compile_op_const I32Op.Add
let compile_sub_const = compile_op_const I32Op.Sub
let compile_mul_const = compile_op_const I32Op.Mul
let compile_divU_const = compile_op_const I32Op.DivU
let compile_shrU_const = compile_op_const I32Op.ShrU
let compile_shrS_const = compile_op_const I32Op.ShrS
let compile_shl_const = compile_op_const I32Op.Shl
let compile_rotl_const = compile_op_const I32Op.Rotl
let compile_rotr_const = compile_op_const I32Op.Rotr
let compile_bitand_const = compile_op_const I32Op.And
let compile_bitor_const = function
  | 0l -> G.nop | n -> compile_op_const I32Op.Or n
let compile_rel_const rel i =
  compile_unboxed_const i ^^
  G.i (Compare (Wasm.Values.I32 rel))
let compile_eq_const = function
  | 0l -> G.i (Test (Wasm.Values.I32 I32Op.Eqz))
  | i -> compile_rel_const I32Op.Eq i

let compile_op64_const op i =
    compile_const_64 i ^^
    G.i (Binary (Wasm.Values.I64 op))
let compile_add64_const = compile_op64_const I64Op.Add
let compile_sub64_const = compile_op64_const I64Op.Sub
let compile_mul64_const = compile_op64_const I64Op.Mul
let _compile_divU64_const = compile_op64_const I64Op.DivU
let compile_shrU64_const = function
  | 0L -> G.nop | n -> compile_op64_const I64Op.ShrU n
let compile_shrS64_const = function
  | 0L -> G.nop | n -> compile_op64_const I64Op.ShrS n
let compile_shl64_const = function
  | 0L -> G.nop | n -> compile_op64_const I64Op.Shl n
let compile_bitand64_const = compile_op64_const I64Op.And
let _compile_bitor64_const = function
  | 0L -> G.nop | n -> compile_op64_const I64Op.Or n
let compile_xor64_const = function
  | 0L -> G.nop | n -> compile_op64_const I64Op.Xor n
let compile_eq64_const i =
  compile_const_64 i ^^
  G.i (Compare (Wasm.Values.I64 I64Op.Eq))

(* more random utilities *)

let bytes_of_int32 (i : int32) : string =
  let b = Buffer.create 4 in
  let i = Int32.to_int i in
  Buffer.add_char b (Char.chr (i land 0xff));
  Buffer.add_char b (Char.chr ((i lsr 8) land 0xff));
  Buffer.add_char b (Char.chr ((i lsr 16) land 0xff));
  Buffer.add_char b (Char.chr ((i lsr 24) land 0xff));
  Buffer.contents b

(* A common variant of todo *)

let todo_trap env fn se = todo fn se (E.trap_with env ("TODO: " ^ fn))
let _todo_trap_SR env fn se = todo fn se (SR.Unreachable, E.trap_with env ("TODO: " ^ fn))

(* Locals *)

let new_local_ env t name =
  let i = E.add_anon_local env t in
  E.add_local_name env i name;
  ( G.i (LocalSet (nr i))
  , G.i (LocalGet (nr i))
  , i
  )

let new_local env name =
  let (set_i, get_i, _) = new_local_ env I32Type name
  in (set_i, get_i)

let new_local64 env name =
  let (set_i, get_i, _) = new_local_ env I64Type name
  in (set_i, get_i)

let new_float_local env name =
  let (set_i, get_i, _) = new_local_ env F64Type name
  in (set_i, get_i)

(* Some common code macros *)

(* Iterates while cond is true. *)
let compile_while env cond body =
    G.loop0 (
      cond ^^ G.if0 (body ^^ G.i (Br (nr 1l))) G.nop
    )

(* Expects a number n on the stack. Iterates from m to below that number. *)
let from_m_to_n env m mk_body =
    let (set_n, get_n) = new_local env "n" in
    let (set_i, get_i) = new_local env "i" in
    set_n ^^
    compile_unboxed_const m ^^
    set_i ^^

    compile_while env
      ( get_i ^^
        get_n ^^
        G.i (Compare (Wasm.Values.I32 I32Op.LtU))
      ) (
        mk_body get_i ^^

        get_i ^^
        compile_add_const 1l ^^
        set_i
      )

(* Expects a number on the stack. Iterates from zero to below that number. *)
let from_0_to_n env mk_body = from_m_to_n env 0l mk_body

(* Pointer reference and dereference  *)

let load_unskewed_ptr : G.t =
  G.i (Load {ty = I32Type; align = 2; offset = 0l; sz = None})

let store_unskewed_ptr : G.t =
  G.i (Store {ty = I32Type; align = 2; offset = 0l; sz = None})

let load_ptr : G.t =
  G.i (Load {ty = I32Type; align = 2; offset = ptr_unskew; sz = None})

let store_ptr : G.t =
  G.i (Store {ty = I32Type; align = 2; offset = ptr_unskew; sz = None})

module FakeMultiVal = struct
  (* For some use-cases (e.g. processing the compiler output with analysis
     tools) it is useful to avoid the multi-value extension.

     This module provides mostly transparent wrappers that put multiple values
     in statically allocated globals and pull them off again.

     So far only does I32Type (but that could be changed).

     If the multi_value flag is on, these do not do anything.
  *)
  let ty tys =
    if !Flags.multi_value || List.length tys <= 1
    then tys
    else []

  let global env i =
    E.get_global32_lazy env (Printf.sprintf "multi_val_%d" i) Mutable 0l

  let store env tys =
    if !Flags.multi_value || List.length tys <= 1 then G.nop else
    G.concat_mapi (fun i ty ->
      assert(ty = I32Type);
      G.i (GlobalSet (nr (global env i)))
    ) tys

  let load env tys =
    if !Flags.multi_value || List.length tys <= 1 then G.nop else
    let n = List.length tys - 1 in
    G.concat_mapi (fun i ty ->
      assert(ty = I32Type);
      G.i (GlobalGet (nr (global env (n - i))))
    ) tys

end (* FakeMultiVal *)

module Func = struct
  (* This module contains basic bookkeeping functionality to define functions,
     in particular creating the environment, and finally adding it to the environment.
  *)

  let of_body env params retty mk_body =
    let env1 = E.mk_fun_env env (Int32.of_int (List.length params)) (List.length retty) in
    List.iteri (fun i (n,_t) -> E.add_local_name env1 (Int32.of_int i) n) params;
    let ty = FuncType (List.map snd params, FakeMultiVal.ty retty) in
    let body = G.to_instr_list (
      mk_body env1 ^^ FakeMultiVal.store env1 retty
    ) in
    (nr { ftype = nr (E.func_type env ty);
          locals = E.get_locals env1;
          body }
    , E.get_local_names env1)

  let define_built_in env name params retty mk_body =
    E.define_built_in env name (lazy (of_body env params retty mk_body))

  (* (Almost) transparently lift code into a function and call this function. *)
  (* Also add a hack to support multiple return values *)
  let share_code env name params retty mk_body =
    define_built_in env name params retty mk_body;
    G.i (Call (nr (E.built_in env name))) ^^
    FakeMultiVal.load env retty


  (* Shorthands for various arities *)
  let share_code0 env name retty mk_body =
    share_code env name [] retty (fun env -> mk_body env)
  let share_code1 env name p1 retty mk_body =
    share_code env name [p1] retty (fun env -> mk_body env
        (G.i (LocalGet (nr 0l)))
    )
  let share_code2 env name (p1,p2) retty mk_body =
    share_code env name [p1; p2] retty (fun env -> mk_body env
        (G.i (LocalGet (nr 0l)))
        (G.i (LocalGet (nr 1l)))
    )
  let share_code3 env name (p1, p2, p3) retty mk_body =
    share_code env name [p1; p2; p3] retty (fun env -> mk_body env
        (G.i (LocalGet (nr 0l)))
        (G.i (LocalGet (nr 1l)))
        (G.i (LocalGet (nr 2l)))
    )
  let _share_code4 env name (p1, p2, p3, p4) retty mk_body =
    share_code env name [p1; p2; p3; p4] retty (fun env -> mk_body env
        (G.i (LocalGet (nr 0l)))
        (G.i (LocalGet (nr 1l)))
        (G.i (LocalGet (nr 2l)))
        (G.i (LocalGet (nr 3l)))
    )
  let share_code6 env name (p1, p2, p3, p4, p5, p6) retty mk_body =
    share_code env name [p1; p2; p3; p4; p5; p6] retty (fun env -> mk_body env
        (G.i (LocalGet (nr 0l)))
        (G.i (LocalGet (nr 1l)))
        (G.i (LocalGet (nr 2l)))
        (G.i (LocalGet (nr 3l)))
        (G.i (LocalGet (nr 4l)))
        (G.i (LocalGet (nr 5l)))
    )
  let _share_code7 env name (p1, p2, p3, p4, p5, p6, p7) retty mk_body =
    share_code env name [p1; p2; p3; p4; p5; p6; p7] retty (fun env -> mk_body env
        (G.i (LocalGet (nr 0l)))
        (G.i (LocalGet (nr 1l)))
        (G.i (LocalGet (nr 2l)))
        (G.i (LocalGet (nr 3l)))
        (G.i (LocalGet (nr 4l)))
        (G.i (LocalGet (nr 5l)))
        (G.i (LocalGet (nr 6l)))
    )
  let share_code9 env name (p1, p2, p3, p4, p5, p6, p7, p8, p9) retty mk_body =
    share_code env name [p1; p2; p3; p4; p5; p6; p7; p8; p9] retty (fun env -> mk_body env
        (G.i (LocalGet (nr 0l)))
        (G.i (LocalGet (nr 1l)))
        (G.i (LocalGet (nr 2l)))
        (G.i (LocalGet (nr 3l)))
        (G.i (LocalGet (nr 4l)))
        (G.i (LocalGet (nr 5l)))
        (G.i (LocalGet (nr 6l)))
        (G.i (LocalGet (nr 7l)))
        (G.i (LocalGet (nr 8l)))
    )

end (* Func *)

module RTS = struct
  (* The connection to the C and Rust parts of the RTS *)
  let system_imports env =
    E.add_func_import env "rts" "memcpy" [I32Type; I32Type; I32Type] [I32Type]; (* standard libc memcpy *)
    E.add_func_import env "rts" "memcmp" [I32Type; I32Type; I32Type] [I32Type];
    E.add_func_import env "rts" "version" [] [I32Type];
    E.add_func_import env "rts" "parse_idl_header" [I32Type; I32Type; I32Type; I32Type; I32Type] [];
    E.add_func_import env "rts" "idl_sub_buf_words" [I32Type; I32Type] [I32Type];
    E.add_func_import env "rts" "idl_sub_buf_init" [I32Type; I32Type; I32Type] [];
    E.add_func_import env "rts" "idl_sub"
      [I32Type; I32Type; I32Type; I32Type; I32Type; I32Type; I32Type; I32Type; I32Type] [I32Type];
    E.add_func_import env "rts" "leb128_decode" [I32Type] [I32Type];
    E.add_func_import env "rts" "sleb128_decode" [I32Type] [I32Type];
    E.add_func_import env "rts" "bigint_of_word32" [I32Type] [I32Type];
    E.add_func_import env "rts" "bigint_of_int32" [I32Type] [I32Type];
    E.add_func_import env "rts" "bigint_to_word32_wrap" [I32Type] [I32Type];
    E.add_func_import env "rts" "bigint_to_word32_trap" [I32Type] [I32Type];
    E.add_func_import env "rts" "bigint_to_word32_trap_with" [I32Type; I32Type] [I32Type];
    E.add_func_import env "rts" "bigint_of_word64" [I64Type] [I32Type];
    E.add_func_import env "rts" "bigint_of_int64" [I64Type] [I32Type];
    E.add_func_import env "rts" "bigint_of_float64" [F64Type] [I32Type];
    E.add_func_import env "rts" "bigint_to_float64" [I32Type] [F64Type];
    E.add_func_import env "rts" "bigint_to_word64_wrap" [I32Type] [I64Type];
    E.add_func_import env "rts" "bigint_to_word64_trap" [I32Type] [I64Type];
    E.add_func_import env "rts" "bigint_eq" [I32Type; I32Type] [I32Type];
    E.add_func_import env "rts" "bigint_isneg" [I32Type] [I32Type];
    E.add_func_import env "rts" "bigint_count_bits" [I32Type] [I32Type];
    E.add_func_import env "rts" "bigint_2complement_bits" [I32Type] [I32Type];
    E.add_func_import env "rts" "bigint_lt" [I32Type; I32Type] [I32Type];
    E.add_func_import env "rts" "bigint_gt" [I32Type; I32Type] [I32Type];
    E.add_func_import env "rts" "bigint_le" [I32Type; I32Type] [I32Type];
    E.add_func_import env "rts" "bigint_ge" [I32Type; I32Type] [I32Type];
    E.add_func_import env "rts" "bigint_add" [I32Type; I32Type] [I32Type];
    E.add_func_import env "rts" "bigint_sub" [I32Type; I32Type] [I32Type];
    E.add_func_import env "rts" "bigint_mul" [I32Type; I32Type] [I32Type];
    E.add_func_import env "rts" "bigint_rem" [I32Type; I32Type] [I32Type];
    E.add_func_import env "rts" "bigint_div" [I32Type; I32Type] [I32Type];
    E.add_func_import env "rts" "bigint_pow" [I32Type; I32Type] [I32Type];
    E.add_func_import env "rts" "bigint_neg" [I32Type] [I32Type];
    E.add_func_import env "rts" "bigint_lsh" [I32Type; I32Type] [I32Type];
    E.add_func_import env "rts" "bigint_rsh" [I32Type; I32Type] [I32Type];
    E.add_func_import env "rts" "bigint_abs" [I32Type] [I32Type];
    E.add_func_import env "rts" "bigint_leb128_size" [I32Type] [I32Type];
    E.add_func_import env "rts" "bigint_leb128_encode" [I32Type; I32Type] [];
    E.add_func_import env "rts" "bigint_leb128_stream_encode" [I32Type; I32Type] [];
    E.add_func_import env "rts" "bigint_leb128_decode" [I32Type] [I32Type];
    E.add_func_import env "rts" "bigint_leb128_decode_word64" [I64Type; I64Type; I32Type] [I32Type];
    E.add_func_import env "rts" "bigint_sleb128_size" [I32Type] [I32Type];
    E.add_func_import env "rts" "bigint_sleb128_encode" [I32Type; I32Type] [];
    E.add_func_import env "rts" "bigint_sleb128_stream_encode" [I32Type; I32Type] [];
    E.add_func_import env "rts" "bigint_sleb128_decode" [I32Type] [I32Type];
    E.add_func_import env "rts" "bigint_sleb128_decode_word64" [I64Type; I64Type; I32Type] [I32Type];
    E.add_func_import env "rts" "leb128_encode" [I32Type; I32Type] [];
    E.add_func_import env "rts" "sleb128_encode" [I32Type; I32Type] [];
    E.add_func_import env "rts" "utf8_valid" [I32Type; I32Type] [I32Type];
    E.add_func_import env "rts" "utf8_validate" [I32Type; I32Type] [];
    E.add_func_import env "rts" "skip_leb128" [I32Type] [];
    E.add_func_import env "rts" "skip_any" [I32Type; I32Type; I32Type; I32Type] [];
    E.add_func_import env "rts" "find_field" [I32Type; I32Type; I32Type; I32Type; I32Type] [I32Type];
    E.add_func_import env "rts" "skip_fields" [I32Type; I32Type; I32Type; I32Type] [];
    E.add_func_import env "rts" "remember_continuation" [I32Type] [I32Type];
    E.add_func_import env "rts" "recall_continuation" [I32Type] [I32Type];
    E.add_func_import env "rts" "peek_future_continuation" [I32Type] [I32Type];
    E.add_func_import env "rts" "continuation_count" [] [I32Type];
    E.add_func_import env "rts" "continuation_table_size" [] [I32Type];
    E.add_func_import env "rts" "blob_of_text" [I32Type] [I32Type];
    E.add_func_import env "rts" "text_compare" [I32Type; I32Type] [I32Type];
    E.add_func_import env "rts" "text_concat" [I32Type; I32Type] [I32Type];
    E.add_func_import env "rts" "text_iter_done" [I32Type] [I32Type];
    E.add_func_import env "rts" "text_iter" [I32Type] [I32Type];
    E.add_func_import env "rts" "text_iter_next" [I32Type] [I32Type];
    E.add_func_import env "rts" "text_len" [I32Type] [I32Type];
    E.add_func_import env "rts" "text_of_ptr_size" [I32Type; I32Type] [I32Type];
    E.add_func_import env "rts" "text_singleton" [I32Type] [I32Type];
    E.add_func_import env "rts" "text_size" [I32Type] [I32Type];
    E.add_func_import env "rts" "text_to_buf" [I32Type; I32Type] [];
    E.add_func_import env "rts" "blob_of_principal" [I32Type] [I32Type];
    E.add_func_import env "rts" "principal_of_blob" [I32Type] [I32Type];
    E.add_func_import env "rts" "compute_crc32" [I32Type] [I32Type];
    E.add_func_import env "rts" "blob_iter_done" [I32Type] [I32Type];
    E.add_func_import env "rts" "blob_iter" [I32Type] [I32Type];
    E.add_func_import env "rts" "blob_iter_next" [I32Type] [I32Type];
    E.add_func_import env "rts" "pow" [F64Type; F64Type] [F64Type]; (* musl *)
    E.add_func_import env "rts" "sin" [F64Type] [F64Type]; (* musl *)
    E.add_func_import env "rts" "cos" [F64Type] [F64Type]; (* musl *)
    E.add_func_import env "rts" "tan" [F64Type] [F64Type]; (* musl *)
    E.add_func_import env "rts" "asin" [F64Type] [F64Type]; (* musl *)
    E.add_func_import env "rts" "acos" [F64Type] [F64Type]; (* musl *)
    E.add_func_import env "rts" "atan" [F64Type] [F64Type]; (* musl *)
    E.add_func_import env "rts" "atan2" [F64Type; F64Type] [F64Type]; (* musl *)
    E.add_func_import env "rts" "exp" [F64Type] [F64Type]; (* musl *)
    E.add_func_import env "rts" "log" [F64Type] [F64Type]; (* musl *)
    E.add_func_import env "rts" "fmod" [F64Type; F64Type] [F64Type]; (* remainder, musl *)
    E.add_func_import env "rts" "float_fmt" [F64Type; I32Type; I32Type] [I32Type];
    E.add_func_import env "rts" "char_to_upper" [I32Type] [I32Type];
    E.add_func_import env "rts" "char_to_lower" [I32Type] [I32Type];
    E.add_func_import env "rts" "char_is_whitespace" [I32Type] [I32Type];
    E.add_func_import env "rts" "char_is_lowercase" [I32Type] [I32Type];
    E.add_func_import env "rts" "char_is_uppercase" [I32Type] [I32Type];
    E.add_func_import env "rts" "char_is_alphabetic" [I32Type] [I32Type];
    E.add_func_import env "rts" "get_max_live_size" [] [I32Type];
    E.add_func_import env "rts" "get_reclaimed" [] [I64Type];
    E.add_func_import env "rts" "copying_gc" [] [];
    E.add_func_import env "rts" "compacting_gc" [] [];
    E.add_func_import env "rts" "schedule_copying_gc" [] [];
    E.add_func_import env "rts" "schedule_compacting_gc" [] [];
    E.add_func_import env "rts" "alloc_words" [I32Type] [I32Type];
    E.add_func_import env "rts" "get_total_allocations" [] [I64Type];
    E.add_func_import env "rts" "get_heap_size" [] [I32Type];
    E.add_func_import env "rts" "init" [I32Type] [];
    E.add_func_import env "rts" "alloc_blob" [I32Type] [I32Type];
    E.add_func_import env "rts" "alloc_array" [I32Type] [I32Type];
    E.add_func_import env "rts" "alloc_stream" [I32Type] [I32Type];
    E.add_func_import env "rts" "stream_write" [I32Type; I32Type; I32Type] [];
    E.add_func_import env "rts" "stream_write_byte" [I32Type; I32Type] [];
    E.add_func_import env "rts" "stream_write_text" [I32Type; I32Type] [];
    E.add_func_import env "rts" "stream_split" [I32Type] [I32Type];
    E.add_func_import env "rts" "stream_shutdown" [I32Type] [];
    E.add_func_import env "rts" "stream_reserve" [I32Type; I32Type] [I32Type];
    E.add_func_import env "rts" "stream_stable_dest" [I32Type; I64Type; I64Type] [];
    ()

end (* RTS *)

module GC = struct
  (* Record mutator/gc instructions counts *)

  let instruction_counter env =
    compile_unboxed_zero ^^
    E.call_import env "ic0" "performance_counter"

  let register_globals env =
    (E.add_global64 env "__mutator_instructions" Mutable 0L;
     E.add_global64 env "__collector_instructions" Mutable 0L)

  let get_mutator_instructions env =
    G.i (GlobalGet (nr (E.get_global env "__mutator_instructions")))
  let set_mutator_instructions env =
    G.i (GlobalSet (nr (E.get_global env "__mutator_instructions")))

  let get_collector_instructions env =
    G.i (GlobalGet (nr (E.get_global env "__collector_instructions")))
  let set_collector_instructions env =
    G.i (GlobalSet (nr (E.get_global env "__collector_instructions")))

  let record_mutator_instructions env =
    match E.mode env with
    | Flags.(ICMode | RefMode)  ->
      instruction_counter env ^^
      set_mutator_instructions env
    | _ -> G.nop

  let record_collector_instructions env =
    match E.mode env with
    | Flags.(ICMode | RefMode)  ->
      instruction_counter env ^^
      get_mutator_instructions env ^^
      G.i (Binary (Wasm.Values.I64 I64Op.Sub)) ^^
      set_collector_instructions env
    | _ -> G.nop

  let collect_garbage env =
    record_mutator_instructions env ^^
    E.collect_garbage env ^^
    record_collector_instructions env

end (* GC *)

module Heap = struct
  (* General heap object functionality (allocation, setting fields, reading fields) *)

  (* Memory addresses are 32 bit (I32Type). *)
  let word_size = 4l

  (* The heap base global can only be used late, see conclude_module
     and GHC.register *)
  let get_heap_base env =
    G.i (GlobalGet (nr (E.get_global env "__heap_base")))

  let get_total_allocation env =
    E.call_import env "rts" "get_total_allocations"

  let get_reclaimed env =
    E.call_import env "rts" "get_reclaimed"

  let get_memory_size =
    G.i MemorySize ^^
    G.i (Convert (Wasm.Values.I64 I64Op.ExtendUI32)) ^^
    compile_mul64_const page_size64

  let get_max_live_size env =
    E.call_import env "rts" "get_max_live_size"

  let dyn_alloc_words env =
    E.call_import env "rts" "alloc_words"

  (* Static allocation (always words)
     (uses dynamic allocation for smaller and more readable code) *)
  let alloc env (n : int32) : G.t =
    compile_unboxed_const n  ^^
    dyn_alloc_words env

  (* Heap objects *)

  (* At this level of abstraction, heap objects are just flat arrays of words *)

  let load_field_unskewed (i : int32) : G.t =
    let offset = Int32.mul word_size i in
    G.i (Load {ty = I32Type; align = 2; offset; sz = None})

  let load_field (i : int32) : G.t =
    let offset = Int32.(add (mul word_size i) ptr_unskew) in
    G.i (Load {ty = I32Type; align = 2; offset; sz = None})

  let store_field (i : int32) : G.t =
    let offset = Int32.(add (mul word_size i) ptr_unskew) in
    G.i (Store {ty = I32Type; align = 2; offset; sz = None})

  (* Although we occasionally want to treat two consecutive
     32 bit fields as one 64 bit number *)

  let load_field64_unskewed (i : int32) : G.t =
    let offset = Int32.mul word_size i in
    G.i (Load {ty = I64Type; align = 2; offset; sz = None})

  let load_field64 (i : int32) : G.t =
    let offset = Int32.(add (mul word_size i) ptr_unskew) in
    G.i (Load {ty = I64Type; align = 2; offset; sz = None})

  let store_field64 (i : int32) : G.t =
    let offset = Int32.(add (mul word_size i) ptr_unskew) in
    G.i (Store {ty = I64Type; align = 2; offset; sz = None})

  (* Or even as a single 64 bit float *)

  let load_field_float64 (i : int32) : G.t =
    let offset = Int32.(add (mul word_size i) ptr_unskew) in
    G.i (Load {ty = F64Type; align = 2; offset; sz = None})

  let store_field_float64 (i : int32) : G.t =
    let offset = Int32.(add (mul word_size i) ptr_unskew) in
    G.i (Store {ty = F64Type; align = 2; offset; sz = None})

  (* Create a heap object with instructions that fill in each word *)
  let obj env element_instructions : G.t =
    let (set_heap_obj, get_heap_obj) = new_local env "heap_object" in

    let n = List.length element_instructions in
    alloc env (Wasm.I32.of_int_u n) ^^
    set_heap_obj ^^

    let init_elem idx instrs : G.t =
      get_heap_obj ^^
      instrs ^^
      store_field (Wasm.I32.of_int_u idx)
    in
    G.concat_mapi init_elem element_instructions ^^
    get_heap_obj

  (* Convenience functions related to memory *)
  (* Copying bytes (works on unskewed memory addresses) *)
  let memcpy env = E.call_import env "rts" "memcpy" ^^ G.i Drop
  (* Comparing bytes (works on unskewed memory addresses) *)
  let memcmp env = E.call_import env "rts" "memcmp"

  let register env =
    let get_heap_base_fn = E.add_fun env "get_heap_base" (Func.of_body env [] [I32Type] (fun env ->
      get_heap_base env
    )) in

    E.add_export env (nr {
      name = Wasm.Utf8.decode "get_heap_base";
      edesc = nr (FuncExport (nr get_heap_base_fn))
    })

  let get_heap_size env =
    E.call_import env "rts" "get_heap_size"

end (* Heap *)

module Stack = struct
  (* The RTS includes C code which requires a shadow stack in linear memory.
     We reserve some space for it at the beginning of memory space (just like
     wasm-l would), this way stack overflow would cause out-of-memory, and not
     just overwrite static data.

     We sometimes use the stack space if we need small amounts of scratch space.

     All pointers here are unskewed.
  *)

  let end_ = Int32.mul 2l page_size (* 128k of stack *)

  let register_globals env =
    (* stack pointer *)
    E.add_global32 env "__stack_pointer" Mutable end_;
    E.export_global env "__stack_pointer"

  let get_stack_ptr env =
    G.i (GlobalGet (nr (E.get_global env "__stack_pointer")))
  let set_stack_ptr env =
    G.i (GlobalSet (nr (E.get_global env "__stack_pointer")))

  (* TODO: check for overflow *)
  let alloc_words env n =
    get_stack_ptr env ^^
    compile_unboxed_const (Int32.mul n Heap.word_size) ^^
    G.i (Binary (Wasm.Values.I32 I32Op.Sub)) ^^
    set_stack_ptr env ^^
    get_stack_ptr env

  let free_words env n =
    get_stack_ptr env ^^
    compile_unboxed_const (Int32.mul n Heap.word_size) ^^
    G.i (Binary (Wasm.Values.I32 I32Op.Add)) ^^
    set_stack_ptr env

  (* TODO: why not just remember and reset the stack pointer, instead of calling free_words? Also below *)
  let with_words env name n f =
    let (set_x, get_x) = new_local env name in
    alloc_words env n ^^ set_x ^^
    f get_x ^^
    free_words env n

  let dynamic_alloc_words env get_n =
    get_stack_ptr env ^^
    compile_divU_const Heap.word_size ^^
    get_n ^^
    G.i (Compare (Wasm.Values.I32 I32Op.LtU)) ^^
    E.then_trap_with env "RTS Stack underflow" ^^
    get_stack_ptr env ^^
    get_n ^^
    compile_mul_const Heap.word_size ^^
    G.i (Binary (Wasm.Values.I32 I32Op.Sub)) ^^
    set_stack_ptr env ^^
    get_stack_ptr env

  let dynamic_free_words env get_n =
    get_stack_ptr env ^^
    get_n ^^
    compile_mul_const Heap.word_size ^^
    G.i (Binary (Wasm.Values.I32 I32Op.Add)) ^^
    set_stack_ptr env

  (* TODO: why not just remember and reset the stack pointer, instead of calling free_words? Also above*)
  let dynamic_with_words env name f =
    let (set_n, get_n) = new_local env "n" in
    let (set_x, get_x) = new_local env name in
    set_n ^^
    dynamic_alloc_words env get_n ^^ set_x ^^
    f get_x ^^
    dynamic_free_words env get_n

end (* Stack *)


module ContinuationTable = struct
  (* See rts/motoko-rts/src/closure_table.rs *)
  let remember env : G.t = E.call_import env "rts" "remember_continuation"
  let recall env : G.t = E.call_import env "rts" "recall_continuation"
  let peek_future env : G.t = E.call_import env "rts" "peek_future_continuation"
  let count env : G.t = E.call_import env "rts" "continuation_count"
  let size env : G.t = E.call_import env "rts" "continuation_table_size"
end (* ContinuationTable *)

module Bool = struct
  (* Boolean literals are either 0 or 1, at StackRep Vanilla
     They need not be shifted before put in the heap,
     because the "zero page" never contains GC-ed objects
  *)

  let vanilla_lit = function
    | false -> 0l
    | true -> 1l

  let lit b = compile_unboxed_const (vanilla_lit b)

  let neg = G.i (Test (Wasm.Values.I32 I32Op.Eqz))

end (* Bool *)

module BitTagged = struct

  (* This module takes care of pointer tagging:

     A pointer to an object at offset `i` on the heap is represented as
     `i-1`, so the low two bits of the pointer are always set (0b…11).
     We call `i-1` a *skewed* pointer, in a feeble attempt to avoid the term
     shifted, which may sound like a logical shift.

     We use the constants ptr_skew and ptr_unskew to change a pointer as a
     signpost where we switch between raw pointers to skewed ones.

     This means we can store a small unboxed scalar x as (x `lsl` 1), and still
     tell it apart from a pointer by looking at the last bits: if set, it is a
     pointer.

     Small here means -2^30 ≤ x < 2^30, and untagging needs to happen with an
     _arithmetic_ right shift. This is the right thing to do for signed
     numbers, and because we want to apply a consistent logic for all types,
     especially as there is only one wasm type, we use the same range for
     signed numbers as well.

     Boolean false is a non-pointer by construction.
     Boolean true (1) needs not be shifted as GC will not consider it.

     Summary:

       0b…11: A pointer
       0b…x0: A shifted scalar
       0b000: `false`
       0b001: `true`

     Note that {Nat,Int}{8,16} do not need to be explicitly bit-tagged:
     The bytes are stored in the _most_ significant byte(s) of the `i32`,
     thus lowest two bits are always 0.
     All arithmetic is implemented directly on that representation, see
     module TaggedSmallWord.
  *)
  let if_tagged_scalar env retty is1 is2 =
    compile_bitand_const 0x1l ^^
    E.if_ env retty is2 is1

  (* With two bit-tagged pointers on the stack, decide
     whether both are scalars and invoke is1 (the fast path)
     if so, and otherwise is2 (the slow path).
  *)
  let if_both_tagged_scalar env retty is1 is2 =
    G.i (Binary (Wasm.Values.I32 I32Op.Or)) ^^
    compile_bitand_const 0x1l ^^
    E.if_ env retty is2 is1

  (* 64 bit numbers *)

  (* static *)
  let can_tag_const (n : int64) =
    let lower_bound = Int64.(neg (shift_left 1L 30)) in
    let upper_bound = Int64.shift_left 1L 30 in
    lower_bound <= n && n < upper_bound

  let tag_const i = Int32.shift_left (Int64.to_int32 i) 1


  (* dynamic *)
  let if_can_tag_i64 env retty is1 is2 =
    Func.share_code1 env "can_tag_i64" ("x", I64Type) [I32Type] (fun env get_x ->
      (* checks that all but the low 30 bits are either all 0 or all 1 *)
      get_x ^^ compile_shl64_const 1L ^^
      get_x ^^ G.i (Binary (Wasm.Values.I64 I32Op.Xor)) ^^
      compile_shrU64_const 31L ^^
      G.i (Test (Wasm.Values.I64 I64Op.Eqz))
    ) ^^
    E.if_ env retty is1 is2

  let if_can_tag_u64 env retty is1 is2 =
    compile_shrU64_const 30L ^^
    G.i (Test (Wasm.Values.I64 I64Op.Eqz)) ^^
    E.if_ env retty is1 is2

  let tag =
    G.i (Convert (Wasm.Values.I32 I32Op.WrapI64)) ^^
    compile_shl_const 1l

  let untag env =
    compile_shrS_const 1l ^^
    G.i (Convert (Wasm.Values.I64 I64Op.ExtendSI32))

  (* 32 bit numbers, dynamic, w.r.t `Int` *)

  let if_can_tag_i32 env retty is1 is2 =
    Func.share_code1 env "cannot_tag_i32" ("x", I32Type) [I32Type] (fun env get_x ->
      (* checks that all but the low 30 bits are both either 0 or 1 *)
      get_x ^^ compile_shrU_const 30l ^^
      G.i (Unary (Wasm.Values.I32 I32Op.Popcnt)) ^^
      G.i (Unary (Wasm.Values.I32 I32Op.Ctz))
    ) ^^
    E.if_ env retty is1 is2

  let if_can_tag_u32 env retty is1 is2 =
    compile_shrU_const 30l ^^
    E.if_ env retty is2 is1 (* NB: swapped branches *)

  let tag_i32 = compile_shl_const 1l
  let untag_i32 = compile_shrS_const 1l

end (* BitTagged *)

module Tagged = struct
  (* Tagged objects have, well, a tag to describe their runtime type.
     This tag is used to traverse the heap (serialization, GC), but also
     for objectification of arrays.

     The tag is a word at the beginning of the object.

     All tagged heap objects have a size of at least two words
     (important for GC, which replaces them with an Indirection).

     Attention: This mapping is duplicated in these places
       * here
       * rts/rts.h
       * motoko-rts/src/types.rs
     so update all!
   *)

  type [@warning "-37"] tag  =
    | Object
    | ObjInd (* The indirection used for object fields *)
    | Array (* Also a tuple *)
    | Bits64 (* Contains a 64 bit number *)
    | MutBox (* used for mutable heap-allocated variables *)
    | Closure
    | Some (* For opt *)
    | Variant
    | Blob
    | Indirection (* Only used by the GC *)
    | Bits32 (* Contains a 32 bit unsigned number *)
    | BigInt
    | Concat (* String concatenation, used by rts/text.c *)
    | Null (* For opt. Static singleton! *)
    | StableSeen (* Marker that we have seen this thing before *)
    | CoercionFailure (* Used in the Candid decoder. Static singleton! *)
    | OneWordFiller (* Only used by the RTS *)
    | FreeSpace (* Only used by the RTS *)

  (* Tags needs to have the lowest bit set, to allow distinguishing object
     headers from heap locations (object or field addresses).

     (Reminder: objects and fields are word-aligned so will have the lowest two
     bits unset) *)
  let int_of_tag = function
    | Object -> 1l
    | ObjInd -> 3l
    | Array -> 5l
    | Bits64 -> 7l
    | MutBox -> 9l
    | Closure -> 11l
    | Some -> 13l
    | Variant -> 15l
    | Blob -> 17l
    | Indirection -> 19l
    | Bits32 -> 21l
    | BigInt -> 23l
    | Concat -> 25l
    | Null -> 27l
    | OneWordFiller -> 29l
    | FreeSpace -> 31l
    (* Next two tags won't be seen by the GC, so no need to set the lowest bit
       for `CoercionFailure` and `StableSeen` *)
    | CoercionFailure -> 0xfffffffel
    | StableSeen -> 0xffffffffl

  (* The tag *)
  let header_size = 1l
  let tag_field = 0l

  (* Assumes a pointer to the object on the stack *)
  let store tag =
    compile_unboxed_const (int_of_tag tag) ^^
    Heap.store_field tag_field

  let load =
    Heap.load_field tag_field

  (* Branches based on the tag of the object pointed to,
     leaving the object on the stack afterwards. *)
  let branch_default env retty def (cases : (tag * G.t) list) : G.t =
    let (set_tag, get_tag) = new_local env "tag" in

    let rec go = function
      | [] -> def
      | ((tag, code) :: cases) ->
        get_tag ^^
        compile_eq_const (int_of_tag tag) ^^
        E.if_ env retty code (go cases)
    in
    load ^^
    set_tag ^^
    go cases

  (* like branch_default but also pushes the scrutinee on the stack for the
   * branch's consumption *)
  let _branch_default_with env retty def cases =
    let (set_o, get_o) = new_local env "o" in
    let prep (t, code) = (t, get_o ^^ code)
    in set_o ^^ get_o ^^ branch_default env retty def (List.map prep cases)

  (* like branch_default_with but the tag is known statically *)
  let branch_with env retty = function
    | [] -> G.i Unreachable
    | [_, code] -> code
    | (_, code) :: cases ->
       let (set_o, get_o) = new_local env "o" in
       let prep (t, code) = (t, get_o ^^ code)
       in set_o ^^ get_o ^^ branch_default env retty (get_o ^^ code) (List.map prep cases)

  (* Can a value of this type be represented by a heap object with this tag? *)
  (* Needs to be conservative, i.e. return `true` if unsure *)
  (* This function can also be used as assertions in a lint mode, e.g. in compile_exp *)
  let can_have_tag ty tag =
    let open Mo_types.Type in
    match (tag : tag) with
    | Array ->
      begin match normalize ty with
      | (Con _ | Any) -> true
      | (Array _ | Tup _) -> true
      | (Prim _ |  Obj _ | Opt _ | Variant _ | Func _ | Non) -> false
      | (Pre | Async _ | Mut _ | Var _ | Typ _) -> assert false
      end
    | Blob ->
      begin match normalize ty with
      | (Con _ | Any) -> true
      | (Prim (Text|Blob|Principal)) -> true
      | (Prim _ | Obj _ | Array _ | Tup _ | Opt _ | Variant _ | Func _ | Non) -> false
      | (Pre | Async _ | Mut _ | Var _ | Typ _) -> assert false
      end
    | Object ->
      begin match normalize ty with
      | (Con _ | Any) -> true
      | (Obj _) -> true
      | (Prim _ | Array _ | Tup _ | Opt _ | Variant _ | Func _ | Non) -> false
      | (Pre | Async _ | Mut _ | Var _ | Typ _) -> assert false
      end
    | _ -> true

  (* like branch_with but with type information to statically skip some branches *)
  let _branch_typed_with env ty retty branches =
    branch_with env retty (List.filter (fun (tag,c) -> can_have_tag ty tag) branches)

  let obj env tag element_instructions : G.t =
    Heap.obj env @@
      compile_unboxed_const (int_of_tag tag) ::
      element_instructions

end (* Tagged *)

module MutBox = struct
  (* Mutable heap objects *)

  let field = Tagged.header_size

  let alloc env =
    Tagged.obj env Tagged.MutBox [ compile_unboxed_zero ]

  let static env =
    let tag = bytes_of_int32 (Tagged.int_of_tag Tagged.MutBox) in
    let zero = bytes_of_int32 0l in
    let ptr = E.add_mutable_static_bytes env (tag ^ zero) in
    E.add_static_root env ptr;
    ptr
end


module Opt = struct
  (* The Option type. Optional values are represented as

    1. ┌──────┐
       │ null │
       └──────┘

       A special null value. It is fully static, and because it is unique, can
       be recognized by pointer comparison (only the GC will care about the heap
       tag).


    2. ┌──────┬─────────┐
       │ some │ payload │
       └──────┴─────────┘

       A heap-allocated box for `?v` values. Should only ever contain null or
       another such box.

    3. Anything else (pointer or unboxed scalar): Constituent value, implicitly
       injected into the opt type.

    This way, `?t` is represented without allocation, with the only exception of
    the value `?ⁿnull` for n>0.

    NB: `?ⁿnull` is essentially represented by the unary encoding of the number
    of n. This could be optimized further, by storing `n` in the Some payload,
    instead of a pointer, but unlikely worth it.

  *)

  let some_payload_field = Tagged.header_size

  (* This relies on the fact that add_static deduplicates *)
  let null_vanilla_lit env : int32 =
    E.add_static env StaticBytes.[
      I32 Tagged.(int_of_tag Null);
    ]
  let null_lit env =
    compile_unboxed_const (null_vanilla_lit env)

  let is_some env =
    null_lit env ^^
    G.i (Compare (Wasm.Values.I32 I32Op.Ne))

  let inject env e =
    e ^^
    Func.share_code1 env "opt_inject" ("x", I32Type) [I32Type] (fun env get_x ->
      get_x ^^ BitTagged.if_tagged_scalar env [I32Type]
        ( get_x ) (* default, no wrapping *)
        ( get_x ^^ Tagged.branch_default env [I32Type]
          ( get_x ) (* default, no wrapping *)
          [ Tagged.Null,
            (* NB: even ?null does not require allocation: We use a static
               singleton for that: *)
            compile_unboxed_const (E.add_static env StaticBytes.[
              I32 Tagged.(int_of_tag Some);
              I32 (null_vanilla_lit env)
            ])
          ; Tagged.Some,
            Tagged.obj env Tagged.Some [get_x]
          ]
        )
    )

  (* This function is used where conceptually, Opt.inject should be used, but
  we know for sure that it wouldn’t do anything anyways *)
  let inject_noop _env e = e


  let project env =
    Func.share_code1 env "opt_project" ("x", I32Type) [I32Type] (fun env get_x ->
      get_x ^^ BitTagged.if_tagged_scalar env [I32Type]
        ( get_x ) (* default, no wrapping *)
        ( get_x ^^ Tagged.branch_default env [I32Type]
          ( get_x ) (* default, no wrapping *)
          [ Tagged.Some,
            get_x ^^ Heap.load_field some_payload_field
          ; Tagged.Null,
            E.trap_with env "Internal error: opt_project: null!"
          ]
        )
    )

end (* Opt *)

module Variant = struct
  (* The Variant type. We store the variant tag in a first word; we can later
     optimize and squeeze it in the Tagged tag. We can also later support unboxing
     variants with an argument of type ().

       ┌─────────┬────────────┬─────────┐
       │ heaptag │ varianttag │ payload │
       └─────────┴────────────┴─────────┘

  *)

  let variant_tag_field = Tagged.header_size
  let payload_field = Int32.add variant_tag_field 1l

  let hash_variant_label env : Mo_types.Type.lab -> int32 =
    E.hash env

  let inject env l e =
    Tagged.obj env Tagged.Variant [compile_unboxed_const (hash_variant_label env l); e]

  let get_variant_tag = Heap.load_field variant_tag_field
  let project = Heap.load_field payload_field

  (* Test if the top of the stack points to a variant with this label *)
  let test_is env l =
    get_variant_tag ^^
    compile_eq_const (hash_variant_label env l)

end (* Variant *)


module Closure = struct
  (* In this module, we deal with closures, i.e. functions that capture parts
     of their environment.

     The structure of a closure is:

       ┌─────┬───────┬──────┬──────────────┐
       │ tag │ funid │ size │ captured ... │
       └─────┴───────┴──────┴──────────────┘

  *)
  let header_size = Int32.add Tagged.header_size 2l

  let funptr_field = Tagged.header_size
  let len_field = Int32.add 1l Tagged.header_size

  let load_data i = Heap.load_field (Int32.add header_size i)
  let store_data i = Heap.store_field (Int32.add header_size i)

  (* Expect on the stack
     * the function closure
     * and arguments (n-ary!)
     * the function closure again!
  *)
  let call_closure env n_args n_res =
    (* Calculate the wasm type for a given calling convention.
       An extra first argument for the closure! *)
    let ty = E.func_type env (FuncType (
      I32Type :: Lib.List.make n_args I32Type,
      FakeMultiVal.ty (Lib.List.make n_res I32Type))) in
    (* get the table index *)
    Heap.load_field funptr_field ^^
    (* All done: Call! *)
    G.i (CallIndirect (nr ty)) ^^
    FakeMultiVal.load env (Lib.List.make n_res I32Type)

  let static_closure env fi : int32 =
    E.add_static env StaticBytes.[
      I32 Tagged.(int_of_tag Closure);
      I32 (E.add_fun_ptr env fi);
      I32 0l
    ]

end (* Closure *)


module BoxedWord64 = struct
  (* We store large word64s, nat64s and int64s in immutable boxed 64bit heap objects.

     Small values are stored unboxed, tagged, see BitTagged. The bit-tagging logic is
     contained in BitTagged; here we just do the boxing.

     The heap layout of a BoxedWord64 is:

       ┌─────┬─────┬─────┐
       │ tag │    i64    │
       └─────┴─────┴─────┘

  *)

  let payload_field = Tagged.header_size

  let vanilla_lit env i =
    if BitTagged.can_tag_const i
    then BitTagged.tag_const i
    else
      E.add_static env StaticBytes.[
        I32 Tagged.(int_of_tag Bits64);
        I64 i
      ]

  let compile_box env compile_elem : G.t =
    let (set_i, get_i) = new_local env "boxed_i64" in
    Heap.alloc env 3l ^^
    set_i ^^
    get_i ^^ Tagged.(store Bits64) ^^
    get_i ^^ compile_elem ^^ Heap.store_field64 payload_field ^^
    get_i

  let box env = Func.share_code1 env "box_i64" ("n", I64Type) [I32Type] (fun env get_n ->
      get_n ^^ BitTagged.if_can_tag_i64 env [I32Type]
        (get_n ^^ BitTagged.tag)
        (compile_box env get_n)
    )

  let unbox env = Func.share_code1 env "unbox_i64" ("n", I32Type) [I64Type] (fun env get_n ->
      get_n ^^
      BitTagged.if_tagged_scalar env [I64Type]
        ( get_n ^^ BitTagged.untag env)
        ( get_n ^^ Heap.load_field64 payload_field)
    )
end (* BoxedWord64 *)

module Word64 = struct

  let compile_add env = G.i (Binary (Wasm.Values.I64 I64Op.Add))
  let compile_signed_sub env = G.i (Binary (Wasm.Values.I64 I64Op.Sub))
  let compile_mul env = G.i (Binary (Wasm.Values.I64 I64Op.Mul))
  let compile_signed_div env = G.i (Binary (Wasm.Values.I64 I64Op.DivS))
  let compile_signed_mod env = G.i (Binary (Wasm.Values.I64 I64Op.RemS))
  let compile_unsigned_div env = G.i (Binary (Wasm.Values.I64 I64Op.DivU))
  let compile_unsigned_rem env = G.i (Binary (Wasm.Values.I64 I64Op.RemU))
  let compile_unsigned_sub env =
    Func.share_code2 env "nat_sub" (("n1", I64Type), ("n2", I64Type)) [I64Type] (fun env get_n1 get_n2 ->
      get_n1 ^^ get_n2 ^^ G.i (Compare (Wasm.Values.I64 I64Op.LtU)) ^^
      E.then_trap_with env "Natural subtraction underflow" ^^
      get_n1 ^^ get_n2 ^^ G.i (Binary (Wasm.Values.I64 I64Op.Sub))
    )

  let compile_unsigned_pow env =
    let name = prim_fun_name Type.Nat64 "wpow_nat" in
    Func.share_code2 env name (("n", I64Type), ("exp", I64Type)) [I64Type]
      (fun env get_n get_exp ->
        let set_n = G.setter_for get_n in
        let set_exp = G.setter_for get_exp in
        let (set_acc, get_acc) = new_local64 env "acc" in

        (* start with result = 1 *)
        compile_const_64 1L ^^ set_acc ^^

        (* handle exp == 0 *)
        get_exp ^^ G.i (Test (Wasm.Values.I64 I64Op.Eqz)) ^^
        G.if1 I64Type get_acc (* done *)
        begin
          G.loop0 begin
            (* Are we done? *)
            get_exp ^^ compile_const_64 1L ^^ G.i (Compare (Wasm.Values.I64 I64Op.LeU)) ^^
            G.if0 G.nop (* done *)
            begin
              (* Check low bit of exp to see if we need to multiply *)
              get_exp ^^ compile_shl64_const 63L ^^ G.i (Test (Wasm.Values.I64 I64Op.Eqz)) ^^
              G.if0 G.nop
              begin
                (* Multiply! *)
                get_acc ^^ get_n ^^ G.i (Binary (Wasm.Values.I64 I64Op.Mul)) ^^ set_acc
              end ^^
              (* Square n, and shift exponent *)
              get_n ^^ get_n ^^ G.i (Binary (Wasm.Values.I64 I64Op.Mul)) ^^ set_n ^^
              get_exp ^^ compile_shrU64_const 1L ^^ set_exp ^^
              (* And loop *)
              G.i (Br (nr 1l))
            end
          end ^^
          (* Multiply a last time *)
          get_acc ^^ get_n ^^ G.i (Binary (Wasm.Values.I64 I64Op.Mul))
        end
      )


  let compile_signed_wpow env =
    Func.share_code2 env "wrap_pow_Int64" (("n", I64Type), ("exp", I64Type)) [I64Type]
      (fun env get_n get_exp ->
        get_exp ^^
        compile_const_64 0L ^^
        G.i (Compare (Wasm.Values.I64 I64Op.GeS)) ^^
        E.else_trap_with env "negative power" ^^
        get_n ^^ get_exp ^^ compile_unsigned_pow env
      )

  let _compile_eq env = G.i (Compare (Wasm.Values.I64 I64Op.Eq))
  let compile_relop env i64op = G.i (Compare (Wasm.Values.I64 i64op))

end (* BoxedWord64 *)


module BoxedSmallWord = struct
  (* We store proper 32bit Word32 in immutable boxed 32bit heap objects.

     Small values are stored unboxed, tagged, see BitTagged.

     The heap layout of a BoxedSmallWord is:

       ┌─────┬─────┐
       │ tag │ i32 │
       └─────┴─────┘

  *)

  let payload_field = Tagged.header_size

  let vanilla_lit env i =
    if BitTagged.can_tag_const (Int64.of_int (Int32.to_int i))
    then BitTagged.tag_const (Int64.of_int (Int32.to_int i))
    else
      E.add_static env StaticBytes.[
        I32 Tagged.(int_of_tag Bits32);
        I32 i
      ]

  let compile_box env compile_elem : G.t =
    let (set_i, get_i) = new_local env "boxed_i32" in
    Heap.alloc env 2l ^^
    set_i ^^
    get_i ^^ Tagged.(store Bits32) ^^
    get_i ^^ compile_elem ^^ Heap.store_field payload_field ^^
    get_i

  let box env = Func.share_code1 env "box_i32" ("n", I32Type) [I32Type] (fun env get_n ->
      get_n ^^ compile_shrU_const 30l ^^
      G.i (Unary (Wasm.Values.I32 I32Op.Popcnt)) ^^
      G.i (Unary (Wasm.Values.I32 I32Op.Ctz)) ^^
      G.if1 I32Type
        (get_n ^^ BitTagged.tag_i32)
        (compile_box env get_n)
    )

  let unbox env = Func.share_code1 env "unbox_i32" ("n", I32Type) [I32Type] (fun env get_n ->
      get_n ^^
      BitTagged.if_tagged_scalar env [I32Type]
        (get_n ^^ BitTagged.untag_i32)
        (get_n ^^ Heap.load_field payload_field)
    )

  let _lit env n = compile_unboxed_const n ^^ box env

end (* BoxedSmallWord *)

module TaggedSmallWord = struct
  (* While smaller-than-32bit words are treated as i32 from the WebAssembly
     perspective, there are certain differences that are type based. This module
     provides helpers to abstract over those.

     Caution: Some functions here are also used for Nat32/Int32, while others
     are _only_ used for the small ones. Check call-sites!
  *)

  let bits_of_type = function
    | Type.(Int8|Nat8) -> 8
    | Type.(Int16|Nat16) -> 16
    | _ -> 32

  let shift_of_type ty = Int32.of_int (32 - bits_of_type ty)

  let bitwidth_mask_of_type = function
    | Type.(Int8|Nat8) -> 0b111l
    | Type.(Int16|Nat16) -> 0b1111l
    | p -> todo "bitwidth_mask_of_type" (Arrange_type.prim p) 0l

  let const_of_type ty n = Int32.(shift_left n (to_int (shift_of_type ty)))

  let padding_of_type ty = Int32.(sub (const_of_type ty 1l) one)

  let mask_of_type ty = Int32.lognot (padding_of_type ty)

  (* Makes sure that we only shift/rotate the maximum number of bits available in the word. *)
  let clamp_shift_amount = function
    | Type.(Nat32|Int32) -> G.nop
    | ty -> compile_bitand_const (bitwidth_mask_of_type ty)

  let shift_leftWordNtoI32 = compile_shl_const

  (* Makes sure that the word payload (e.g. shift/rotate amount) is in the LSB bits of the word. *)
  let lsb_adjust = function
    | Type.(Int32|Nat32) -> G.nop
    | Type.(Nat8|Nat16) as ty -> compile_shrU_const (shift_of_type ty)
    | Type.(Int8|Int16) as ty -> compile_shrS_const (shift_of_type ty)
    | _ -> assert false

  (* Makes sure that the word payload (e.g. operation result) is in the MSB bits of the word. *)
  let msb_adjust = function
    | Type.(Int32|Nat32) -> G.nop
    | ty -> shift_leftWordNtoI32 (shift_of_type ty)

  (* Makes sure that the word representation invariant is restored. *)
  let sanitize_word_result = function
    | Type.(Nat32|Int32) -> G.nop
    | ty -> compile_bitand_const (mask_of_type ty)

  (* Sets the number (according to the type's word invariant) of LSBs. *)
  let compile_word_padding = function
    | Type.(Nat32|Int32) -> G.nop
    | ty -> compile_bitor_const (padding_of_type ty)

  (* Kernel for counting leading zeros, according to the word invariant. *)
  let clz_kernel ty =
    compile_word_padding ty ^^
    G.i (Unary (Wasm.Values.I32 I32Op.Clz)) ^^
    msb_adjust ty

  (* Kernel for counting trailing zeros, according to the word invariant. *)
  let ctz_kernel ty =
    compile_word_padding ty ^^
    compile_rotr_const (shift_of_type ty) ^^
    G.i (Unary (Wasm.Values.I32 I32Op.Ctz)) ^^
    msb_adjust ty

  (* Kernel for testing a bit position, according to the word invariant. *)
  let btst_kernel env ty =
    let (set_b, get_b) = new_local env "b"
    in lsb_adjust ty ^^ set_b ^^ lsb_adjust ty ^^
       compile_unboxed_one ^^ get_b ^^ clamp_shift_amount ty ^^
       G.i (Binary (Wasm.Values.I32 I32Op.Shl)) ^^
       G.i (Binary (Wasm.Values.I32 I32Op.And))

  (* Code points occupy 21 bits, so can always be tagged scalars *)
  let untag_codepoint = compile_shrU_const 8l
  let tag_codepoint = compile_shl_const 8l

  (* Checks (n < 0xD800 || 0xE000 ≤ n ≤ 0x10FFFF),
     ensuring the codepoint range and the absence of surrogates. *)
  let check_and_tag_codepoint env =
    Func.share_code1 env "Nat32->Char" ("n", I32Type) [I32Type] (fun env get_n ->
      get_n ^^ compile_unboxed_const 0xD800l ^^
      G.i (Compare (Wasm.Values.I32 I32Op.GeU)) ^^
      get_n ^^ compile_unboxed_const 0xE000l ^^
      G.i (Compare (Wasm.Values.I32 I32Op.LtU)) ^^
      G.i (Binary (Wasm.Values.I32 I32Op.And)) ^^
      get_n ^^ compile_unboxed_const 0x10FFFFl ^^
      G.i (Compare (Wasm.Values.I32 I32Op.GtU)) ^^
      G.i (Binary (Wasm.Values.I32 I32Op.Or)) ^^
      E.then_trap_with env "codepoint out of range" ^^
      get_n ^^ tag_codepoint
    )

  let vanilla_lit ty v =
    Int32.(shift_left (of_int v) (to_int (shift_of_type ty)))

  (* Wrapping implementation for multiplication and exponentiation. *)

  let compile_word_mul env ty =
    lsb_adjust ty ^^
    G.i (Binary (Wasm.Values.I32 I32Op.Mul))

  let compile_nat_power env ty =
    (* Square- and multiply exponentiation *)
    let name = prim_fun_name ty "wpow_nat" in
    Func.share_code2 env name (("n", I32Type), ("exp", I32Type)) [I32Type]
      (fun env get_n get_exp ->
        let set_n = G.setter_for get_n in
        let set_exp = G.setter_for get_exp in
        let (set_acc, get_acc) = new_local env "acc" in

        (* unshift arguments *)
        get_exp ^^ compile_shrU_const (shift_of_type ty) ^^ set_exp ^^
        get_n ^^ compile_shrU_const (shift_of_type ty) ^^ set_n ^^

        (* The accumulator starts with and stays shifted, so no other shifts needed. *)
        compile_unboxed_const (const_of_type ty 1l) ^^ set_acc ^^

        (* handle exp == 0 *)
        get_exp ^^ G.i (Test (Wasm.Values.I32 I32Op.Eqz)) ^^
        G.if1 I32Type get_acc (* done *)
        begin
          G.loop0 begin
            (* Are we done? *)
            get_exp ^^ compile_unboxed_const 1l ^^ G.i (Compare (Wasm.Values.I32 I32Op.LeU)) ^^
            G.if0 G.nop (* done *)
            begin
              (* Check low bit of exp to see if we need to multiply *)
              get_exp ^^ compile_shl_const 31l ^^ G.i (Test (Wasm.Values.I32 I32Op.Eqz)) ^^
              G.if0 G.nop
              begin
                (* Multiply! *)
                get_acc ^^ get_n ^^ G.i (Binary (Wasm.Values.I32 I32Op.Mul)) ^^ set_acc
              end ^^
              (* Square n, and shift exponent *)
              get_n ^^ get_n ^^ G.i (Binary (Wasm.Values.I32 I32Op.Mul)) ^^ set_n ^^
              get_exp ^^ compile_shrU_const 1l ^^ set_exp ^^
              (* And loop *)
              G.i (Br (nr 1l))
            end
          end ^^
          (* Multiply a last time *)
          get_acc ^^ get_n ^^ G.i (Binary (Wasm.Values.I32 I32Op.Mul))
          (* Accumulator was shifted, so no further shift needed here *)
        end
      )

  let compile_int_power env ty =
    let name = prim_fun_name ty "wpow_int" in
    Func.share_code2 env name (("n", I32Type), ("exp", I32Type)) [I32Type]
      (fun env get_n get_exp ->
        get_exp ^^
        compile_unboxed_const 0l ^^
        G.i (Compare (Wasm.Values.I32 I32Op.GeS)) ^^
        E.else_trap_with env "negative power"  ^^
        get_n ^^ get_exp ^^ compile_nat_power env ty
      )


  (* To rotate, first rotate a copy by bits_of_type into the other direction *)
  let rotl env ty =
     Func.share_code2 env (prim_fun_name ty "rotl") (("n", I32Type), ("by", I32Type)) [I32Type]
       (fun env get_n get_by ->
        let open Wasm.Values in
        let beside_adjust = compile_rotr_const (Int32.of_int (bits_of_type ty)) in
        get_n ^^ get_n ^^ beside_adjust ^^ G.i (Binary (I32 I32Op.Or)) ^^
        get_by ^^ lsb_adjust ty ^^ clamp_shift_amount ty ^^ G.i (Binary (I32 I32Op.Rotl)) ^^
        sanitize_word_result ty
       )

  let rotr env ty =
     Func.share_code2 env (prim_fun_name ty "rotr") (("n", I32Type), ("by", I32Type)) [I32Type]
       (fun env get_n get_by ->
        let open Wasm.Values in
        let beside_adjust = compile_rotl_const (Int32.of_int (bits_of_type ty)) in
        get_n ^^ get_n ^^ beside_adjust ^^ G.i (Binary (I32 I32Op.Or)) ^^
        get_by ^^ lsb_adjust ty ^^ clamp_shift_amount ty ^^ G.i (Binary (I32 I32Op.Rotr)) ^^
        sanitize_word_result ty
       )

end (* TaggedSmallWord *)


module Float = struct
  (* We store floats (C doubles) in immutable boxed 64bit heap objects.

     The heap layout of a Float is:

       ┌─────┬─────┬─────┐
       │ tag │    f64    │
       └─────┴─────┴─────┘

     For now the tag stored is that of a Bits64, because the payload is
     treated opaquely by the RTS. We'll introduce a separate tag when the need of
     debug inspection (or GC representation change) arises.

  *)

  let payload_field = Tagged.header_size

  let compile_unboxed_const f = G.i (Const (nr (Wasm.Values.F64 f)))
  let lit f = compile_unboxed_const (Wasm.F64.of_float f)
  let compile_unboxed_zero = lit 0.0

  let vanilla_lit env f =
    E.add_static env StaticBytes.[
      I32 Tagged.(int_of_tag Bits64);
      I64 (Wasm.F64.to_bits f)
    ]

  let box env = Func.share_code1 env "box_f64" ("f", F64Type) [I32Type] (fun env get_f ->
    let (set_i, get_i) = new_local env "boxed_f64" in
    Heap.alloc env 3l ^^
    set_i ^^
    get_i ^^ Tagged.(store Bits64) ^^
    get_i ^^ get_f ^^ Heap.store_field_float64 payload_field ^^
    get_i
    )

  let unbox env = Heap.load_field_float64 payload_field

end (* Float *)


module ReadBuf = struct
  (*
  Combinators to safely read from a dynamic buffer.

  We represent a buffer by a pointer to two words in memory (usually allocated
  on the shadow stack): The first is a pointer to the current position of the buffer,
  the second one a pointer to the end (to check out-of-bounds).

  Code that reads from this buffer will update the former, i.e. it is mutable.

  The format is compatible with C (pointer to a struct) and avoids the need for the
  multi-value extension that we used before to return both parse result _and_
  updated pointer.

  All pointers here are unskewed!

  This module is mostly for serialization, but because there are bits of
  serialization code in the BigNumType implementations, we put it here.
  *)

  let get_ptr get_buf =
    get_buf ^^ G.i (Load {ty = I32Type; align = 2; offset = 0l; sz = None})
  let get_end get_buf =
    get_buf ^^ G.i (Load {ty = I32Type; align = 2; offset = Heap.word_size; sz = None})
  let set_ptr get_buf new_val =
    get_buf ^^ new_val ^^ G.i (Store {ty = I32Type; align = 2; offset = 0l; sz = None})
  let set_end get_buf new_val =
    get_buf ^^ new_val ^^ G.i (Store {ty = I32Type; align = 2; offset = Heap.word_size; sz = None})
  let set_size get_buf get_size =
    set_end get_buf
      (get_ptr get_buf ^^ get_size ^^ G.i (Binary (Wasm.Values.I32 I32Op.Add)))

  let alloc env f = Stack.with_words env "buf" 2l f

  let advance get_buf get_delta =
    set_ptr get_buf (get_ptr get_buf ^^ get_delta ^^ G.i (Binary (Wasm.Values.I32 I32Op.Add)))

  let read_leb128 env get_buf =
    get_buf ^^ E.call_import env "rts" "leb128_decode"

  let read_sleb128 env get_buf =
    get_buf ^^ E.call_import env "rts" "sleb128_decode"

  let check_space env get_buf get_delta =
    get_delta ^^
    get_end get_buf ^^ get_ptr get_buf ^^ G.i (Binary (Wasm.Values.I32 I32Op.Sub)) ^^
    G.i (Compare (Wasm.Values.I32 I64Op.LeU)) ^^
    E.else_trap_with env "IDL error: out of bounds read"

  let check_page_end env get_buf incr_delta =
    get_ptr get_buf ^^ compile_bitand_const 0xFFFFl ^^
    incr_delta ^^
    compile_shrU_const 16l

  let is_empty env get_buf =
    get_end get_buf ^^ get_ptr get_buf ^^
    G.i (Compare (Wasm.Values.I32 I64Op.Eq))

  let read_byte env get_buf =
    check_space env get_buf (compile_unboxed_const 1l) ^^
    get_ptr get_buf ^^
    G.i (Load {ty = I32Type; align = 0; offset = 0l; sz = Some Wasm.Types.(Pack8, ZX)}) ^^
    advance get_buf (compile_unboxed_const 1l)

  let read_word16 env get_buf =
    check_space env get_buf (compile_unboxed_const 2l) ^^
    get_ptr get_buf ^^
    G.i (Load {ty = I32Type; align = 0; offset = 0l; sz = Some Wasm.Types.(Pack16, ZX)}) ^^
    advance get_buf (compile_unboxed_const 2l)

  let read_word32 env get_buf =
    check_space env get_buf (compile_unboxed_const 4l) ^^
    get_ptr get_buf ^^
    G.i (Load {ty = I32Type; align = 0; offset = 0l; sz = None}) ^^
    advance get_buf (compile_unboxed_const 4l)

  let speculative_read_word64 env get_buf =
    check_page_end env get_buf (compile_add_const 8l) ^^
    G.if1 I64Type
      (compile_const_64 (-1L))
      begin
        get_ptr get_buf ^^
        G.i (Load {ty = I64Type; align = 0; offset = 0l; sz = None})
      end

  let read_word64 env get_buf =
    check_space env get_buf (compile_unboxed_const 8l) ^^
    get_ptr get_buf ^^
    G.i (Load {ty = I64Type; align = 0; offset = 0l; sz = None}) ^^
    advance get_buf (compile_unboxed_const 8l)

  let read_float64 env get_buf =
    check_space env get_buf (compile_unboxed_const 8l) ^^
    get_ptr get_buf ^^
    G.i (Load {ty = F64Type; align = 0; offset = 0l; sz = None}) ^^
    advance get_buf (compile_unboxed_const 8l)

  let read_blob env get_buf get_len =
    check_space env get_buf get_len ^^
    (* Already has destination address on the stack *)
    get_ptr get_buf ^^
    get_len ^^
    Heap.memcpy env ^^
    advance get_buf get_len

end (* Buf *)


type comparator = Lt | Le | Ge | Gt

module type BigNumType =
sig
  (* word from SR.Vanilla, trapping, unsigned semantics *)
  val to_word32 : E.t -> G.t
  val to_word64 : E.t -> G.t
  val to_word32_with : E.t -> G.t (* with error message on stack (ptr/len) *)

  (* word from SR.Vanilla, lossy, raw bits *)
  val truncate_to_word32 : E.t -> G.t
  val truncate_to_word64 : E.t -> G.t

  (* unsigned word to SR.Vanilla *)
  val from_word30 : E.t -> G.t
  val from_word32 : E.t -> G.t
  val from_word64 : E.t -> G.t

  (* signed word to SR.Vanilla *)
  val from_signed_word32 : E.t -> G.t
  val from_signed_word64 : E.t -> G.t

  (* buffers *)
  (* given a numeric object on stack (vanilla),
     push the number (i32) of bytes necessary
     to externalize the numeric object *)
  val compile_data_size_signed : E.t -> G.t
  val compile_data_size_unsigned : E.t -> G.t
  (* given on stack
     - numeric object (vanilla, TOS)
     - data buffer
    store the binary representation of the numeric object into the data buffer,
    and push the number (i32) of bytes stored onto the stack
   *)
  val compile_store_to_data_buf_signed : E.t -> G.t
  val compile_store_to_data_buf_unsigned : E.t -> G.t
  (* given on stack
     - numeric object (vanilla, TOS)
     - (unskewed) stream
    store the binary representation of the numeric object into the stream
   *)
  val compile_store_to_stream_signed : E.t -> G.t
  val compile_store_to_stream_unsigned : E.t -> G.t
  (* given a ReadBuf on stack, consume bytes from it,
     deserializing to a numeric object
     and leave it on the stack (vanilla).
     The boolean argument is true if the value to be read is signed.
   *)
  val compile_load_from_data_buf : E.t -> G.t -> bool -> G.t

  (* literals *)
  val vanilla_lit : E.t -> Big_int.big_int -> int32

  (* arithmetic *)
  val compile_abs : E.t -> G.t
  val compile_neg : E.t -> G.t
  val compile_add : E.t -> G.t
  val compile_signed_sub : E.t -> G.t
  val compile_unsigned_sub : E.t -> G.t
  val compile_mul : E.t -> G.t
  val compile_signed_div : E.t -> G.t
  val compile_signed_mod : E.t -> G.t
  val compile_unsigned_div : E.t -> G.t
  val compile_unsigned_rem : E.t -> G.t
  val compile_unsigned_pow : E.t -> G.t
  val compile_lsh : E.t -> G.t
  val compile_rsh : E.t -> G.t

  (* comparisons *)
  val compile_eq : E.t -> G.t
  val compile_is_negative : E.t -> G.t
  val compile_relop : E.t -> comparator -> G.t

  (* representation checks *)
  (* given a numeric object on the stack as skewed pointer, check whether
     it can be faithfully stored in N bits, including a leading sign bit
     leaves boolean result on the stack
     N must be 2..64
   *)
  val fits_signed_bits : E.t -> int -> G.t
  (* given a numeric object on the stack as skewed pointer, check whether
     it can be faithfully stored in N unsigned bits
     leaves boolean result on the stack
     N must be 1..64
   *)
  val fits_unsigned_bits : E.t -> int -> G.t
end

let i64op_from_relop = function
  | Lt -> I64Op.LtS
  | Le -> I64Op.LeS
  | Ge -> I64Op.GeS
  | Gt -> I64Op.GtS

let name_from_relop = function
  | Lt -> "B_lt"
  | Le -> "B_le"
  | Ge -> "B_ge"
  | Gt -> "B_gt"

(* helper, measures the dynamics of the unsigned i32, returns (32 - effective bits) *)
let unsigned_dynamics get_x =
  get_x ^^
  G.i (Unary (Wasm.Values.I32 I32Op.Clz))

(* helper, measures the dynamics of the signed i32, returns (32 - effective bits) *)
let signed_dynamics get_x =
  get_x ^^ compile_shl_const 1l ^^
  get_x ^^
  G.i (Binary (Wasm.Values.I32 I32Op.Xor)) ^^
  G.i (Unary (Wasm.Values.I32 I32Op.Clz))

module I32Leb = struct
  let compile_size dynamics get_x =
    get_x ^^ G.if1 I32Type
      begin
        compile_unboxed_const 38l ^^
        dynamics get_x ^^
        G.i (Binary (Wasm.Values.I32 I32Op.Sub)) ^^
        compile_divU_const 7l
      end
      compile_unboxed_one

  let compile_leb128_size get_x = compile_size unsigned_dynamics get_x
  let compile_sleb128_size get_x = compile_size signed_dynamics get_x

  let compile_store_to_data_buf_unsigned env get_x get_buf =
    get_x ^^ get_buf ^^ E.call_import env "rts" "leb128_encode" ^^
    compile_leb128_size get_x

  let compile_store_to_data_buf_signed env get_x get_buf =
    get_x ^^ get_buf ^^ E.call_import env "rts" "sleb128_encode" ^^
    compile_sleb128_size get_x
end

module MakeCompact (Num : BigNumType) : BigNumType = struct

  (* Compact BigNums are a representation of signed 31-bit bignums (of the
     underlying boxed representation `Num`), that fit into an i32 as per the
     BitTagged representation.

     Many arithmetic operations can be be performed on this right-zero-padded
     representation directly. For some operations (e.g. multiplication) the
     second argument needs to be furthermore right-shifted to avoid overflow.
     Similarly, for division the result must be left-shifted.

     Generally all operations begin with checking whether both arguments are
     already tagged scalars. If so, the arithmetic can be performed in machine
     registers (fast path). Otherwise one or both arguments need boxing and the
     arithmetic needs to be carried out on the underlying boxed bignum
     representation (slow path).

     The result appears as a boxed number in the latter case, so a check is
     performed if it can be a tagged scalar. Conversely in the former case the
     64-bit result can either be a tagged scalar or needs to be boxed.

     Manipulation of the result is unnecessary for the comparison predicates.

     For the `pow` operation the check that both arguments are tagged scalars
     is not sufficient. Here we count and multiply effective bitwidths to
     figure out whether the operation will overflow 64 bits, and if so, we fall
     back to the slow path.
   *)

  (* TODO: There is some unnecessary result shifting when the div result needs
     to be boxed. Is this possible at all to happen? With (/-1) maybe! *)

  (* TODO: Does the result of the rem/mod fast path ever needs boxing? *)

  (* examine the skewed pointer and determine if number fits into 31 bits *)
  let fits_in_vanilla env = Num.fits_signed_bits env 31

  (* Tagged scalar to right-0-padded signed i64 *)
  let extend64 = G.i (Convert (Wasm.Values.I64 I64Op.ExtendSI32))

  (* A variant of BitTagged.can_tag that works on right-0-tagged 64 bit numbers *)
  let if_can_tag_padded env retty is1 is2 =
    compile_shrS64_const 1L ^^ BitTagged.if_can_tag_i64 env retty is1 is2

  (* right-0-padded signed i64 to tagged scalar *)
  let tag_padded = G.i (Convert (Wasm.Values.I32 I32Op.WrapI64))

  (* creates a boxed bignum from a right-0-padded signed i64 *)
  let box64 env = compile_shrS64_const 1L ^^ Num.from_signed_word64 env

  (* creates a boxed bignum from an right-0-padded signed i32 *)
  let extend_and_box64 env = extend64 ^^ box64 env

  (* check if both arguments are tagged scalars,
     if so, promote to right-0-padded, signed i64 and perform the fast path.
     Otherwise make sure that both arguments are in heap representation,
     and run the slow path on them.
     In both cases bring the results into normal form.
   *)
  let try_unbox2 name fast slow env =
    Func.share_code2 env name (("a", I32Type), ("b", I32Type)) [I32Type]
      (fun env get_a get_b ->
        let set_res, get_res = new_local env "res" in
        let set_res64, get_res64 = new_local64 env "res64" in
        get_a ^^ get_b ^^
        BitTagged.if_both_tagged_scalar env [I32Type]
          begin
            get_a ^^ extend64 ^^
            get_b ^^ extend64 ^^
            fast env ^^ set_res64 ^^
            get_res64 ^^
            if_can_tag_padded env [I32Type]
              (get_res64 ^^ tag_padded)
              (get_res64 ^^ box64 env)
          end
          begin
            get_a ^^ BitTagged.if_tagged_scalar env [I32Type]
              (get_a ^^ extend_and_box64 env)
              get_a ^^
            get_b ^^ BitTagged.if_tagged_scalar env [I32Type]
              (get_b ^^ extend_and_box64 env)
              get_b ^^
            slow env ^^ set_res ^^ get_res ^^
            fits_in_vanilla env ^^
            G.if1 I32Type
              (get_res ^^ Num.truncate_to_word32 env ^^ BitTagged.tag_i32)
              get_res
          end)

  let compile_add = try_unbox2 "B_add" Word64.compile_add Num.compile_add

  let adjust_arg2 code env = compile_shrS64_const 1L ^^ code env
  let adjust_result code env = code env ^^ compile_shl64_const 1L

  let compile_mul = try_unbox2 "B_mul" (adjust_arg2 Word64.compile_mul) Num.compile_mul
  let compile_signed_sub = try_unbox2 "B+sub" Word64.compile_signed_sub Num.compile_signed_sub
  let compile_signed_div = try_unbox2 "B+div" (adjust_result Word64.compile_signed_div) Num.compile_signed_div
  let compile_signed_mod = try_unbox2 "B_mod" Word64.compile_signed_mod Num.compile_signed_mod
  let compile_unsigned_div = try_unbox2 "B_div" (adjust_result Word64.compile_unsigned_div) Num.compile_unsigned_div
  let compile_unsigned_rem = try_unbox2 "B_rem" Word64.compile_unsigned_rem Num.compile_unsigned_rem
  let compile_unsigned_sub = try_unbox2 "B_sub" Word64.compile_unsigned_sub Num.compile_unsigned_sub

  let compile_unsigned_pow env =
    Func.share_code2 env "B_pow" (("a", I32Type), ("b", I32Type)) [I32Type]
    (fun env get_a get_b ->
    let set_res, get_res = new_local env "res" in
    let set_res64, get_res64 = new_local64 env "res64" in
    get_a ^^ get_b ^^
    BitTagged.if_both_tagged_scalar env [I32Type]
      begin
        let set_a64, get_a64 = new_local64 env "a64" in
        let set_b64, get_b64 = new_local64 env "b64" in
        (* Convert to plain Word64 *)
        get_a ^^ extend64 ^^ compile_shrS64_const 1L ^^ set_a64 ^^
        get_b ^^ extend64 ^^ compile_shrS64_const 1L ^^ set_b64 ^^

        (* estimate bitcount of result: `bits(a) * b <= 64` guarantees
           the absence of overflow in 64-bit arithmetic *)
        compile_const_64 64L ^^
        get_a64 ^^ G.i (Unary (Wasm.Values.I64 I64Op.Clz)) ^^ G.i (Binary (Wasm.Values.I64 I64Op.Sub)) ^^
        get_b64 ^^ G.i (Binary (Wasm.Values.I64 I64Op.Mul)) ^^
        compile_const_64 64L ^^ G.i (Compare (Wasm.Values.I64 I64Op.LeU)) ^^
        G.if1 I32Type
          begin
            get_a64 ^^ get_b64 ^^ Word64.compile_unsigned_pow env ^^ set_res64 ^^
            get_res64 ^^ BitTagged.if_can_tag_i64 env [I32Type]
              (get_res64 ^^ BitTagged.tag)
              (get_res64 ^^ Num.from_word64 env)
          end
          begin
            get_a64 ^^ Num.from_signed_word64 env ^^
            get_b64 ^^ Num.from_signed_word64 env ^^
            Num.compile_unsigned_pow env ^^ set_res ^^
            get_res ^^ fits_in_vanilla env ^^
            G.if1 I32Type
              (get_res ^^ Num.truncate_to_word32 env ^^ BitTagged.tag_i32)
              get_res
          end
      end
      begin
        get_a ^^ BitTagged.if_tagged_scalar env [I32Type]
          (get_a ^^ extend_and_box64 env)
          get_a ^^
        get_b ^^ BitTagged.if_tagged_scalar env [I32Type]
          (get_b ^^ extend_and_box64 env)
          get_b ^^
        Num.compile_unsigned_pow env ^^ set_res ^^
        get_res ^^ fits_in_vanilla env ^^
        G.if1 I32Type
          (get_res ^^ Num.truncate_to_word32 env ^^ BitTagged.tag_i32)
          get_res
      end)

  (*
    Note [left shifting compact Nat]
    For compact Nats (i.e. non-heap allocated ones) we first try to perform the shift in the i64 domain.
    for this we extend (signed, but that doesn't really matter) to 64 bits and then perform the left shift.
    Then we check whether the result will fit back into the compact representation by either
     - comparing: truncate to i32, then sign-extend back to i64, with the shift result
     - count leading zeros >= 33 (currently we don't use this idea).
    If the test works out, we have to ensure that the shift amount was smaller than 64, due to Wasm semantics.
    If this is the case then the truncated i32 is the result (lowest bit is guaranteed to be clear),
    otherwise we have to fall back to bignum arithmetic. We have two choices:
     - reuse the 64-bit shift result going to heap (not currently, amount must be less than 33 for this to work)
     - convert the original base to bigum and do the shift there.

    N.B. we currently choose the shift cutoff as 42, just because (it must be <64).
   *)

  let compile_lsh env =
    Func.share_code2 env "B_lsh" (("n", I32Type), ("amount", I32Type)) [I32Type]
    (fun env get_n get_amount ->
      get_n ^^
      BitTagged.if_tagged_scalar env [I32Type]
        ( (* see Note [left shifting compact Nat] *)
          get_n ^^
          G.i (Convert (Wasm.Values.I64 I64Op.ExtendSI32)) ^^
          get_amount ^^
          G.i (Convert (Wasm.Values.I64 I64Op.ExtendUI32)) ^^
          G.i (Binary (Wasm.Values.I64 I64Op.Shl)) ^^
          let set_remember, get_remember = new_local64 env "remember" in
          set_remember ^^ get_remember ^^
          G.i (Convert (Wasm.Values.I32 I32Op.WrapI64)) ^^
          let set_res, get_res = new_local env "res" in
          set_res ^^ get_res ^^
          G.i (Convert (Wasm.Values.I64 I64Op.ExtendSI32)) ^^ (* exclude sign flip *)
          get_remember ^^
          G.i (Compare (Wasm.Values.I64 I64Op.Eq)) ^^
          get_amount ^^ compile_rel_const I32Op.LeU 42l ^^
          G.i (Binary (Wasm.Values.I32 I32Op.And)) ^^
          G.if1 I32Type
            get_res
            (get_n ^^ compile_shrS_const 1l ^^ Num.from_word30 env ^^ get_amount ^^ Num.compile_lsh env)
        )
        (get_n ^^ get_amount ^^ Num.compile_lsh env))

  let compile_rsh env =
    Func.share_code2 env "B_rsh" (("n", I32Type), ("amount", I32Type)) [I32Type]
    (fun env get_n get_amount ->
      get_n ^^
      BitTagged.if_tagged_scalar env [I32Type]
        begin
          get_n ^^
          get_amount ^^
          G.i (Binary (Wasm.Values.I32 I32Op.ShrU)) ^^
          compile_bitand_const 0xFFFFFFFEl ^^
          get_amount ^^ compile_rel_const I32Op.LeU 31l ^^
          G.i (Binary (Wasm.Values.I32 I32Op.Mul)) (* branch-free `if` *)
        end
        begin
          get_n ^^ get_amount ^^ Num.compile_rsh env ^^
          let set_res, get_res = new_local env "res" in
          set_res ^^ get_res ^^
          fits_in_vanilla env ^^
          G.if1 I32Type
            (get_res ^^ Num.truncate_to_word32 env ^^ BitTagged.tag_i32)
            get_res
        end)

  let compile_is_negative env =
    let set_n, get_n = new_local env "n" in
    set_n ^^ get_n ^^
    BitTagged.if_tagged_scalar env [I32Type]
      (get_n ^^ compile_unboxed_const 0l ^^ G.i (Compare (Wasm.Values.I32 I32Op.LtS)))
      (get_n ^^ Num.compile_is_negative env)

  let vanilla_lit env = function
    | n when Big_int.is_int_big_int n && BitTagged.can_tag_const (Big_int.int64_of_big_int n) ->
      BitTagged.tag_const (Big_int.int64_of_big_int n)
    | n -> Num.vanilla_lit env n

  let compile_neg env =
    Func.share_code1 env "B_neg" ("n", I32Type) [I32Type] (fun env get_n ->
      get_n ^^ BitTagged.if_tagged_scalar env [I32Type]
        begin
          get_n ^^ compile_eq_const 0x80000000l ^^ (* -2^30 shifted *)
          G.if1 I32Type
            (compile_unboxed_const 0x40000000l ^^ Num.from_word32 env)
            begin
              compile_unboxed_const 0l ^^
              get_n ^^
              G.i (Binary (Wasm.Values.I32 I32Op.Sub))
            end
        end
        (get_n ^^ Num.compile_neg env)
    )

  let try_comp_unbox2 name fast slow env =
    Func.share_code2 env name (("a", I32Type), ("b", I32Type)) [I32Type]
      (fun env get_a get_b ->
        get_a ^^ get_b ^^
        BitTagged.if_both_tagged_scalar env [I32Type]
          begin
            get_a ^^ extend64 ^^
            get_b ^^ extend64 ^^
            fast env
          end
          begin
            get_a ^^ BitTagged.if_tagged_scalar env [I32Type]
              (get_a ^^ extend_and_box64 env)
              get_a ^^
            get_b ^^ BitTagged.if_tagged_scalar env [I32Type]
              (get_b ^^ extend_and_box64 env)
              get_b ^^
            slow env
          end)

  let compile_eq env =
    Func.share_code2 env "B_eq" (("a", I32Type), ("b", I32Type)) [I32Type]
      (fun env get_a get_b ->
        get_a ^^ get_b ^^
        G.i (Compare (Wasm.Values.I32 I32Op.Eq)) ^^
        G.if1 I32Type
          (Bool.lit true)
          (get_a ^^ get_b ^^
           BitTagged.if_both_tagged_scalar env [I32Type]
             (Bool.lit false)
             begin
               get_a ^^ BitTagged.if_tagged_scalar env [I32Type]
                 (get_a ^^ extend_and_box64 env)
                 get_a ^^
               get_b ^^ BitTagged.if_tagged_scalar env [I32Type]
                 (get_b ^^ extend_and_box64 env)
                 get_b ^^
               Num.compile_eq env
             end))

  let compile_relop env bigintop =
    try_comp_unbox2 (name_from_relop bigintop)
      (fun env' -> Word64.compile_relop env' (i64op_from_relop bigintop))
      (fun env' -> Num.compile_relop env' bigintop)
      env

  let try_unbox iN fast slow env =
    let set_a, get_a = new_local env "a" in
    set_a ^^ get_a ^^
    BitTagged.if_tagged_scalar env [iN]
      (get_a ^^ fast env)
      (get_a ^^ slow env)

  let fits_unsigned_bits env n =
    try_unbox I32Type (fun _ -> match n with
        | 32 | 64 -> G.i Drop ^^ Bool.lit true
        | 8 | 16 ->
          compile_bitand_const Int32.(logor 1l (shift_left minus_one (n + 1))) ^^
          G.i (Test (Wasm.Values.I32 I32Op.Eqz))
        | _ -> assert false
      )
      (fun env -> Num.fits_unsigned_bits env n)
      env

  let fits_signed_bits env n =
    let set_a, get_a = new_local env "a" in
    try_unbox I32Type (fun _ -> match n with
        | 32 | 64 -> G.i Drop ^^ Bool.lit true
        | 8 | 16 ->
           set_a ^^
           get_a ^^ get_a ^^ compile_shrS_const 1l ^^
           G.i (Binary (Wasm.Values.I32 I32Op.Xor)) ^^
           compile_bitand_const
             Int32.(shift_left minus_one n) ^^
           G.i (Test (Wasm.Values.I32 I32Op.Eqz))
        | _ -> assert false
      )
      (fun env -> Num.fits_signed_bits env n)
      env

  let compile_abs env =
    try_unbox I32Type
      begin
        fun _ ->
        let set_a, get_a = new_local env "a" in
        set_a ^^
        get_a ^^ compile_unboxed_const 0l ^^ G.i (Compare (Wasm.Values.I32 I32Op.LtS)) ^^
        G.if1 I32Type
          begin
            get_a ^^
            (* -2^30 is small enough for compact representation, but 2^30 isn't *)
            compile_eq_const 0x80000000l ^^ (* i.e. -2^30 shifted *)
            G.if1 I32Type
              (compile_unboxed_const 0x40000000l ^^ Num.from_word32 env)
              begin
                (* absolute value works directly on shifted representation *)
                compile_unboxed_const 0l ^^
                get_a ^^
                G.i (Binary (Wasm.Values.I32 I32Op.Sub))
              end
          end
          get_a
      end
      Num.compile_abs
      env

  let compile_load_from_word64 env get_data_buf = function
    | false -> get_data_buf ^^ E.call_import env "rts" "bigint_leb128_decode_word64"
    | true -> get_data_buf ^^ E.call_import env "rts" "bigint_sleb128_decode_word64"

  let compile_load_from_data_buf env get_data_buf signed =
    (* see Note [speculating for short (S)LEB encoded bignums] *)
    ReadBuf.speculative_read_word64 env get_data_buf ^^
    let set_a, get_a = new_local64 env "a" in
    set_a ^^ get_a ^^
    compile_xor64_const (-1L) ^^
    compile_bitand64_const 0b1000000010000000100000001000000010000000L ^^
    let set_eom, get_eom = new_local64 env "eom" in
    set_eom ^^ get_eom ^^
    G.i (Test (Wasm.Values.I64 I64Op.Eqz)) ^^
    G.if1 I32Type
      begin
        Num.compile_load_from_data_buf env get_data_buf signed
      end
      begin
        get_a ^^
        get_eom ^^ G.i (Unary (Wasm.Values.I64 I64Op.Ctz)) ^^
        compile_load_from_word64 env get_data_buf signed
      end

  let compile_store_to_data_buf_unsigned env =
    let set_x, get_x = new_local env "x" in
    let set_buf, get_buf = new_local env "buf" in
    set_x ^^ set_buf ^^
    get_x ^^
    try_unbox I32Type
      (fun env ->
        BitTagged.untag_i32 ^^ set_x ^^
        I32Leb.compile_store_to_data_buf_unsigned env get_x get_buf
      )
      (fun env ->
        G.i Drop ^^
        get_buf ^^ get_x ^^ Num.compile_store_to_data_buf_unsigned env)
      env

  let compile_store_to_data_buf_signed env =
    let set_x, get_x = new_local env "x" in
    let set_buf, get_buf = new_local env "buf" in
    set_x ^^ set_buf ^^
    get_x ^^
    try_unbox I32Type
      (fun env ->
        BitTagged.untag_i32 ^^ set_x ^^
        I32Leb.compile_store_to_data_buf_signed env get_x get_buf
      )
      (fun env ->
        G.i Drop ^^
        get_buf ^^ get_x ^^ Num.compile_store_to_data_buf_signed env)
      env

  let compile_store_to_stream_unsigned env =
    let set_x, get_x = new_local env "x" in
    let set_stream, get_stream = new_local env "stream" in
    set_x ^^ set_stream ^^
    get_x ^^
    try_unbox I32Type
      (fun env ->
        BitTagged.untag_i32 ^^ set_x ^^
        (* get size & reserve & encode *)
        let dest =
          get_stream ^^
          I32Leb.compile_leb128_size get_x ^^
          E.call_import env "rts" "stream_reserve" in
        I32Leb.compile_store_to_data_buf_unsigned env get_x dest)
      (fun env ->
        G.i Drop ^^
        get_stream ^^ get_x ^^ Num.compile_store_to_stream_unsigned env ^^
        compile_unboxed_zero)
      env ^^
      G.i Drop

  let compile_store_to_stream_signed env =
    let set_x, get_x = new_local env "x" in
    let set_stream, get_stream = new_local env "stream" in
    set_x ^^ set_stream ^^
    get_x ^^
    try_unbox I32Type
      (fun env ->
        BitTagged.untag_i32 ^^ set_x ^^
        (* get size & reserve & encode *)
        let dest =
          get_stream ^^
          I32Leb.compile_sleb128_size get_x ^^
          E.call_import env "rts" "stream_reserve" in
        I32Leb.compile_store_to_data_buf_signed env get_x dest)
      (fun env ->
        G.i Drop ^^
        get_stream ^^ get_x ^^ Num.compile_store_to_stream_signed env ^^
        compile_unboxed_zero)
      env ^^
      G.i Drop

  let compile_data_size_unsigned env =
    try_unbox I32Type
      (fun _ ->
        let set_x, get_x = new_local env "x" in
        BitTagged.untag_i32 ^^ set_x ^^
        I32Leb.compile_leb128_size get_x
      )
      (fun env -> Num.compile_data_size_unsigned env)
      env

  let compile_data_size_signed env =
    try_unbox I32Type
      (fun _ ->
        let set_x, get_x = new_local env "x" in
        BitTagged.untag_i32 ^^ set_x ^^
        I32Leb.compile_sleb128_size get_x
      )
      (fun env -> Num.compile_data_size_signed env)
      env

  let from_signed_word32 env =
    let set_a, get_a = new_local env "a" in
    set_a ^^
    get_a ^^ BitTagged.if_can_tag_i32 env  [I32Type]
      (get_a ^^ BitTagged.tag_i32)
      (get_a ^^ Num.from_signed_word32 env)

  let from_signed_word64 env =
    let set_a, get_a = new_local64 env "a" in
    set_a ^^
    get_a ^^ BitTagged.if_can_tag_i64 env [I32Type]
      (get_a ^^ BitTagged.tag)
      (get_a ^^ Num.from_signed_word64 env)

  let from_word30 env =
    compile_shl_const 1l

  let from_word32 env =
    let set_a, get_a = new_local env "a" in
    set_a ^^
    get_a ^^ BitTagged.if_can_tag_u32 env [I32Type]
      (get_a ^^ BitTagged.tag_i32)
      (get_a ^^ G.i (Convert (Wasm.Values.I64 I64Op.ExtendUI32)) ^^ Num.from_word64 env)

  let from_word64 env =
    let set_a, get_a = new_local64 env "a" in
    set_a ^^
    get_a ^^ BitTagged.if_can_tag_u64 env [I32Type]
      (get_a ^^ BitTagged.tag)
      (get_a ^^ Num.from_word64 env)

  let truncate_to_word64 env =
    let set_a, get_a = new_local env "a" in
    set_a ^^ get_a ^^
    BitTagged.if_tagged_scalar env [I64Type]
      (get_a ^^ BitTagged.untag env)
      (get_a ^^ Num.truncate_to_word64 env)

  let truncate_to_word32 env =
    let set_a, get_a = new_local env "a" in
    set_a ^^ get_a ^^
    BitTagged.if_tagged_scalar env [I32Type]
      (get_a ^^ BitTagged.untag_i32)
      (get_a ^^ Num.truncate_to_word32 env)

  let to_word64 env =
    let set_a, get_a = new_local env "a" in
    set_a ^^ get_a ^^
    BitTagged.if_tagged_scalar env [I64Type]
      (get_a ^^ BitTagged.untag env)
      (get_a ^^ Num.to_word64 env)

  let to_word32 env =
    let set_a, get_a = new_local env "a" in
    set_a ^^ get_a ^^
    BitTagged.if_tagged_scalar env [I32Type]
      (get_a ^^ BitTagged.untag_i32)
      (get_a ^^ Num.to_word32 env)

  let to_word32_with env =
    let set_a, get_a = new_local env "a" in
    let set_err_msg, get_err_msg = new_local env "err_msg" in
    set_err_msg ^^ set_a ^^
    get_a ^^
    BitTagged.if_tagged_scalar env [I32Type]
      (get_a ^^ BitTagged.untag_i32)
      (get_a ^^ get_err_msg ^^ Num.to_word32_with env)
end

module BigNumLibtommath : BigNumType = struct

  let to_word32 env = E.call_import env "rts" "bigint_to_word32_trap"
  let to_word64 env = E.call_import env "rts" "bigint_to_word64_trap"
  let to_word32_with env = E.call_import env "rts" "bigint_to_word32_trap_with"

  let truncate_to_word32 env = E.call_import env "rts" "bigint_to_word32_wrap"
  let truncate_to_word64 env = E.call_import env "rts" "bigint_to_word64_wrap"

  let from_word30 env = E.call_import env "rts" "bigint_of_word32"
  let from_word32 env = E.call_import env "rts" "bigint_of_word32"
  let from_word64 env = E.call_import env "rts" "bigint_of_word64"
  let from_signed_word32 env = E.call_import env "rts" "bigint_of_int32"
  let from_signed_word64 env = E.call_import env "rts" "bigint_of_int64"

  let compile_data_size_unsigned env = E.call_import env "rts" "bigint_leb128_size"
  let compile_data_size_signed env = E.call_import env "rts" "bigint_sleb128_size"

  let compile_store_to_data_buf_unsigned env =
    let (set_buf, get_buf) = new_local env "buf" in
    let (set_n, get_n) = new_local env "n" in
    set_n ^^ set_buf ^^
    get_n ^^ get_buf ^^ E.call_import env "rts" "bigint_leb128_encode" ^^
    get_n ^^ E.call_import env "rts" "bigint_leb128_size"

  let compile_store_to_stream_unsigned env =
    E.call_import env "rts" "bigint_leb128_stream_encode"

  let compile_store_to_data_buf_signed env =
    let (set_buf, get_buf) = new_local env "buf" in
    let (set_n, get_n) = new_local env "n" in
    set_n ^^ set_buf ^^
    get_n ^^ get_buf ^^ E.call_import env "rts" "bigint_sleb128_encode" ^^
    get_n ^^ E.call_import env "rts" "bigint_sleb128_size"

  let compile_store_to_stream_signed env =
    E.call_import env "rts" "bigint_sleb128_stream_encode"

  let compile_load_from_data_buf env get_data_buf = function
    | false -> get_data_buf ^^ E.call_import env "rts" "bigint_leb128_decode"
    | true -> get_data_buf ^^ E.call_import env "rts" "bigint_sleb128_decode"

  let vanilla_lit env n =
    (* See enum mp_sign *)
    let sign = if Big_int.sign_big_int n >= 0 then 0l else 1l in

    let n = Big_int.abs_big_int n in

    let limbs =
      (* see MP_DIGIT_BIT *)
      let twoto28 = Big_int.power_int_positive_int 2 28 in
      let rec go n =
        if Big_int.sign_big_int n = 0
        then []
        else
          let (a, b) = Big_int.quomod_big_int n twoto28 in
          [ Big_int.int32_of_big_int b ] @ go a
      in go n
    in
    (* how many 32 bit digits *)
    let size = Int32.of_int (List.length limbs) in

    (* cf. mp_int in tommath.h *)
    let ptr = E.add_static env StaticBytes.[
      I32 Tagged.(int_of_tag BigInt);
      I32 size; (* used *)
      I32 size; (* size; relying on Heap.word_size == size_of(mp_digit) *)
      I32 sign;
      I32 0l; (* dp; this will be patched in BigInt::mp_int_ptr in the RTS when used *)
      i32s limbs

    ] in
    ptr

  let assert_nonneg env =
    Func.share_code1 env "assert_nonneg" ("n", I32Type) [I32Type] (fun env get_n ->
      get_n ^^
      E.call_import env "rts" "bigint_isneg" ^^
      E.then_trap_with env "Natural subtraction underflow" ^^
      get_n
    )

  let compile_abs env = E.call_import env "rts" "bigint_abs"
  let compile_neg env = E.call_import env "rts" "bigint_neg"
  let compile_add env = E.call_import env "rts" "bigint_add"
  let compile_mul env = E.call_import env "rts" "bigint_mul"
  let compile_signed_sub env = E.call_import env "rts" "bigint_sub"
  let compile_signed_div env = E.call_import env "rts" "bigint_div"
  let compile_signed_mod env = E.call_import env "rts" "bigint_rem"
  let compile_unsigned_sub env = E.call_import env "rts" "bigint_sub" ^^ assert_nonneg env
  let compile_unsigned_rem env = E.call_import env "rts" "bigint_rem"
  let compile_unsigned_div env = E.call_import env "rts" "bigint_div"
  let compile_unsigned_pow env = E.call_import env "rts" "bigint_pow"
  let compile_lsh env = E.call_import env "rts" "bigint_lsh"
  let compile_rsh env = E.call_import env "rts" "bigint_rsh"

  let compile_eq env = E.call_import env "rts" "bigint_eq"
  let compile_is_negative env = E.call_import env "rts" "bigint_isneg"
  let compile_relop env = function
      | Lt -> E.call_import env "rts" "bigint_lt"
      | Le -> E.call_import env "rts" "bigint_le"
      | Ge -> E.call_import env "rts" "bigint_ge"
      | Gt -> E.call_import env "rts" "bigint_gt"

  let fits_signed_bits env bits =
    E.call_import env "rts" "bigint_2complement_bits" ^^
    compile_unboxed_const (Int32.of_int bits) ^^
    G.i (Compare (Wasm.Values.I32 I32Op.LeU))
  let fits_unsigned_bits env bits =
    E.call_import env "rts" "bigint_count_bits" ^^
    compile_unboxed_const (Int32.of_int bits) ^^
    G.i (Compare (Wasm.Values.I32 I32Op.LeU))

end (* BigNumLibtommath *)

module BigNum = MakeCompact(BigNumLibtommath)

(* Primitive functions *)
module Prim = struct
  (* The {Nat,Int}{8,16} bits sit in the MSBs of the i32, in this manner
     we can perform almost all operations, with the exception of
     - Mul (needs shr of one operand)
     - Shr (needs masking of result)
     - Rot (needs duplication into LSBs, masking of amount and masking of result)
     - ctz (needs shr of operand or sub from result)

     Both {Nat,Int}{8,16} fit into the vanilla stackrep, so no boxing is necessary.
     This MSB-stored schema is also essentially what the interpreter is using.
  *)
  let prim_word32toNat = BigNum.from_word32
  let prim_shiftWordNtoUnsigned env b =
    compile_shrU_const b ^^
    prim_word32toNat env
  let prim_word32toInt = BigNum.from_signed_word32
  let prim_shiftWordNtoSigned env b =
    compile_shrS_const b ^^
    prim_word32toInt env
  let prim_intToWord32 = BigNum.truncate_to_word32
  let prim_intToWordNShifted env b =
    prim_intToWord32 env ^^
    TaggedSmallWord.shift_leftWordNtoI32 b
end (* Prim *)

module Object = struct
 (* An object with a mutable field1 and immutable field 2 has the following
    heap layout:

    ┌────────┬──────────┬──────────┬─────────┬─────────────┬───┐
    │ Object │ n_fields │ hash_ptr │ ind_ptr │ field2_data │ … │
    └────────┴──────────┴┬─────────┴┬────────┴─────────────┴───┘
         ┌───────────────┘          │
         │   ┌──────────────────────┘
         │   ↓
         │  ╶─┬────────┬─────────────┐
         │    │ ObjInd │ field1_data │
         ↓    └────────┴─────────────┘
        ╶─┬─────────────┬─────────────┬───┐
          │ field1_hash │ field2_hash │ … │
          └─────────────┴─────────────┴───┘


    The field hash array lives in static memory (so no size header needed).
    The hash_ptr is skewed.

    The field2_data for immutable fields is a vanilla word.

    The field1_data for mutable fields are pointers to either an ObjInd, or a
    MutBox (they have the same layout). This indirection is a consequence of
    how we compile object literals with `await` instructions, as these mutable
    fields need to be able to alias local mutable variables.

    We could alternatively switch to an allocate-first approach in the
    await-translation of objects, and get rid of this indirection -- if it were
    not for the implementing of sharing of mutable stable values.
  *)

  let header_size = Int32.add Tagged.header_size 2l

  (* Number of object fields *)
  let size_field = Int32.add Tagged.header_size 0l
  let hash_ptr_field = Int32.add Tagged.header_size 1l

  module FieldEnv = Env.Make(String)

  (* This is for static objects *)
  let vanilla_lit env (fs : (string * int32) list) : int32 =
    let (hashes, ptrs) = fs
      |> List.map (fun (n, ptr) -> (Mo_types.Hash.hash n,ptr))
      |> List.sort compare
      |> List.split
    in

    let hash_ptr = E.add_static env StaticBytes.[ i32s hashes ] in

    E.add_static env StaticBytes.[
      I32 Tagged.(int_of_tag Object);
      I32 (Int32.of_int (List.length fs));
      I32 hash_ptr;
      i32s ptrs;
    ]

  (* This is for non-recursive objects, i.e. ObjNewE *)
  (* The instructions in the field already create the indirection if needed *)
  let lit_raw env (fs : (string * (unit -> G.t)) list ) =
    let name_pos_map =
      fs |>
      (* We could store only public fields in the object, but
         then we need to allocate separate boxes for the non-public ones:
         List.filter (fun (_, vis, f) -> vis.it = Public) |>
      *)
      List.map (fun (n,_) -> (E.hash env n, n)) |>
      List.sort compare |>
      List.mapi (fun i (_h,n) -> (n,Int32.of_int i)) |>
      List.fold_left (fun m (n,i) -> FieldEnv.add n i m) FieldEnv.empty in

    let sz = Int32.of_int (FieldEnv.cardinal name_pos_map) in

    (* Create hash array *)
    let hashes = fs |>
      List.map (fun (n,_) -> E.hash env n) |>
      List.sort compare in
    let hash_ptr = E.add_static env StaticBytes.[ i32s hashes ] in

    (* Allocate memory *)
    let (set_ri, get_ri, ri) = new_local_ env I32Type "obj" in
    Heap.alloc env (Int32.add header_size sz) ^^
    set_ri ^^

    (* Set tag *)
    get_ri ^^
    Tagged.(store Object) ^^

    (* Set size *)
    get_ri ^^
    compile_unboxed_const sz ^^
    Heap.store_field size_field ^^

    (* Set hash_ptr *)
    get_ri ^^
    compile_unboxed_const hash_ptr ^^
    Heap.store_field hash_ptr_field ^^

    (* Write all the fields *)
    let init_field (name, mk_is) : G.t =
      (* Write the pointer to the indirection *)
      get_ri ^^
      mk_is () ^^
      let i = FieldEnv.find name name_pos_map in
      let offset = Int32.add header_size i in
      Heap.store_field offset
    in
    G.concat_map init_field fs ^^

    (* Return the pointer to the object *)
    get_ri


  (* Returns a pointer to the object field (without following the indirection) *)
  let idx_hash_raw env low_bound =
    let name = Printf.sprintf "obj_idx<%d>" low_bound  in
    Func.share_code2 env name (("x", I32Type), ("hash", I32Type)) [I32Type] (fun env get_x get_hash ->
      let set_x = G.setter_for get_x in
      let set_h_ptr, get_h_ptr = new_local env "h_ptr" in

      get_x ^^ Heap.load_field hash_ptr_field ^^

      (* Linearly scan through the fields (binary search can come later) *)
      (* unskew h_ptr and advance both to low bound *)
      compile_add_const Int32.(add ptr_unskew (mul Heap.word_size (of_int low_bound))) ^^
      set_h_ptr ^^
      get_x ^^
      compile_add_const Int32.(mul Heap.word_size (add header_size (of_int low_bound))) ^^
      set_x ^^
      G.loop0 (
          get_h_ptr ^^ load_unskewed_ptr ^^
          get_hash ^^ G.i (Compare (Wasm.Values.I32 I32Op.Eq)) ^^
          G.if0
            (get_x ^^ G.i Return)
            (get_h_ptr ^^ compile_add_const Heap.word_size ^^ set_h_ptr ^^
             get_x ^^ compile_add_const Heap.word_size ^^ set_x ^^
             G.i (Br (nr 1l)))
        ) ^^
      G.i Unreachable
    )

  (* Returns a pointer to the object field (possibly following the indirection) *)
  let idx_hash env low_bound indirect =
    if indirect
    then
      let name = Printf.sprintf "obj_idx_ind<%d>" low_bound in
      Func.share_code2 env name (("x", I32Type), ("hash", I32Type)) [I32Type] (fun env get_x get_hash ->
      get_x ^^ get_hash ^^
      idx_hash_raw env low_bound ^^
      load_ptr ^^ compile_add_const (Int32.mul MutBox.field Heap.word_size)
    )
    else idx_hash_raw env low_bound

  (* Determines whether the field is mutable (and thus needs an indirection) *)
  let is_mut_field env obj_type s =
    let _, fields = Type.as_obj_sub [s] obj_type in
    Type.is_mut (Type.lookup_val_field s fields)

  (* Computes a lower bound for the positional index of a field in an object *)
  let field_lower_bound env obj_type s =
    let open Type in
    let _, fields = as_obj_sub [s] obj_type in
    List.iter (function {typ = Typ _; _} -> assert false | _ -> ()) fields;
    let sorted_by_hash =
      List.sort
        (fun (h1, _) (h2, _) -> Lib.Uint32.compare h1 h2)
        (List.map (fun f -> Lib.Uint32.of_int32 (E.hash env f.lab), f) fields) in
    match Lib.List.index_of s (List.map (fun (_, {lab; _}) -> lab) sorted_by_hash) with
    | Some i -> i
    | _ -> assert false

  (* Returns a pointer to the object field (without following the indirection) *)
  let idx_raw env f =
    compile_unboxed_const (E.hash env f) ^^
    idx_hash_raw env 0

  (* Returns a pointer to the object field (possibly following the indirection) *)
  let idx env obj_type f =
    compile_unboxed_const (E.hash env f) ^^
    idx_hash env (field_lower_bound env obj_type f) (is_mut_field env obj_type f)

  (* load the value (or the mutbox) *)
  let load_idx_raw env f =
    idx_raw env f ^^
    load_ptr

  (* load the actual value (dereferencing the mutbox) *)
  let load_idx env obj_type f =
    idx env obj_type f ^^
    load_ptr

end (* Object *)

module Blob = struct
  (* The layout of a blob object is

     ┌─────┬─────────┬──────────────────┐
     │ tag │ n_bytes │ bytes (padded) … │
     └─────┴─────────┴──────────────────┘

    This heap object is used for various kinds of binary, non-pointer data.

    When used for Text values, the bytes are UTF-8 encoded code points from
    Unicode.
  *)

  let header_size = Int32.add Tagged.header_size 1l
  let len_field = Int32.add Tagged.header_size 0l

  let len env = Heap.load_field len_field

  let vanilla_lit env s =
    E.add_static env StaticBytes.[
      I32 Tagged.(int_of_tag Blob);
      I32 (Int32.of_int (String.length s));
      Bytes s;
    ]

  let lit env s = compile_unboxed_const (vanilla_lit env s)

  let lit_ptr_len env s =
    compile_unboxed_const (Int32.add ptr_unskew (E.add_static env StaticBytes.[Bytes s])) ^^
    compile_unboxed_const (Int32.of_int (String.length s))

  let alloc env = E.call_import env "rts" "alloc_blob"

  let unskewed_payload_offset = Int32.(add ptr_unskew (mul Heap.word_size header_size))
  let payload_ptr_unskewed = compile_add_const unskewed_payload_offset

  let as_ptr_len env = Func.share_code1 env "as_ptr_size" ("x", I32Type) [I32Type; I32Type] (
    fun env get_x ->
      get_x ^^ payload_ptr_unskewed ^^
      get_x ^^ len env
    )

  let of_ptr_size env = Func.share_code2 env "blob_of_ptr_size" (("ptr", I32Type), ("size" , I32Type)) [I32Type] (
    fun env get_ptr get_size ->
      let (set_x, get_x) = new_local env "x" in
      get_size ^^ alloc env ^^ set_x ^^
      get_x ^^ payload_ptr_unskewed ^^
      get_ptr ^^
      get_size ^^
      Heap.memcpy env ^^
      get_x
    )

  let of_size_copy env get_size_fun copy_fun offset_fun =
    let (set_len, get_len) = new_local env "len" in
    let (set_blob, get_blob) = new_local env "blob" in
    get_size_fun env ^^ set_len ^^

    get_len ^^ alloc env ^^ set_blob ^^
    get_blob ^^ payload_ptr_unskewed ^^
    offset_fun env ^^
    get_len ^^
    copy_fun env ^^

    get_blob

  (* Lexicographic blob comparison. Expects two blobs on the stack *)
  let rec compare env op =
    let open Operator in
    let name = match op with
        | LtOp -> "Blob.compare_lt"
        | LeOp -> "Blob.compare_le"
        | GeOp -> "Blob.compare_ge"
        | GtOp -> "Blob.compare_gt"
        | EqOp -> "Blob.compare_eq"
        | NeqOp -> assert false in
    Func.share_code2 env name (("x", I32Type), ("y", I32Type)) [I32Type] (fun env get_x get_y ->
      match op with
        (* Some operators can be reduced to the negation of other operators *)
        | LtOp ->  get_x ^^ get_y ^^ compare env GeOp ^^ Bool.neg
        | GtOp ->  get_x ^^ get_y ^^ compare env LeOp ^^ Bool.neg
        | NeqOp -> assert false
        | _ ->
      begin
        let (set_len1, get_len1) = new_local env "len1" in
        let (set_len2, get_len2) = new_local env "len2" in
        let (set_len, get_len) = new_local env "len" in
        let (set_a, get_a) = new_local env "a" in
        let (set_b, get_b) = new_local env "b" in

        get_x ^^ len env ^^ set_len1 ^^
        get_y ^^ len env ^^ set_len2 ^^

        (* Find mininum length *)
        begin if op = EqOp then
          (* Early exit for equality *)
          get_len1 ^^ get_len2 ^^ G.i (Compare (Wasm.Values.I32 I32Op.Eq)) ^^
          G.if0 G.nop (Bool.lit false ^^ G.i Return) ^^

          get_len1 ^^ set_len
        else
          get_len1 ^^ get_len2 ^^ G.i (Compare (Wasm.Values.I32 I32Op.LeU)) ^^
          G.if0
            (get_len1 ^^ set_len)
            (get_len2 ^^ set_len)
        end ^^

        (* We could do word-wise comparisons if we know that the trailing bytes
           are zeroed *)
        get_len ^^
        from_0_to_n env (fun get_i ->
          get_x ^^
          payload_ptr_unskewed ^^
          get_i ^^
          G.i (Binary (Wasm.Values.I32 I32Op.Add)) ^^
          G.i (Load {ty = I32Type; align = 0; offset = 0l; sz = Some Wasm.Types.(Pack8, ZX)}) ^^
          set_a ^^


          get_y ^^
          payload_ptr_unskewed ^^
          get_i ^^
          G.i (Binary (Wasm.Values.I32 I32Op.Add)) ^^
          G.i (Load {ty = I32Type; align = 0; offset = 0l; sz = Some Wasm.Types.(Pack8, ZX)}) ^^
          set_b ^^

          get_a ^^ get_b ^^ G.i (Compare (Wasm.Values.I32 I32Op.Eq)) ^^
          G.if0 G.nop (
            (* first non-equal elements *)
            begin match op with
            | LeOp -> get_a ^^ get_b ^^ G.i (Compare (Wasm.Values.I32 I32Op.LeU))
            | GeOp -> get_a ^^ get_b ^^ G.i (Compare (Wasm.Values.I32 I32Op.GeU))
            | EqOp -> Bool.lit false
            | _ -> assert false
            end ^^
            G.i Return
          )
        ) ^^
        (* Common prefix is same *)
        match op with
        | LeOp -> get_len1 ^^ get_len2 ^^ G.i (Compare (Wasm.Values.I32 I32Op.LeU))
        | GeOp -> get_len1 ^^ get_len2 ^^ G.i (Compare (Wasm.Values.I32 I32Op.GeU))
        | EqOp -> Bool.lit true
        | _ -> assert false
      end
  )

  let iter env =
    E.call_import env "rts" "blob_iter"
  let iter_done env =
    E.call_import env "rts" "blob_iter_done"
  let iter_next env =
    E.call_import env "rts" "blob_iter_next" ^^
    TaggedSmallWord.msb_adjust Type.Nat8

  let dyn_alloc_scratch env = alloc env ^^ payload_ptr_unskewed

  (* TODO: rewrite using MemoryFill *)
  let clear env =
    Func.share_code1 env "blob_clear" ("x", I32Type) [] (fun env get_x ->
      let (set_ptr, get_ptr) = new_local env "ptr" in
      let (set_len, get_len) = new_local env "len" in
      get_x ^^
      as_ptr_len env ^^
      set_len ^^
      set_ptr ^^

      (* round to word size *)
      get_len ^^
      compile_add_const (Int32.sub Heap.word_size 1l) ^^
      compile_divU_const Heap.word_size ^^

      (* clear all words *)
      from_0_to_n env (fun get_i ->
        get_ptr ^^
        compile_unboxed_const 0l ^^
        store_unskewed_ptr ^^
        get_ptr ^^
        compile_add_const Heap.word_size ^^
        set_ptr))

end (* Blob *)

module Text = struct
  (*
  Most of the heavy lifting around text values is in rts/motoko-rts/src/text.rs
  *)

  (* The layout of a concatenation node is

     ┌─────┬─────────┬───────┬───────┐
     │ tag │ n_bytes │ text1 │ text2 │
     └─────┴─────────┴───────┴───────┘

    This is internal to rts/text.c, with the exception of GC-related code.
  *)

  let of_ptr_size env =
    E.call_import env "rts" "text_of_ptr_size"
  let concat env =
    E.call_import env "rts" "text_concat"
  let size env =
    E.call_import env "rts" "text_size"
  let to_buf env =
    E.call_import env "rts" "text_to_buf"
  let len env =
    E.call_import env "rts" "text_len" ^^ BigNum.from_word32 env
  let prim_showChar env =
    TaggedSmallWord.untag_codepoint ^^
    E.call_import env "rts" "text_singleton"
  let to_blob env = E.call_import env "rts" "blob_of_text"

  let of_blob env =
    let (set_blob, get_blob) = new_local env "blob" in
    set_blob ^^
    get_blob ^^ Blob.as_ptr_len env ^^
    E.call_import env "rts" "utf8_valid" ^^
    G.if1 I32Type (Opt.inject_noop env get_blob) (Opt.null_lit env)


  let iter env =
    E.call_import env "rts" "text_iter"
  let iter_done env =
    E.call_import env "rts" "text_iter_done"
  let iter_next env =
    E.call_import env "rts" "text_iter_next" ^^
    TaggedSmallWord.tag_codepoint

  let compare env op =
    let open Operator in
    let name = match op with
        | LtOp -> "Text.compare_lt"
        | LeOp -> "Text.compare_le"
        | GeOp -> "Text.compare_ge"
        | GtOp -> "Text.compare_gt"
        | EqOp -> "Text.compare_eq"
        | NeqOp -> assert false in
    Func.share_code2 env name (("x", I32Type), ("y", I32Type)) [I32Type] (fun env get_x get_y ->
      get_x ^^ get_y ^^ E.call_import env "rts" "text_compare" ^^
      compile_unboxed_const 0l ^^
      match op with
        | LtOp -> G.i (Compare (Wasm.Values.I32 I32Op.LtS))
        | LeOp -> G.i (Compare (Wasm.Values.I32 I32Op.LeS))
        | GtOp -> G.i (Compare (Wasm.Values.I32 I32Op.GtS))
        | GeOp -> G.i (Compare (Wasm.Values.I32 I32Op.GeS))
        | EqOp -> G.i (Compare (Wasm.Values.I32 I32Op.Eq))
        | NeqOp -> assert false
    )


end (* Text *)

module Arr = struct
  (* Object layout:

     ┌─────┬──────────┬────────┬───┐
     │ tag │ n_fields │ field1 │ … │
     └─────┴──────────┴────────┴───┘

     No difference between mutable and immutable arrays.
  *)

  let header_size = Int32.add Tagged.header_size 1l
  let element_size = 4l
  let len_field = Int32.add Tagged.header_size 0l

  (* Static array access. No checking *)
  let load_field n = Heap.load_field Int32.(add n header_size)

  (* Dynamic array access. Returns the address (not the value) of the field.
     Does bounds checking *)
  let idx env =
    Func.share_code2 env "Array.idx" (("array", I32Type), ("idx", I32Type)) [I32Type] (fun env get_array get_idx ->
      (* No need to check the lower bound, we interpret idx as unsigned *)
      (* Check the upper bound *)
      get_idx ^^
      get_array ^^ Heap.load_field len_field ^^
      G.i (Compare (Wasm.Values.I32 I32Op.LtU)) ^^
      E.else_trap_with env "Array index out of bounds" ^^

      get_idx ^^
      compile_add_const header_size ^^
      compile_mul_const element_size ^^
      get_array ^^
      G.i (Binary (Wasm.Values.I32 I32Op.Add))
    )

  (* As above, but taking a bigint (Nat), and reporting overflow as out of bounds *)
  let idx_bigint env =
    Func.share_code2 env "Array.idx_bigint" (("array", I32Type), ("idx", I32Type)) [I32Type] (fun env get_array get_idx ->
      get_array ^^
      get_idx ^^
      Blob.lit env "Array index out of bounds" ^^
      BigNum.to_word32_with env ^^
      idx env
  )


  let vanilla_lit env ptrs =
    E.add_static env StaticBytes.[
      I32 Tagged.(int_of_tag Array);
      I32 (Int32.of_int (List.length ptrs));
      i32s ptrs;
    ]

  (* Compile an array literal. *)
  let lit env element_instructions =
    Tagged.obj env Tagged.Array
     ([ compile_unboxed_const (Wasm.I32.of_int_u (List.length element_instructions))
      ] @ element_instructions)

  (* Does not initialize the fields! *)
  let alloc env = E.call_import env "rts" "alloc_array"

  (* The primitive operations *)
  (* No need to wrap them in RTS functions: They occur only once, in the prelude. *)
  let init env =
    let (set_len, get_len) = new_local env "len" in
    let (set_x, get_x) = new_local env "x" in
    let (set_r, get_r) = new_local env "r" in
    set_x ^^
    BigNum.to_word32 env ^^
    set_len ^^

    (* Allocate *)
    get_len ^^
    alloc env ^^
    set_r ^^

    (* Write fields *)
    get_len ^^
    from_0_to_n env (fun get_i ->
      get_r ^^
      get_i ^^
      idx env ^^
      get_x ^^
      store_ptr
    ) ^^
    get_r

  let tabulate env =
    let (set_len, get_len) = new_local env "len" in
    let (set_f, get_f) = new_local env "f" in
    let (set_r, get_r) = new_local env "r" in
    set_f ^^
    BigNum.to_word32 env ^^
    set_len ^^

    (* Allocate *)
    get_len ^^
    alloc env ^^
    set_r ^^

    (* Write fields *)
    get_len ^^
    from_0_to_n env (fun get_i ->
      (* Where to store *)
      get_r ^^ get_i ^^ idx env ^^
      (* The closure *)
      get_f ^^
      (* The arg *)
      get_i ^^
      BigNum.from_word32 env ^^
      (* The closure again *)
      get_f ^^
      (* Call *)
      Closure.call_closure env 1 1 ^^
      store_ptr
    ) ^^
    get_r

  let ofBlob env =
    Func.share_code1 env "Arr.ofBlob" ("blob", I32Type) [I32Type] (fun env get_blob ->
      let (set_len, get_len) = new_local env "len" in
      let (set_r, get_r) = new_local env "r" in

      get_blob ^^ Blob.len env ^^ set_len ^^

      get_len ^^ alloc env ^^ set_r ^^

      get_len ^^ from_0_to_n env (fun get_i ->
        get_r ^^ get_i ^^ idx env ^^
        get_blob ^^ Blob.payload_ptr_unskewed ^^
        get_i ^^ G.i (Binary (Wasm.Values.I32 I32Op.Add)) ^^
        G.i (Load {ty = I32Type; align = 0; offset = 0l; sz = Some Wasm.Types.(Pack8, ZX)}) ^^
        TaggedSmallWord.msb_adjust Type.Nat8 ^^
        store_ptr
      ) ^^

      get_r
    )

  let toBlob env =
    Func.share_code1 env "Arr.toBlob" ("array", I32Type) [I32Type] (fun env get_a ->
      let (set_len, get_len) = new_local env "len" in
      let (set_r, get_r) = new_local env "r" in

      get_a ^^ Heap.load_field len_field ^^ set_len ^^

      get_len ^^ Blob.alloc env ^^ set_r ^^

      get_len ^^ from_0_to_n env (fun get_i ->
        get_r ^^ Blob.payload_ptr_unskewed ^^
        get_i ^^ G.i (Binary (Wasm.Values.I32 I32Op.Add)) ^^
        get_a ^^ get_i ^^ idx env ^^
        load_ptr ^^
        TaggedSmallWord.lsb_adjust Type.Nat8 ^^
        G.i (Store {ty = I32Type; align = 0; offset = 0l; sz = Some Wasm.Types.Pack8})
      ) ^^

      get_r
    )

end (* Array *)

module Tuple = struct
  (* Tuples use the same object representation (and same tag) as arrays.
     Even though we know the size statically, we still need the size
     information for the GC.

     One could introduce tags for small tuples, to save one word.
  *)

  (* We represent the boxed empty tuple as the unboxed scalar 0, i.e. simply as
     number (but really anything is fine, we never look at this) *)
  let unit_vanilla_lit = 0l
  let compile_unit = compile_unboxed_const unit_vanilla_lit

  (* Expects on the stack the pointer to the array. *)
  let load_n n = Heap.load_field (Int32.add Arr.header_size n)

  (* Takes n elements of the stack and produces an argument tuple *)
  let from_stack env n =
    if n = 0 then compile_unit
    else
      let name = Printf.sprintf "to_%i_tuple" n in
      let args = Lib.List.table n (fun i -> Printf.sprintf "arg%i" i, I32Type) in
      Func.share_code env name args [I32Type] (fun env ->
        Arr.lit env (Lib.List.table n (fun i -> G.i (LocalGet (nr (Int32.of_int i)))))
      )

  (* Takes an argument tuple and puts the elements on the stack: *)
  let to_stack env n =
    if n = 0 then G.i Drop else
    begin
      let name = Printf.sprintf "from_%i_tuple" n in
      let retty = Lib.List.make n I32Type in
      Func.share_code1 env name ("tup", I32Type) retty (fun env get_tup ->
        G.table n (fun i -> get_tup ^^ load_n (Int32.of_int i))
      )
    end

end (* Tuple *)

module Lifecycle = struct
  (*
  This module models the life cycle of a canister as a very simple state machine,
  keeps track of the current state of the canister, and traps noisily if an
  unexpected transition happens. Such a transition would either be a bug in the
  underlying system, or in our RTS.
  *)

  type state =
    | PreInit
  (* We do not use the (start) function when compiling canisters, so skip
     these two:
    | InStart
    | Started (* (start) has run *)
  *)
    | InInit (* canister_init *)
    | Idle (* basic steady state *)
    | InUpdate
    | InQuery
    | PostQuery (* an invalid state *)
    | InPreUpgrade
    | PostPreUpgrade (* an invalid state *)
    | InPostUpgrade

  let string_of_state state = match state with
    | PreInit -> "PreInit"
    | InInit -> "InInit"
    | Idle -> "Idle"
    | InUpdate -> "InUpdate"
    | InQuery -> "InQuery"
    | PostQuery -> "PostQuery"
    | InPreUpgrade -> "InPreUpgrade"
    | PostPreUpgrade -> "PostPreUpgrade"
    | InPostUpgrade -> "InPostUpgrade"

  let int_of_state = function
    | PreInit -> 0l (* Automatically null *)
    (*
    | InStart -> 1l
    | Started -> 2l
    *)
    | InInit -> 3l
    | Idle -> 4l
    | InUpdate -> 5l
    | InQuery -> 6l
    | PostQuery -> 7l
    | InPreUpgrade -> 8l
    | PostPreUpgrade -> 9l
    | InPostUpgrade -> 10l

  let ptr = Stack.end_
  let end_ = Int32.add Stack.end_ Heap.word_size

  (* Which states may come before this *)
  let pre_states = function
    | PreInit -> []
    (*
    | InStart -> [PreInit]
    | Started -> [InStart]
    *)
    | InInit -> [PreInit]
    | Idle -> [InInit; InUpdate; InPostUpgrade]
    | InUpdate -> [Idle]
    | InQuery -> [Idle]
    | PostQuery -> [InQuery]
    | InPreUpgrade -> [Idle]
    | PostPreUpgrade -> [InPreUpgrade]
    | InPostUpgrade -> [InInit]

  let get env =
    compile_unboxed_const ptr ^^
    load_unskewed_ptr

  let set env new_state =
    compile_unboxed_const ptr ^^
    compile_unboxed_const (int_of_state new_state) ^^
    store_unskewed_ptr

  let trans env new_state =
    let name = "trans_state" ^ Int32.to_string (int_of_state new_state) in
    Func.share_code0 env name [] (fun env ->
      G.block0 (
        let rec go = function
        | [] -> E.trap_with env
          ("internal error: unexpected state entering " ^ string_of_state new_state)
        | (s::ss) ->
          get env ^^ compile_eq_const (int_of_state s) ^^
          G.if0 (G.i (Br (nr 1l))) G.nop ^^
          go ss
        in go (pre_states new_state)
        ) ^^
      set env new_state
    )

end (* Lifecycle *)


module IC = struct
  (* IC-specific stuff: System imports, databufs etc. *)

  let i32s n = Lib.List.make n I32Type
  let i64s n = Lib.List.make n I64Type

  let import_ic0 env =
      E.add_func_import env "ic0" "accept_message" [] [];
      E.add_func_import env "ic0" "call_data_append" (i32s 2) [];
      E.add_func_import env "ic0" "call_cycles_add128" (i64s 2) [];
      E.add_func_import env "ic0" "call_new" (i32s 8) [];
      E.add_func_import env "ic0" "call_perform" [] [I32Type];
      E.add_func_import env "ic0" "call_on_cleanup" (i32s 2) [];
      E.add_func_import env "ic0" "canister_cycle_balance128" [I32Type] [];
      E.add_func_import env "ic0" "canister_self_copy" (i32s 3) [];
      E.add_func_import env "ic0" "canister_self_size" [] [I32Type];
      E.add_func_import env "ic0" "canister_status" [] [I32Type];
      E.add_func_import env "ic0" "debug_print" (i32s 2) [];
      E.add_func_import env "ic0" "msg_arg_data_copy" (i32s 3) [];
      E.add_func_import env "ic0" "msg_arg_data_size" [] [I32Type];
      E.add_func_import env "ic0" "msg_caller_copy" (i32s 3) [];
      E.add_func_import env "ic0" "msg_caller_size" [] [I32Type];
      E.add_func_import env "ic0" "msg_cycles_available128" [I32Type] [];
      E.add_func_import env "ic0" "msg_cycles_refunded128" [I32Type] [];
      E.add_func_import env "ic0" "msg_cycles_accept128" [I64Type; I64Type; I32Type] [];
      E.add_func_import env "ic0" "certified_data_set" (i32s 2) [];
      E.add_func_import env "ic0" "data_certificate_present" [] [I32Type];
      E.add_func_import env "ic0" "data_certificate_size" [] [I32Type];
      E.add_func_import env "ic0" "data_certificate_copy" (i32s 3) [];
      E.add_func_import env "ic0" "msg_method_name_size" [] [I32Type];
      E.add_func_import env "ic0" "msg_method_name_copy" (i32s 3) [];
      E.add_func_import env "ic0" "msg_reject_code" [] [I32Type];
      E.add_func_import env "ic0" "msg_reject_msg_size" [] [I32Type];
      E.add_func_import env "ic0" "msg_reject_msg_copy" (i32s 3) [];
      E.add_func_import env "ic0" "msg_reject" (i32s 2) [];
      E.add_func_import env "ic0" "msg_reply_data_append" (i32s 2) [];
      E.add_func_import env "ic0" "msg_reply" [] [];
      E.add_func_import env "ic0" "performance_counter" [I32Type] [I64Type];
      E.add_func_import env "ic0" "trap" (i32s 2) [];
      E.add_func_import env "ic0" "stable64_write" (i64s 3) [];
      E.add_func_import env "ic0" "stable64_read" (i64s 3) [];
      E.add_func_import env "ic0" "stable64_size" [] [I64Type];
      E.add_func_import env "ic0" "stable64_grow" [I64Type] [I64Type];
      E.add_func_import env "ic0" "time" [] [I64Type];
      ()

  let system_imports env =
    match E.mode env with
    | Flags.ICMode ->
      import_ic0 env
    | Flags.RefMode  ->
      import_ic0 env
    | Flags.WASIMode ->
      E.add_func_import env "wasi_unstable" "fd_write" [I32Type; I32Type; I32Type; I32Type] [I32Type];
    | Flags.WasmMode -> ()

  let system_call env funcname = E.call_import env "ic0" funcname

  let register env =

      Func.define_built_in env "print_ptr" [("ptr", I32Type); ("len", I32Type)] [] (fun env ->
        match E.mode env with
        | Flags.WasmMode -> G.i Nop
        | Flags.ICMode | Flags.RefMode ->
            G.i (LocalGet (nr 0l)) ^^
            G.i (LocalGet (nr 1l)) ^^
            system_call env "debug_print"
        | Flags.WASIMode -> begin
          let get_ptr = G.i (LocalGet (nr 0l)) in
          let get_len = G.i (LocalGet (nr 1l)) in

          Stack.with_words env "io_vec" 6l (fun get_iovec_ptr ->
            (* We use the iovec functionality to append a newline *)
            get_iovec_ptr ^^
            get_ptr ^^
            G.i (Store {ty = I32Type; align = 2; offset = 0l; sz = None}) ^^

            get_iovec_ptr ^^
            get_len ^^
            G.i (Store {ty = I32Type; align = 2; offset = 4l; sz = None}) ^^

            get_iovec_ptr ^^
            get_iovec_ptr ^^ compile_add_const 16l ^^
            G.i (Store {ty = I32Type; align = 2; offset = 8l; sz = None}) ^^

            get_iovec_ptr ^^
            compile_unboxed_const 1l ^^
            G.i (Store {ty = I32Type; align = 2; offset = 12l; sz = None}) ^^

            get_iovec_ptr ^^
            compile_unboxed_const (Int32.of_int (Char.code '\n')) ^^
            G.i (Store {ty = I32Type; align = 0; offset = 16l; sz = Some Wasm.Types.Pack8}) ^^

            (* Call fd_write twice to work around
               https://github.com/bytecodealliance/wasmtime/issues/629
            *)

            compile_unboxed_const 1l (* stdout *) ^^
            get_iovec_ptr ^^
            compile_unboxed_const 1l (* one string segment (2 doesn't work) *) ^^
            get_iovec_ptr ^^ compile_add_const 20l ^^ (* out for bytes written, we ignore that *)
            E.call_import env "wasi_unstable" "fd_write" ^^
            G.i Drop ^^

            compile_unboxed_const 1l (* stdout *) ^^
            get_iovec_ptr ^^ compile_add_const 8l ^^
            compile_unboxed_const 1l (* one string segment *) ^^
            get_iovec_ptr ^^ compile_add_const 20l ^^ (* out for bytes written, we ignore that *)
            E.call_import env "wasi_unstable" "fd_write" ^^
            G.i Drop)
          end);

      E.add_export env (nr {
        name = Wasm.Utf8.decode "print_ptr";
        edesc = nr (FuncExport (nr (E.built_in env "print_ptr")))
      })


  let performance_counter env =
    match E.mode env with
    | Flags.(ICMode | RefMode) ->
      system_call env "performance_counter"
    | _ ->
      E.trap_with env "cannot get performance counter when running locally"

  let print_ptr_len env = G.i (Call (nr (E.built_in env "print_ptr")))

  let print_text env =
    Func.share_code1 env "print_text" ("str", I32Type) [] (fun env get_str ->
      let (set_blob, get_blob) = new_local env "blob" in
      get_str ^^ Text.to_blob env ^^ set_blob ^^
      get_blob ^^ Blob.payload_ptr_unskewed ^^
      get_blob ^^ Blob.len env ^^
      print_ptr_len env
    )

  (* For debugging *)
  let _compile_static_print env s =
    Blob.lit_ptr_len env s ^^ print_ptr_len env

  let ic_trap env = system_call env "trap"

  let trap_ptr_len env =
    match E.mode env with
    | Flags.WasmMode -> G.i Unreachable
    | Flags.WASIMode -> print_ptr_len env ^^ G.i Unreachable
    | Flags.ICMode | Flags.RefMode -> ic_trap env ^^ G.i Unreachable

  let trap_with env s =
    Blob.lit_ptr_len env s ^^ trap_ptr_len env

  let trap_text env  =
    Text.to_blob env ^^ Blob.as_ptr_len env ^^ trap_ptr_len env

  let default_exports env =
    (* these exports seem to be wanted by the hypervisor/v8 *)
    E.add_export env (nr {
      name = Wasm.Utf8.decode (
        match E.mode env with
        | Flags.WASIMode -> "memory"
        | _  -> "mem"
      );
      edesc = nr (MemoryExport (nr 0l))
    });
    E.add_export env (nr {
      name = Wasm.Utf8.decode "table";
      edesc = nr (TableExport (nr 0l))
    })

  let export_init env =
    assert (E.mode env = Flags.ICMode || E.mode env = Flags.RefMode);
    let empty_f = Func.of_body env [] [] (fun env ->
      Lifecycle.trans env Lifecycle.InInit ^^

      G.i (Call (nr (E.built_in env "init"))) ^^
      GC.collect_garbage env ^^

      Lifecycle.trans env Lifecycle.Idle
    ) in
    let fi = E.add_fun env "canister_init" empty_f in
    E.add_export env (nr {
      name = Wasm.Utf8.decode "canister_init";
      edesc = nr (FuncExport (nr fi))
      })

  let export_heartbeat env =
    assert (E.mode env = Flags.ICMode || E.mode env = Flags.RefMode);
    let fi = E.add_fun env "canister_heartbeat"
      (Func.of_body env [] [] (fun env ->
        G.i (Call (nr (E.built_in env "heartbeat_exp"))) ^^
        GC.collect_garbage env))
    in
    E.add_export env (nr {
      name = Wasm.Utf8.decode "canister_heartbeat";
      edesc = nr (FuncExport (nr fi))
    })

  let export_inspect env =
    assert (E.mode env = Flags.ICMode || E.mode env = Flags.RefMode);
    let fi = E.add_fun env "canister_inspect_message"
      (Func.of_body env [] [] (fun env ->
        G.i (Call (nr (E.built_in env "inspect_exp"))) ^^
        system_call env "accept_message" (* assumes inspect_exp traps to reject *)
        (* no need to GC !*)))
    in
    E.add_export env (nr {
      name = Wasm.Utf8.decode "canister_inspect_message";
      edesc = nr (FuncExport (nr fi))
    })

  let export_wasi_start env =
    assert (E.mode env = Flags.WASIMode);
    let fi = E.add_fun env "_start" (Func.of_body env [] [] (fun env1 ->
      Lifecycle.trans env Lifecycle.InInit ^^
      G.i (Call (nr (E.built_in env "init"))) ^^
      Lifecycle.trans env Lifecycle.Idle
    )) in
    E.add_export env (nr {
      name = Wasm.Utf8.decode "_start";
      edesc = nr (FuncExport (nr fi))
      })

  let export_upgrade_methods env =
    if E.mode env = Flags.ICMode || E.mode env = Flags.RefMode then
    let status_stopped = 3l in
    let pre_upgrade_fi = E.add_fun env "pre_upgrade" (Func.of_body env [] [] (fun env ->
      Lifecycle.trans env Lifecycle.InPreUpgrade ^^
      (* check status is stopped or trap on outstanding callbacks *)
      system_call env "canister_status" ^^ compile_eq_const status_stopped ^^
      G.if0
       (G.nop)
       (ContinuationTable.count env ^^
          E.then_trap_with env "canister_pre_upgrade attempted with outstanding message callbacks (try stopping the canister before upgrade)") ^^
      (* call pre_upgrade expression & any system method *)
      (G.i (Call (nr (E.built_in env "pre_exp")))) ^^
      Lifecycle.trans env Lifecycle.PostPreUpgrade
    )) in

    let post_upgrade_fi = E.add_fun env "post_upgrade" (Func.of_body env [] [] (fun env ->
      Lifecycle.trans env Lifecycle.InInit ^^
      G.i (Call (nr (E.built_in env "init"))) ^^
      Lifecycle.trans env Lifecycle.InPostUpgrade ^^
      G.i (Call (nr (E.built_in env "post_exp"))) ^^
      Lifecycle.trans env Lifecycle.Idle ^^
      GC.collect_garbage env
    )) in

    E.add_export env (nr {
      name = Wasm.Utf8.decode "canister_pre_upgrade";
      edesc = nr (FuncExport (nr pre_upgrade_fi))
    });

    E.add_export env (nr {
      name = Wasm.Utf8.decode "canister_post_upgrade";
      edesc = nr (FuncExport (nr post_upgrade_fi))
    })


  let get_self_reference env =
    match E.mode env with
    | Flags.ICMode | Flags.RefMode ->
      Func.share_code0 env "canister_self" [I32Type] (fun env ->
        Blob.of_size_copy env
          (fun env -> system_call env "canister_self_size")
          (fun env -> system_call env "canister_self_copy")
          (fun env -> compile_unboxed_const 0l)
      )
    | _ ->
      E.trap_with env "cannot get self-actor-reference when running locally"

  let get_system_time env =
    match E.mode env with
    | Flags.ICMode | Flags.RefMode ->
      system_call env "time"
    | _ ->
      E.trap_with env "cannot get system time when running locally"

  let caller env =
    match E.mode env with
    | Flags.ICMode | Flags.RefMode ->
      Blob.of_size_copy env
        (fun env -> system_call env "msg_caller_size")
        (fun env -> system_call env "msg_caller_copy")
        (fun env -> compile_unboxed_const 0l)
    | _ ->
      E.trap_with env (Printf.sprintf "cannot get caller when running locally")

  let method_name env =
    match E.mode env with
    | Flags.ICMode | Flags.RefMode ->
      Blob.of_size_copy env
        (fun env -> system_call env "msg_method_name_size")
        (fun env -> system_call env "msg_method_name_copy")
        (fun env -> compile_unboxed_const 0l)
    | _ ->
      E.trap_with env (Printf.sprintf "cannot get method_name when running locally")

  let arg_data env =
    match E.mode env with
    | Flags.ICMode | Flags.RefMode ->
      Blob.of_size_copy env
        (fun env -> system_call env "msg_arg_data_size")
        (fun env -> system_call env "msg_arg_data_copy")
        (fun env -> compile_unboxed_const 0l)
    | _ ->
      E.trap_with env (Printf.sprintf "cannot get arg_data when running locally")

  let reject env arg_instrs =
    match E.mode env with
    | Flags.ICMode | Flags.RefMode ->
      arg_instrs ^^
      Text.to_blob env ^^
      Blob.as_ptr_len env ^^
      system_call env "msg_reject"
    | _ ->
      E.trap_with env (Printf.sprintf "cannot reject when running locally")

  let error_code env =
     Func.share_code0 env "error_code" [I32Type] (fun env ->
      let (set_code, get_code) = new_local env "code" in
      system_call env "msg_reject_code" ^^ set_code ^^
      List.fold_right (fun (tag, const) code ->
        get_code ^^ compile_unboxed_const const ^^
        G.i (Compare (Wasm.Values.I32 I32Op.Eq)) ^^
        G.if1 I32Type
          (Variant.inject env tag Tuple.compile_unit)
          code)
        ["system_fatal", 1l;
         "system_transient", 2l;
         "destination_invalid", 3l;
         "canister_reject", 4l;
         "canister_error", 5l]
        (Variant.inject env "future" (get_code ^^ BoxedSmallWord.box env)))

  let error_message env =
    Func.share_code0 env "error_message" [I32Type] (fun env ->
      Blob.of_size_copy env
        (fun env -> system_call env "msg_reject_msg_size")
        (fun env -> system_call env "msg_reject_msg_copy")
        (fun env -> compile_unboxed_const 0l)
    )

  let error_value env =
    Func.share_code0 env "error_value" [I32Type] (fun env ->
      error_code env ^^
      error_message env ^^
      Tuple.from_stack env 2
    )

  let reply_with_data env =
    Func.share_code2 env "reply_with_data" (("start", I32Type), ("size", I32Type)) [] (
      fun env get_data_start get_data_size ->
        get_data_start ^^
        get_data_size ^^
        system_call env "msg_reply_data_append" ^^
        system_call env "msg_reply"
   )

  (* Actor reference on the stack *)
  let actor_public_field env name =
    (* simply tuple canister name and function name *)
    Blob.lit env name ^^
    Tuple.from_stack env 2

  let fail_assert env at =
    let open Source in
    let at = {
        left = {at.left with file = Filename.basename at.left.file};
        right = {at.right with file = Filename.basename at.right.file}
      }
    in
    E.trap_with env (Printf.sprintf "assertion failed at %s" (string_of_region at))

  let async_method_name = Type.(motoko_async_helper_fld.lab)

  let assert_caller_self env =
    let (set_len1, get_len1) = new_local env "len1" in
    let (set_len2, get_len2) = new_local env "len2" in
    let (set_str1, get_str1) = new_local env "str1" in
    let (set_str2, get_str2) = new_local env "str2" in
    system_call env "canister_self_size" ^^ set_len1 ^^
    system_call env "msg_caller_size" ^^ set_len2 ^^
    get_len1 ^^ get_len2 ^^ G.i (Compare (Wasm.Values.I32 I32Op.Eq)) ^^
    E.else_trap_with env "not a self-call" ^^

    get_len1 ^^ Blob.dyn_alloc_scratch env ^^ set_str1 ^^
    get_str1 ^^ compile_unboxed_const 0l ^^ get_len1 ^^
    system_call env "canister_self_copy" ^^

    get_len2 ^^ Blob.dyn_alloc_scratch env ^^ set_str2 ^^
    get_str2 ^^ compile_unboxed_const 0l ^^ get_len2 ^^
    system_call env "msg_caller_copy" ^^


    get_str1 ^^ get_str2 ^^ get_len1 ^^ Heap.memcmp env ^^
    compile_eq_const 0l ^^
    E.else_trap_with env "not a self-call"

  (* Cycles *)

  let cycle_balance env =
    match E.mode env with
    | Flags.ICMode
    | Flags.RefMode ->
      system_call env "canister_cycle_balance128"
    | _ ->
      E.trap_with env "cannot read balance when running locally"

  let cycles_add env =
    match E.mode env with
    | Flags.ICMode
    | Flags.RefMode ->
      system_call env "call_cycles_add128"
    | _ ->
      E.trap_with env "cannot accept cycles when running locally"

  let cycles_accept env =
    match E.mode env with
    | Flags.ICMode
    | Flags.RefMode ->
      system_call env "msg_cycles_accept128"
    | _ ->
      E.trap_with env "cannot accept cycles when running locally"

  let cycles_available env =
    match E.mode env with
    | Flags.ICMode
    | Flags.RefMode ->
      system_call env "msg_cycles_available128"
    | _ ->
      E.trap_with env "cannot get cycles available when running locally"

  let cycles_refunded env =
    match E.mode env with
    | Flags.ICMode
    | Flags.RefMode ->
      system_call env "msg_cycles_refunded128"
    | _ ->
      E.trap_with env "cannot get cycles refunded when running locally"

  let set_certified_data env =
    match E.mode env with
    | Flags.ICMode
    | Flags.RefMode ->
      Blob.as_ptr_len env ^^
      system_call env "certified_data_set"
    | _ ->
      E.trap_with env "cannot set certified data when running locally"

  let get_certificate env =
    match E.mode env with
    | Flags.ICMode
    | Flags.RefMode ->
      system_call env "data_certificate_present" ^^
      G.if1 I32Type
      begin
        Opt.inject_noop env (
          Blob.of_size_copy env
            (fun env -> system_call env "data_certificate_size")
            (fun env -> system_call env "data_certificate_copy")
            (fun env -> compile_unboxed_const 0l)
        )
      end (Opt.null_lit env)
    | _ ->
      E.trap_with env "cannot get certificate when running locally"

end (* IC *)

module Cycles = struct

  let from_word128_ptr env = Func.share_code1 env "from_word128_ptr" ("ptr", I32Type) [I32Type]
    (fun env get_ptr ->
      get_ptr ^^
      (G.i (Load {ty = I64Type; align = 0; offset = 0l; sz = None })) ^^
      BigNum.from_word64 env ^^
      get_ptr ^^
      compile_add_const 8l ^^
      (G.i (Load {ty = I64Type; align = 0; offset = 0l; sz = None })) ^^
      BigNum.from_word64 env ^^
      (* shift left 64 bits *)
      compile_unboxed_const 64l ^^
      BigNum.compile_lsh env ^^
      BigNum.compile_add env)

  (* takes a bignum from the stack, traps if ≥2^128, and leaves two 64bit words on the stack *)
  (* only used twice, so ok to not use share_code1; that would require I64Type support in FakeMultiVal *)
  let to_two_word64 env =
    let (set_val, get_val) = new_local env "cycles" in
    set_val ^^
    get_val ^^
    compile_unboxed_const (BigNum.vanilla_lit env (Big_int.power_int_positive_int 2 128)) ^^
    BigNum.compile_relop env Lt ^^
    E.else_trap_with env "cycles out of bounds" ^^

    get_val ^^
    (* shift right 64 bits *)
    compile_unboxed_const 64l ^^
    BigNum.compile_rsh env ^^
    BigNum.truncate_to_word64 env ^^

    get_val ^^
    BigNum.truncate_to_word64 env

  let balance env =
    Func.share_code0 env "cycle_balance" [I32Type] (fun env ->
      Stack.with_words env "dst" 4l (fun get_dst ->
        get_dst ^^
        IC.cycle_balance env ^^
        get_dst ^^
        from_word128_ptr env
      )
    )

  let add env =
    Func.share_code1 env "cycle_add" ("cycles", I32Type) [] (fun env get_x ->
      get_x ^^
      to_two_word64 env ^^
      IC.cycles_add env
    )

  let accept env =
    Func.share_code1 env "cycle_accept" ("cycles", I32Type) [I32Type] (fun env get_x ->
      Stack.with_words env "dst" 4l (fun get_dst ->
        get_x ^^
        to_two_word64 env ^^
        get_dst ^^
        IC.cycles_accept env ^^
        get_dst ^^
        from_word128_ptr env
      )
    )

  let available env =
    Func.share_code0 env "cycle_available" [I32Type] (fun env ->
      Stack.with_words env "dst" 4l (fun get_dst ->
        get_dst ^^
        IC.cycles_available env ^^
        get_dst ^^
        from_word128_ptr env
      )
    )

  let refunded env =
    Func.share_code0 env "cycle_refunded" [I32Type] (fun env ->
      Stack.with_words env "dst" 4l (fun get_dst ->
        get_dst ^^
        IC.cycles_refunded env ^^
        get_dst ^^
        from_word128_ptr env
      )
    )

end (* Cycles *)


module StableMem = struct

  (* start from 1 to avoid accidental reads of 0 *)
  let version = Int32.of_int 1

  let register_globals env =
    (* size (in pages) *)
    E.add_global64 env "__stablemem_size" Mutable 0L

  let get_mem_size env =
    G.i (GlobalGet (nr (E.get_global env "__stablemem_size")))
  let set_mem_size env =
    G.i (GlobalSet (nr (E.get_global env "__stablemem_size")))

  (* stable memory bounds check *)
  let guard env =
    match E.mode env with
    | Flags.ICMode | Flags.RefMode ->
      Func.share_code1 env "__stablemem_guard"
        ("offset", I64Type) []
        (fun env get_offset ->
          get_offset ^^
          compile_const_64 (Int64.of_int page_size_bits) ^^
          G.i (Binary (Wasm.Values.I64 I64Op.ShrU)) ^^
          get_mem_size env  ^^
          G.i (Compare (Wasm.Values.I64 I64Op.LtU)) ^^
          E.else_trap_with env "StableMemory offset out of bounds")
    | _ -> assert false

  (* check [offset,.., offset + size) within bounds, assumes size > 0 *)
  let guard_range env =
    match E.mode env with
    | Flags.ICMode | Flags.RefMode ->
      Func.share_code2 env "__stablemem_guard_range"
        (("offset", I64Type), ("size", I32Type)) []
        (fun env get_offset get_size ->
          let (set_sum, get_sum) = new_local64 env "sum" in
          get_offset ^^
          get_size ^^ G.i (Convert (Wasm.Values.I64 I64Op.ExtendUI32)) ^^
          G.i (Binary (Wasm.Values.I64 I64Op.Add)) ^^
          set_sum ^^
          get_sum ^^
          get_offset ^^
          G.i (Compare (Wasm.Values.I64 I64Op.LtU)) ^^
          E.then_trap_with env "StableMemory range overflow" ^^
          get_sum
          ^^
          get_mem_size env ^^
          compile_const_64 (Int64.of_int page_size_bits) ^^
          G.i (Binary (Wasm.Values.I64 I64Op.Shl)) ^^
          G.i (Compare (Wasm.Values.I64 I64Op.LeU)) ^^
          E.else_trap_with env "StableMemory range out of bounds")
    | _ -> assert false

  let add_guard env guarded get_offset bytes =
    if guarded then
     (get_offset ^^
      if bytes = 1l then
        guard env
      else
        compile_unboxed_const bytes ^^
        guard_range env)
    else G.nop

  let read env guarded name typ bytes load =
    match E.mode env with
    | Flags.ICMode | Flags.RefMode ->
      Func.share_code1 env (Printf.sprintf "__stablemem_%sread_%s" (if guarded then "guarded_" else "") name)
        ("offset", I64Type) [typ]
        (fun env get_offset ->
          let words = Int32.div (Int32.add bytes 3l) 4l in
          add_guard env guarded get_offset bytes ^^
          Stack.with_words env "temp_ptr" words (fun get_temp_ptr ->
            get_temp_ptr ^^ G.i (Convert (Wasm.Values.I64 I64Op.ExtendUI32)) ^^
            get_offset ^^
            compile_const_64 (Int64.of_int32 bytes) ^^
            IC.system_call env "stable64_read" ^^
            get_temp_ptr ^^ load))
    | _ -> assert false

  let write env guarded name typ bytes store =
    match E.mode env with
    | Flags.ICMode | Flags.RefMode ->
      Func.share_code2 env (Printf.sprintf "__stablemem_%swrite_%s" (if guarded then "guarded_" else "") name)
        (("offset", I64Type), ("value", typ)) []
        (fun env get_offset get_value ->
          let words = Int32.div (Int32.add bytes 3l) 4l in
          add_guard env guarded get_offset bytes ^^
          Stack.with_words env "temp_ptr" words (fun get_temp_ptr ->
            get_temp_ptr ^^ get_value ^^ store ^^
            get_offset ^^
            get_temp_ptr ^^ G.i (Convert (Wasm.Values.I64 I64Op.ExtendUI32)) ^^
            compile_const_64 (Int64.of_int32 bytes) ^^
            IC.system_call env "stable64_write"))
    | _ -> assert false

  let _read_word32 env =
    read env false "word32" I32Type 4l load_unskewed_ptr
  let write_word32 env =
    write env false "word32" I32Type 4l store_unskewed_ptr


  (* read and clear word32 from stable mem offset on stack *)
  let read_and_clear_word32 env =
    match E.mode env with
    | Flags.ICMode | Flags.RefMode ->
      Func.share_code1 env "__stablemem_read_and_clear_word32"
        ("offset", I64Type) [I32Type]
        (fun env get_offset ->
          Stack.with_words env "temp_ptr" 1l (fun get_temp_ptr ->
            let (set_word, get_word) = new_local env "word" in
            (* read word *)
            get_temp_ptr ^^ G.i (Convert (Wasm.Values.I64 I64Op.ExtendUI32)) ^^
            get_offset ^^
            compile_const_64 4L ^^
            IC.system_call env "stable64_read" ^^
            get_temp_ptr ^^ load_unskewed_ptr ^^
            set_word ^^
            (* write 0 *)
            get_temp_ptr ^^ compile_unboxed_const 0l ^^ store_unskewed_ptr ^^
            get_offset ^^
            get_temp_ptr ^^ G.i (Convert (Wasm.Values.I64 I64Op.ExtendUI32)) ^^
            compile_const_64 4L ^^
            IC.system_call env "stable64_write" ^^
            (* return word *)
            get_word
        ))
    | _ -> assert false

  (* ensure_pages : ensure at least num pages allocated,
     growing (real) stable memory if needed *)
  let ensure_pages env =
    match E.mode env with
    | Flags.ICMode | Flags.RefMode ->
      Func.share_code1 env "__stablemem_grow"
        ("pages", I64Type) [I64Type]
        (fun env get_pages ->
          let (set_size, get_size) = new_local64 env "size" in
          let (set_pages_needed, get_pages_needed) = new_local64 env "pages_needed" in

          IC.system_call env "stable64_size" ^^
          set_size ^^

          get_pages ^^
          get_size ^^
          G.i (Binary (Wasm.Values.I64 I64Op.Sub)) ^^
          set_pages_needed ^^

          get_pages_needed ^^
          compile_const_64 0L ^^
          G.i (Compare (Wasm.Values.I64 I64Op.GtS)) ^^
          G.if1 I64Type
            (get_pages_needed ^^
             IC.system_call env "stable64_grow")
            get_size)
    | _ -> assert false

  (* ensure stable memory includes [offset..offset+size), assumes size > 0 *)
  let ensure env =
    match E.mode env with
    | Flags.ICMode | Flags.RefMode ->
      Func.share_code2 env "__stablemem_ensure"
        (("offset", I64Type), ("size", I64Type)) []
        (fun env get_offset get_size ->
          let (set_sum, get_sum) = new_local64 env "sum" in
          get_offset ^^
          get_size ^^
          G.i (Binary (Wasm.Values.I64 I64Op.Add)) ^^
          set_sum ^^
          (* check for overflow *)
          get_sum ^^
          get_offset ^^
          G.i (Compare (Wasm.Values.I64 I64Op.LtU)) ^^
          E.then_trap_with env "Range overflow" ^^
          (* ensure page *)
          get_sum ^^
          compile_const_64 (Int64.of_int page_size_bits) ^^
          G.i (Binary (Wasm.Values.I64 I64Op.ShrU)) ^^
          compile_add64_const 1L ^^
          ensure_pages env ^^
          (* Check result *)
          compile_const_64 0L ^^
          G.i (Compare (Wasm.Values.I64 I64Op.LtS)) ^^
          E.then_trap_with env "Out of stable memory.")
    | _ -> assert false

  (* API *)

  let logical_grow env =
    match E.mode env with
    | Flags.ICMode | Flags.RefMode ->
      Func.share_code1 env "__stablemem_logical_grow"
        ("pages", I64Type) [I64Type] (fun env get_pages ->
          let (set_size, get_size) = new_local64 env "size" in
          get_mem_size env ^^
          set_size ^^

          (* check within --max-stable-pages *)
          get_size ^^
          get_pages ^^
          G.i (Binary (Wasm.Values.I64 I64Op.Add)) ^^
          compile_const_64 (Int64.of_int (!Flags.max_stable_pages)) ^^
          G.i (Compare (Wasm.Values.I64 I64Op.GtU)) ^^
          G.if1 I64Type
            begin
             compile_const_64 (-1L) ^^
             G.i Return
            end
            begin
              let (set_new_size, get_new_size) = new_local64 env "new_size" in
              get_size ^^
              get_pages ^^
              G.i (Binary (Wasm.Values.I64 I64Op.Add)) ^^
              set_new_size ^^

              (* physical grow if necessary *)
              let (set_ensured, get_ensured) = new_local64 env "ensured" in
              get_new_size ^^
              ensure_pages env ^^
              set_ensured ^^

              (* Check result *)
              get_ensured ^^
              compile_const_64 0L ^^
              G.i (Compare (Wasm.Values.I64 I64Op.LtS)) ^^
              G.if1 I64Type
                ((* propagate failure -1; preserve logical size *)
                 get_ensured)
                ((* update logical size *)
                 get_new_size ^^
                 set_mem_size env ^^
                 (* return old logical size *)
                 get_size)
            end)
   | _ -> assert false

  let load_word32 env =
    read env true "word32" I32Type 4l load_unskewed_ptr
  let store_word32 env =
    write env true "word32" I32Type 4l store_unskewed_ptr

  let load_word8 env =
    read env true "word8" I32Type 1l
      (G.i (Load {ty = I32Type; align = 0; offset = 0l; sz = Some Wasm.Types.(Pack8, ZX)}))
  let store_word8 env =
    write env true "word8" I32Type 1l store_unskewed_ptr

  let load_word16 env =
    read env true "word16" I32Type 2l
      (G.i (Load {ty = I32Type; align = 0; offset = 0l; sz = Some Wasm.Types.(Pack16, ZX)}))
  let store_word16 env =
    write env true "word16" I32Type 2l store_unskewed_ptr

  let load_word64 env =
    read env true "word64" I64Type 8l
      (G.i (Load {ty = I64Type; align = 0; offset = 0l; sz = None }))
  let store_word64 env =
    write env true "word64" I64Type 8l
      (G.i (Store {ty = I64Type; align = 0; offset = 0l; sz = None}))

  let load_float64 env =
    read env true "float64" F64Type 8l
      (G.i (Load {ty = F64Type; align = 0; offset = 0l; sz = None }))
  let store_float64 env =
    write env true "float64" F64Type 8l
      (G.i (Store {ty = F64Type; align = 0; offset = 0l; sz = None}))


  let load_blob env =
    match E.mode env with
    | Flags.ICMode | Flags.RefMode ->
      Func.share_code2 env "__stablemem_load_blob"
        (("offset", I64Type), ("len", I32Type)) [I32Type]
        (fun env get_offset get_len ->
          let (set_blob, get_blob) = new_local env "blob" in
          get_offset ^^
          get_len ^^
          guard_range env ^^
          get_len ^^ Blob.alloc env ^^ set_blob ^^
          get_blob ^^ Blob.payload_ptr_unskewed ^^ G.i (Convert (Wasm.Values.I64 I64Op.ExtendUI32)) ^^
          get_offset ^^
          get_len ^^ G.i (Convert (Wasm.Values.I64 I64Op.ExtendUI32)) ^^
          IC.system_call env "stable64_read" ^^
          get_blob)
    | _ -> assert false

  let store_blob env =
    match E.mode env with
    | Flags.ICMode | Flags.RefMode ->
      Func.share_code2 env "__stablemem_store_blob"
        (("offset", I64Type), ("blob", I32Type)) []
        (fun env get_offset get_blob ->
         let (set_len, get_len) = new_local env "len" in
          get_blob ^^ Blob.len env ^^ set_len ^^
          get_offset ^^
          get_len ^^
          guard_range env ^^
          get_offset ^^
          get_blob ^^ Blob.payload_ptr_unskewed ^^ G.i (Convert (Wasm.Values.I64 I64Op.ExtendUI32)) ^^
          get_len ^^ G.i (Convert (Wasm.Values.I64 I64Op.ExtendUI32)) ^^
          IC.system_call env "stable64_write")
    | _ -> assert false

end (* StableMemory *)

module RTS_Exports = struct
  let system_exports env =
    let bigint_trap_fi = E.add_fun env "bigint_trap" (
      Func.of_body env [] [] (fun env ->
        E.trap_with env "bigint function error"
      )
    ) in
    E.add_export env (nr {
      name = Wasm.Utf8.decode "bigint_trap";
      edesc = nr (FuncExport (nr bigint_trap_fi))
    });

    let rts_trap_fi = E.add_fun env "rts_trap" (
      Func.of_body env ["str", I32Type; "len", I32Type] [] (fun env ->
        let get_str = G.i (LocalGet (nr 0l)) in
        let get_len = G.i (LocalGet (nr 1l)) in
        get_str ^^ get_len ^^ IC.trap_ptr_len env
      )
    ) in
    E.add_export env (nr {
      name = Wasm.Utf8.decode "rts_trap";
      edesc = nr (FuncExport (nr rts_trap_fi))
    });

    let stable64_write_moc_fi =
      if E.mode env = Flags.WASIMode then
        E.add_fun env "stable64_write_moc" (
            Func.of_body env ["to", I64Type; "from", I64Type; "len", I64Type] []
              (fun env ->
                E.trap_with env "stable64_write_moc is not supposed to be called in WASI"
              )
          )
      else E.reuse_import env "ic0" "stable64_write" in
    E.add_export env (nr {
      name = Wasm.Utf8.decode "stable64_write_moc";
      edesc = nr (FuncExport (nr stable64_write_moc_fi))
    })

end (* RTS_Exports *)


(* Below signature is needed by the serialiser to supply the
   methods various formats and auxiliary routines. A stream
   token refers to the stream itself. Depending on the stream's
   methodology, the token can be a (bump) pointer or a handle
   (like a `Blob`). The former needs to be updated at certain
   points because the token will normally reside in locals that
   nested functions won't have access to. *)
module type Stream = sig
  (* Bottleneck routines for streaming in different formats.
     The `code` must be used linearly. `token` is a fragment
     of Wasm that puts the stream token onto the stack.
     Arguments:    env    token  code *)
  val write_byte : E.t -> G.t -> G.t -> G.t
  val write_word_leb : E.t -> G.t -> G.t -> G.t
  val write_word_32 : E.t -> G.t -> G.t -> G.t
  val write_blob : E.t -> G.t -> G.t -> G.t
  val write_text : E.t -> G.t -> G.t -> G.t
  val write_bignum_leb : E.t -> G.t -> G.t -> G.t
  val write_bignum_sleb : E.t -> G.t -> G.t -> G.t

  (* Creates a fresh stream with header, storing stream token.
     Arguments:env    size   setter getter header *)
  val create : E.t -> G.t -> G.t -> G.t -> string -> G.t

  (* Checks the stream's filling, traps if unexpected
     Arguments:      env    token  size *)
  val check_filled : E.t -> G.t -> G.t -> G.t

  (* Pushes the stream's current absolute byte offset on stack.
     The requirement is that the difference between two uses
     of this method must give a correct _relative_ offset.
     Arguments:         env    token *)
  val absolute_offset : E.t -> G.t -> G.t

  (* Finishes the stream, performing consistency checks.
     Leaves two words on stack, whose interpretation depends
     on the Stream.
     Arguments:   env    token  size   header_size *)
  val terminate : E.t -> G.t -> G.t -> int32 -> G.t

  (* Executes code to eliminate the residual buffer
     that `terminate` returns (if at all) *)
  val finalize_buffer : G.t -> G.t

  (* Builds a unique name for a name seed and a type *)
  val name_for : string -> Type.typ list -> string

  (* Opportunity to flush or update the token. Stream token is on stack. *)
  val checkpoint : E.t -> G.t -> G.t

  (* Reserve a small fixed number of bytes in the stream and return an
     address to it. The address is invalidated by a GC, and as such must
     be written to in the next few instructions. *)
  val reserve : E.t -> G.t -> int32 -> G.t
end


module BumpStream : Stream = struct
  let create env get_data_size set_data_buf get_data_buf header =
    let header_size = Int32.of_int (String.length header) in
    get_data_size ^^ compile_add_const header_size ^^
    Blob.dyn_alloc_scratch env ^^ set_data_buf ^^
    get_data_buf ^^
    Blob.lit env header ^^ Blob.payload_ptr_unskewed ^^
    compile_unboxed_const header_size ^^
    Heap.memcpy env ^^
    get_data_buf ^^ compile_add_const header_size ^^ set_data_buf

  let check_filled env get_data_buf get_data_size =
    get_data_buf ^^ get_data_size ^^ G.i (Binary (Wasm.Values.I32 I32Op.Add)) ^^
    G.i (Compare (Wasm.Values.I32 I32Op.Eq)) ^^
    E.else_trap_with env "data buffer not filled"

  let terminate env get_data_buf get_data_size header_size =
    get_data_buf ^^ compile_sub_const header_size ^^
    get_data_size ^^ compile_add_const header_size

  let finalize_buffer code = code

  let name_for fn_name ts = "@" ^ fn_name ^ "<" ^ Typ_hash.typ_seq_hash ts ^ ">"

  let advance_data_buf get_data_buf =
    get_data_buf ^^ G.i (Binary (Wasm.Values.I32 I32Op.Add)) ^^ G.setter_for get_data_buf

  let absolute_offset _env get_data_buf = get_data_buf

  let checkpoint _env get_data_buf = G.setter_for get_data_buf

  let reserve _env get_data_buf bytes =
    get_data_buf ^^ get_data_buf ^^ compile_add_const bytes ^^ G.setter_for get_data_buf

  let write_word_leb env get_data_buf code =
    let set_word, get_word = new_local env "word" in
    code ^^ set_word ^^
    I32Leb.compile_store_to_data_buf_unsigned env get_word get_data_buf ^^
    advance_data_buf get_data_buf

  let write_word_32 env get_data_buf code =
    get_data_buf ^^ code ^^
    G.i (Store {ty = I32Type; align = 0; offset = 0l; sz = None}) ^^
    compile_unboxed_const Heap.word_size ^^ advance_data_buf get_data_buf

  let write_byte _env get_data_buf code =
    get_data_buf ^^ code ^^
    G.i (Store {ty = I32Type; align = 0; offset = 0l; sz = Some Wasm.Types.Pack8}) ^^
    compile_unboxed_const 1l ^^ advance_data_buf get_data_buf

  let write_blob env get_data_buf get_x =
    let set_len, get_len = new_local env "len" in
    get_x ^^ Blob.len env ^^ set_len ^^
    write_word_leb env get_data_buf get_len ^^
    get_data_buf ^^
    get_x ^^ Blob.payload_ptr_unskewed ^^
    get_len ^^
    Heap.memcpy env ^^
    get_len ^^ advance_data_buf get_data_buf

  let write_text env get_data_buf get_x =
    let set_len, get_len = new_local env "len" in
    get_x ^^ Text.size env ^^ set_len ^^
    write_word_leb env get_data_buf get_len ^^
    get_x ^^ get_data_buf ^^ Text.to_buf env ^^
    get_len ^^ advance_data_buf get_data_buf

  let write_bignum_leb env get_data_buf get_x =
    get_data_buf ^^
    get_x ^^
    BigNum.compile_store_to_data_buf_unsigned env ^^
    advance_data_buf get_data_buf

  let write_bignum_sleb env get_data_buf get_x =
    get_data_buf ^^
    get_x ^^
    BigNum.compile_store_to_data_buf_signed env ^^
    advance_data_buf get_data_buf

end

module MakeSerialization (Strm : Stream) = struct
  (*
    The general serialization strategy is as follows:
    * We statically generate the IDL type description header.
    * We traverse the data to calculate the size needed for the data buffer and the
      reference buffer.
    * We allocate memory for the data buffer and the reference buffer
      (this memory area is not referenced, so will be dead with the next GC)
    * We copy the IDL type header to the data buffer.
    * We traverse the data and serialize it into the data buffer.
      This is type driven, and we use the `share_code` machinery and names that
      properly encode the type to resolve loops in a convenient way.
    * We externalize all that new data space into a databuf
    * We externalize the reference space into a elembuf
    * We pass both databuf and elembuf to shared functions
      (this mimicks the future system API)

    The deserialization is analogous:
    * We allocate some scratch space, and internalize the databuf and elembuf into it.
    * We parse the data, in a type-driven way, using normal construction and
      allocation, while keeping tabs on the type description header for subtyping.
    * At the end, the scratch space is a hole in the heap, and will be reclaimed
      by the next GC.
  *)

  module Strm = Strm

  (* Globals recording known Candid types
     See Note [Candid subtype checks]
  *)
  let register_delayed_globals env =
    (E.add_global32_delayed env "__typtbl" Immutable,
     E.add_global32_delayed env "__typtbl_end" Immutable,
     E.add_global32_delayed env "__typtbl_size" Immutable,
     E.add_global32_delayed env "__typtbl_idltyps" Immutable)

  let get_typtbl env =
    G.i (GlobalGet (nr (E.get_global env "__typtbl")))
  let get_typtbl_size env =
    G.i (GlobalGet (nr (E.get_global env "__typtbl_size")))
  let get_typtbl_end env =
    G.i (GlobalGet (nr (E.get_global env "__typtbl_end")))
  let get_typtbl_idltyps env =
    G.i (GlobalGet (nr (E.get_global env "__typtbl_idltyps")))

  open Typ_hash

  let sort_by_hash fs =
    List.sort
      (fun (h1,_) (h2,_) -> Lib.Uint32.compare h1 h2)
      (List.map (fun f -> (Idllib.Escape.unescape_hash f.Type.lab, f)) fs)

  (* The IDL serialization prefaces the data with a type description.
     We can statically create the type description in Ocaml code,
     store it in the program, and just copy it to the beginning of the message.

     At some point this can be factored into a function from Motoko type to IDL,
     type and a function like this for IDL types. But due to recursion handling
     it is easier to start like this.
  *)

  module TM = Map.Make (struct type t = Type.typ let compare = compare end)
  let to_idl_prim = let open Type in function
    | Prim Null | Tup [] -> Some 1l
    | Prim Bool -> Some 2l
    | Prim Nat -> Some 3l
    | Prim Int -> Some 4l
    | Prim Nat8 -> Some 5l
    | Prim Nat16 -> Some 6l
    | Prim (Nat32|Char) -> Some 7l
    | Prim Nat64 -> Some 8l
    | Prim Int8 -> Some 9l
    | Prim Int16 -> Some 10l
    | Prim Int32 -> Some 11l
    | Prim Int64 -> Some 12l
    | Prim Float -> Some 14l
    | Prim Text -> Some 15l
    (* NB: Prim Blob does not map to a primitive IDL type *)
    | Any -> Some 16l
    | Non -> Some 17l
    | Prim Principal -> Some 24l
    | _ -> None

  (* some constants, also see rts/idl.c *)
  let idl_opt       = -18l
  let idl_vec       = -19l
  let idl_record    = -20l
  let idl_variant   = -21l
  let idl_func      = -22l
  let idl_service   = -23l
  let idl_alias     = 1l (* see Note [mutable stable values] *)

  (* TODO: use record *)
  let type_desc env ts :
     string * int list * int32 list  (* type_desc, (relative offsets), indices of ts *)
    =
    let open Type in

    (* Type traversal *)
    (* We do a first traversal to find out the indices of non-primitive types *)
    let (typs, idx) =
      let typs = ref [] in
      let idx = ref TM.empty in
      let rec go t =
        let t = Type.normalize t in
        if to_idl_prim t <> None then () else
        if TM.mem t !idx then () else begin
          idx := TM.add t (Lib.List32.length !typs) !idx;
          typs := !typs @ [ t ];
          match t with
          | Tup ts -> List.iter go ts
          | Obj (_, fs) ->
            List.iter (fun f -> go f.typ) fs
          | Array (Mut t) -> go (Array t)
          | Array t -> go t
          | Opt t -> go t
          | Variant vs -> List.iter (fun f -> go f.typ) vs
          | Func (s, c, tbs, ts1, ts2) ->
            List.iter go ts1; List.iter go ts2
          | Prim Blob -> ()
          | Mut t -> go t
          | _ ->
            Printf.eprintf "type_desc: unexpected type %s\n" (string_of_typ t);
            assert false
        end
      in
      List.iter go ts;
      (!typs, !idx)
    in

    (* buffer utilities *)
    let buf = Buffer.create 16 in

    let add_u8 i =
      Buffer.add_char buf (Char.chr (i land 0xff)) in

    let rec add_leb128_32 (i : Lib.Uint32.t) =
      let open Lib.Uint32 in
      let b = logand i (of_int32 0x7fl) in
      if of_int32 0l <= i && i < of_int32 128l
      then add_u8 (to_int b)
      else begin
        add_u8 (to_int (logor b (of_int32 0x80l)));
        add_leb128_32 (shift_right_logical i 7)
      end in

    let add_leb128 i =
      assert (i >= 0);
      add_leb128_32 (Lib.Uint32.of_int i) in

    let rec add_sleb128 (i : int32) =
      let open Int32 in
      let b = logand i 0x7fl in
      if -64l <= i && i < 64l
      then add_u8 (to_int b)
      else begin
        add_u8 (to_int (logor b 0x80l));
        add_sleb128 (shift_right i 7)
      end in

    (* Actual binary data *)

    let add_idx t =
      let t = Type.normalize t in
      match to_idl_prim t with
      | Some i -> add_sleb128 (Int32.neg i)
      | None -> add_sleb128 (TM.find (normalize t) idx) in

    let idx t =
      let t = Type.normalize t in
      match to_idl_prim t with
      | Some i -> Int32.neg i
      | None -> TM.find (normalize t) idx in

    let rec add_typ t =
      match t with
      | Non -> assert false
      | Prim Blob ->
        add_typ Type.(Array (Prim Nat8))
      | Prim _ -> assert false
      | Tup ts ->
        add_sleb128 idl_record;
        add_leb128 (List.length ts);
        List.iteri (fun i t ->
          add_leb128 i;
          add_idx t;
        ) ts
      | Obj ((Object | Memory), fs) ->
        add_sleb128 idl_record;
        add_leb128 (List.length fs);
        List.iter (fun (h, f) ->
          add_leb128_32 h;
          add_idx f.typ
        ) (sort_by_hash fs)
      | Array (Mut t) ->
        add_sleb128 idl_alias; add_idx (Array t)
      | Array t ->
        add_sleb128 idl_vec; add_idx t
      | Opt t ->
        add_sleb128 idl_opt; add_idx t
      | Variant vs ->
        add_sleb128 idl_variant;
        add_leb128 (List.length vs);
        List.iter (fun (h, f) ->
          add_leb128_32 h;
          add_idx f.typ
        ) (sort_by_hash vs)
      | Func (s, c, tbs, ts1, ts2) ->
        assert (Type.is_shared_sort s);
        add_sleb128 idl_func;
        add_leb128 (List.length ts1);
        List.iter add_idx ts1;
        add_leb128 (List.length ts2);
        List.iter add_idx ts2;
        begin match s, c with
          | _, Returns ->
            add_leb128 1; add_u8 2; (* oneway *)
          | Shared Write, _ ->
            add_leb128 0; (* no annotation *)
          | Shared Query, _ ->
            add_leb128 1; add_u8 1; (* query *)
          | _ -> assert false
        end
      | Obj (Actor, fs) ->
        add_sleb128 idl_service;
        add_leb128 (List.length fs);
        List.iter (fun f ->
          add_leb128 (String.length f.lab);
          Buffer.add_string buf f.lab;
          add_idx f.typ
        ) fs
      | Mut t ->
        add_sleb128 idl_alias; add_idx t
      | _ -> assert false in

    Buffer.add_string buf "DIDL";
    add_leb128 (List.length typs);
    let offsets = List.map (fun typ ->
      let offset = Buffer.length buf in
      add_typ typ;
      offset)
      typs
    in
    add_leb128 (List.length ts);
    List.iter add_idx ts;
    (Buffer.contents buf,
     offsets,
     List.map idx ts)

  (* See Note [Candid subtype checks] *)
  let set_delayed_globals (env : E.t) (set_typtbl, set_typtbl_end, set_typtbl_size, set_typtbl_idltyps) =
    let typdesc, offsets, idltyps = type_desc env (E.get_typtbl_typs env) in
    let static_typedesc = E.add_static_unskewed env [StaticBytes.Bytes typdesc] in
    let static_typtbl =
      let bytes = StaticBytes.i32s
        (List.map (fun offset ->
          Int32.(add static_typedesc (of_int(offset))))
        offsets)
      in
      E.add_static_unskewed env [bytes]
    in
    let static_idltyps = E.add_static_unskewed env [StaticBytes.i32s idltyps] in
    set_typtbl static_typtbl;
    set_typtbl_end Int32.(add static_typedesc (of_int (String.length typdesc)));
    set_typtbl_size (Int32.of_int (List.length offsets));
    set_typtbl_idltyps static_idltyps

  (* Returns data (in bytes) and reference buffer size (in entries) needed *)
  let rec buffer_size env t =
    let open Type in
    let t = Type.normalize t in
    let name = "@buffer_size<" ^ typ_hash t ^ ">" in
    Func.share_code1 env name ("x", I32Type) [I32Type; I32Type]
    (fun env get_x ->

      (* Some combinators for writing values *)
      let (set_data_size, get_data_size) = new_local64 env "data_size" in
      let (set_ref_size, get_ref_size) = new_local env "ref_size" in
      compile_const_64 0L ^^ set_data_size ^^
      compile_unboxed_const 0l ^^ set_ref_size ^^

      let inc_data_size code =
        get_data_size ^^
        code ^^ G.i (Convert (Wasm.Values.I64 I64Op.ExtendUI32)) ^^
        G.i (Binary (Wasm.Values.I64 I64Op.Add)) ^^
        set_data_size
      in

      let size_word env code =
        let (set_word, get_word) = new_local env "word" in
        code ^^ set_word ^^
        inc_data_size (I32Leb.compile_leb128_size get_word)
      in

      let size env t =
        let (set_inc, get_inc) = new_local env "inc" in
        buffer_size env t ^^
        get_ref_size ^^ G.i (Binary (Wasm.Values.I32 I32Op.Add)) ^^ set_ref_size ^^
        set_inc ^^ inc_data_size get_inc
      in

      let size_alias size_thing =
        (* see Note [mutable stable values] *)
        let (set_tag, get_tag) = new_local env "tag" in
        get_x ^^ Tagged.load ^^ set_tag ^^
        (* Sanity check *)
        get_tag ^^ compile_eq_const Tagged.(int_of_tag StableSeen) ^^
        get_tag ^^ compile_eq_const Tagged.(int_of_tag MutBox) ^^
        G.i (Binary (Wasm.Values.I32 I32Op.Or)) ^^
        get_tag ^^ compile_eq_const Tagged.(int_of_tag ObjInd) ^^
        G.i (Binary (Wasm.Values.I32 I32Op.Or)) ^^
        get_tag ^^ compile_eq_const Tagged.(int_of_tag Array) ^^
        G.i (Binary (Wasm.Values.I32 I32Op.Or)) ^^
        E.else_trap_with env "object_size/Mut: Unexpected tag" ^^
        (* Check if we have seen this before *)
        get_tag ^^ compile_eq_const Tagged.(int_of_tag StableSeen) ^^
        G.if0 begin
          (* Seen before *)
          (* One byte marker, one word offset *)
          inc_data_size (compile_unboxed_const 5l)
        end begin
          (* Not yet seen *)
          (* One byte marker, two words scratch space *)
          inc_data_size (compile_unboxed_const 9l) ^^
          (* Mark it as seen *)
          get_x ^^ Tagged.(store StableSeen) ^^
          (* and descend *)
          size_thing ()
        end
      in

      (* Now the actual type-dependent code *)
      begin match t with
      | Prim Nat -> inc_data_size (get_x ^^ BigNum.compile_data_size_unsigned env)
      | Prim Int -> inc_data_size (get_x ^^ BigNum.compile_data_size_signed env)
      | Prim (Int8|Nat8) -> inc_data_size (compile_unboxed_const 1l)
      | Prim (Int16|Nat16) -> inc_data_size (compile_unboxed_const 2l)
      | Prim (Int32|Nat32|Char) -> inc_data_size (compile_unboxed_const 4l)
      | Prim (Int64|Nat64|Float) -> inc_data_size (compile_unboxed_const 8l)
      | Prim Bool -> inc_data_size (compile_unboxed_const 1l)
      | Prim Null -> G.nop
      | Any -> G.nop
      | Tup [] -> G.nop (* e(()) = null *)
      | Tup ts ->
        G.concat_mapi (fun i t ->
          get_x ^^ Tuple.load_n (Int32.of_int i) ^^
          size env t
          ) ts
      | Obj ((Object | Memory), fs) ->
        G.concat_map (fun (_h, f) ->
          get_x ^^ Object.load_idx_raw env f.Type.lab ^^
          size env f.typ
          ) (sort_by_hash fs)
      | Array (Mut t) ->
        size_alias (fun () -> get_x ^^ size env (Array t))
      | Array t ->
        size_word env (get_x ^^ Heap.load_field Arr.len_field) ^^
        get_x ^^ Heap.load_field Arr.len_field ^^
        from_0_to_n env (fun get_i ->
          get_x ^^ get_i ^^ Arr.idx env ^^ load_ptr ^^
          size env t
        )
      | Prim Blob ->
        let (set_len, get_len) = new_local env "len" in
        get_x ^^ Blob.len env ^^ set_len ^^
        size_word env get_len ^^
        inc_data_size get_len
      | Prim Text ->
        let (set_len, get_len) = new_local env "len" in
        get_x ^^ Text.size env ^^ set_len ^^
        size_word env get_len ^^
        inc_data_size get_len
      | Opt t ->
        inc_data_size (compile_unboxed_const 1l) ^^ (* one byte tag *)
        get_x ^^ Opt.is_some env ^^
        G.if0 (get_x ^^ Opt.project env ^^ size env t) G.nop
      | Variant vs ->
        List.fold_right (fun (i, {lab = l; typ = t; _}) continue ->
            get_x ^^
            Variant.test_is env l ^^
            G.if0
              ( size_word env (compile_unboxed_const (Int32.of_int i)) ^^
                get_x ^^ Variant.project ^^ size env t
              ) continue
          )
          ( List.mapi (fun i (_h, f) -> (i,f)) (sort_by_hash vs) )
          ( E.trap_with env "buffer_size: unexpected variant" )
      | Func _ ->
        inc_data_size (compile_unboxed_const 1l) ^^ (* one byte tag *)
        get_x ^^ Arr.load_field 0l ^^ size env (Obj (Actor, [])) ^^
        get_x ^^ Arr.load_field 1l ^^ size env (Prim Text)
      | Obj (Actor, _) | Prim Principal ->
        inc_data_size (compile_unboxed_const 1l) ^^ (* one byte tag *)
        get_x ^^ size env (Prim Blob)
      | Non ->
        E.trap_with env "buffer_size called on value of type None"
      | Mut t ->
        size_alias (fun () -> get_x ^^ Heap.load_field MutBox.field ^^ size env t)
      | _ -> todo "buffer_size" (Arrange_ir.typ t) G.nop
      end ^^
      (* Check 32-bit overflow of buffer_size *)
      get_data_size ^^
      compile_shrU64_const 32L ^^
      G.i (Test (Wasm.Values.I64 I64Op.Eqz)) ^^
      E.else_trap_with env "buffer_size overflow" ^^
      (* Convert to 32-bit *)
      get_data_size ^^
      G.i (Convert (Wasm.Values.I32 I32Op.WrapI64)) ^^
      get_ref_size
    )

  (* Copies x to the data_buffer, storing references after ref_count entries in ref_base *)
  let rec serialize_go env t =
    let open Type in
    let t = Type.normalize t in
    let name = Strm.name_for "serialize_go" [t] in
    Func.share_code3 env name (("x", I32Type), ("data_buffer", I32Type), ("ref_buffer", I32Type)) [I32Type; I32Type]
    (fun env get_x get_data_buf get_ref_buf ->
      let set_ref_buf = G.setter_for get_ref_buf in

      (* Some combinators for writing values *)
      let open Strm in

      let write env t =
        get_data_buf ^^
        get_ref_buf ^^
        serialize_go env t ^^
        set_ref_buf ^^
        checkpoint env get_data_buf
      in

      let write_alias write_thing =
        (* see Note [mutable stable values] *)
        (* Check heap tag *)
        let (set_tag, get_tag) = new_local env "tag" in
        get_x ^^ Tagged.load ^^ set_tag ^^
        get_tag ^^ compile_eq_const Tagged.(int_of_tag StableSeen) ^^
        G.if0
        begin
          (* This is the real data *)
          write_byte env get_data_buf (compile_unboxed_const 0l) ^^
          (* Remember the current offset in the tag word *)
          get_x ^^ Strm.absolute_offset env get_data_buf ^^ Heap.store_field Tagged.tag_field ^^
          (* Leave space in the output buffer for the decoder's bookkeeping *)
          write_word_32 env get_data_buf (compile_unboxed_const 0l) ^^
          write_word_32 env get_data_buf (compile_unboxed_const 0l) ^^
          (* Now the data, following the object field mutbox indirection *)
          write_thing ()
        end
        begin
          (* This is a reference *)
          write_byte env get_data_buf (compile_unboxed_const 1l) ^^
          (* Sanity Checks *)
          get_tag ^^ compile_eq_const Tagged.(int_of_tag MutBox) ^^
          E.then_trap_with env "unvisited mutable data in serialize_go (MutBox)" ^^
          get_tag ^^ compile_eq_const Tagged.(int_of_tag ObjInd) ^^
          E.then_trap_with env "unvisited mutable data in serialize_go (ObjInd)" ^^
          get_tag ^^ compile_eq_const Tagged.(int_of_tag Array) ^^
          E.then_trap_with env "unvisited mutable data in serialize_go (Array)" ^^
          (* Second time we see this *)
          (* Calculate relative offset *)
          let set_offset, get_offset = new_local env "offset" in
          get_tag ^^ Strm.absolute_offset env get_data_buf ^^ G.i (Binary (Wasm.Values.I32 I32Op.Sub)) ^^
          set_offset ^^
          (* A sanity check *)
          get_offset ^^ compile_unboxed_const 0l ^^
          G.i (Compare (Wasm.Values.I32 I32Op.LtS)) ^^
          E.else_trap_with env "Odd offset" ^^
          (* Write the offset to the output buffer *)
          write_word_32 env get_data_buf get_offset
        end
      in

      (* Now the actual serialization *)

      begin match t with
      | Prim Nat ->
        write_bignum_leb env get_data_buf get_x
      | Prim Int ->
        write_bignum_sleb env get_data_buf get_x
      | Prim Float ->
        reserve env get_data_buf 8l ^^
        get_x ^^ Float.unbox env ^^
        G.i (Store {ty = F64Type; align = 0; offset = 0l; sz = None})
      | Prim (Int64|Nat64) ->
        reserve env get_data_buf 8l ^^
        get_x ^^ BoxedWord64.unbox env ^^
        G.i (Store {ty = I64Type; align = 0; offset = 0l; sz = None})
      | Prim (Int32|Nat32) ->
        write_word_32 env get_data_buf (get_x ^^ BoxedSmallWord.unbox env)
      | Prim Char ->
        write_word_32 env get_data_buf (get_x ^^ TaggedSmallWord.untag_codepoint)
      | Prim (Int16|Nat16) ->
        reserve env get_data_buf 2l ^^
        get_x ^^ TaggedSmallWord.lsb_adjust Nat16 ^^
        G.i (Store {ty = I32Type; align = 0; offset = 0l; sz = Some Wasm.Types.Pack16})
      | Prim (Int8|Nat8) ->
        write_byte env get_data_buf (get_x ^^ TaggedSmallWord.lsb_adjust Nat8)
      | Prim Bool ->
        write_byte env get_data_buf get_x
      | Tup [] -> (* e(()) = null *)
        G.nop
      | Tup ts ->
        G.concat_mapi (fun i t ->
          get_x ^^ Tuple.load_n (Int32.of_int i) ^^
          write env t
        ) ts
      | Obj ((Object | Memory), fs) ->
        G.concat_map (fun (_h, f) ->
          get_x ^^ Object.load_idx_raw env f.Type.lab ^^
          write env f.typ
        ) (sort_by_hash fs)
      | Array (Mut t) ->
        write_alias (fun () -> get_x ^^ write env (Array t))
      | Array t ->
        write_word_leb env get_data_buf (get_x ^^ Heap.load_field Arr.len_field) ^^
        get_x ^^ Heap.load_field Arr.len_field ^^
        from_0_to_n env (fun get_i ->
          get_x ^^ get_i ^^ Arr.idx env ^^ load_ptr ^^
          write env t
        )
      | Prim Null -> G.nop
      | Any -> G.nop
      | Opt t ->
        get_x ^^
        Opt.is_some env ^^
        G.if0
          (write_byte env get_data_buf (compile_unboxed_const 1l) ^^ get_x ^^ Opt.project env ^^ write env t)
          (write_byte env get_data_buf (compile_unboxed_const 0l))
      | Variant vs ->
        List.fold_right (fun (i, {lab = l; typ = t; _}) continue ->
            get_x ^^
            Variant.test_is env l ^^
            G.if0
              ( write_word_leb env get_data_buf (compile_unboxed_const (Int32.of_int i)) ^^
                get_x ^^ Variant.project ^^ write env t)
              continue
          )
          ( List.mapi (fun i (_h, f) -> (i,f)) (sort_by_hash vs) )
          ( E.trap_with env "serialize_go: unexpected variant" )
      | Prim Blob ->
        write_blob env get_data_buf get_x
      | Prim Text ->
        write_text env get_data_buf get_x
      | Func _ ->
        write_byte env get_data_buf (compile_unboxed_const 1l) ^^
        get_x ^^ Arr.load_field 0l ^^ write env (Obj (Actor, [])) ^^
        get_x ^^ Arr.load_field 1l ^^ write env (Prim Text)
      | Obj (Actor, _) | Prim Principal ->
        write_byte env get_data_buf (compile_unboxed_const 1l) ^^
        get_x ^^ write env (Prim Blob)
      | Non ->
        E.trap_with env "serializing value of type None"
      | Mut t ->
        write_alias (fun () ->
          get_x ^^ Heap.load_field MutBox.field ^^ write env t
        )
      | _ -> todo "serialize" (Arrange_ir.typ t) G.nop
      end ^^
      get_data_buf ^^
      get_ref_buf
    )

  (* This value is returned by deserialize_go if deserialization fails in a way
     that should be recoverable by opt parsing.
     By virtue of being a deduped static value, it can be detected by pointer
     comparison.
  *)
  let coercion_error_value env : int32 =
    E.add_static env StaticBytes.[
      I32 Tagged.(int_of_tag CoercionFailure);
    ]

  (* See Note [Candid subtype checks] *)
  let with_rel_buf_opt env extended get_typtbl_size1 f =
    if extended then
      f (compile_unboxed_const 0l)
    else
      get_typtbl_size1 ^^ get_typtbl_size env ^^
      E.call_import env "rts" "idl_sub_buf_words" ^^
      Stack.dynamic_with_words env "rel_buf" (fun get_ptr ->
        get_ptr ^^ get_typtbl_size1 ^^ get_typtbl_size env ^^
        E.call_import env "rts" "idl_sub_buf_init" ^^
        f get_ptr)

  (* See Note [Candid subtype checks] *)
  let idl_sub env t2 =
    let idx = E.add_typtbl_typ env t2 in
    get_typtbl_idltyps env ^^
    G.i (Load {ty = I32Type; align = 0; offset = Int32.mul idx 4l (*!*); sz = None}) ^^
    Func.share_code6 env ("idl_sub")
      (("rel_buf", I32Type),
       ("typtbl1", I32Type),
       ("typtbl_end1", I32Type),
       ("typtbl_size1", I32Type),
       ("idltyp1", I32Type),
       ("idltyp2", I32Type)
      )
      [I32Type]
      (fun env get_rel_buf get_typtbl1 get_typtbl_end1 get_typtbl_size1 get_idltyp1 get_idltyp2 ->
        get_rel_buf ^^
        E.else_trap_with env "null rel_buf" ^^
        get_rel_buf ^^
        get_typtbl1 ^^
        get_typtbl env ^^
        get_typtbl_end1 ^^
        get_typtbl_end env ^^
        get_typtbl_size1 ^^
        get_typtbl_size env ^^
        get_idltyp1 ^^
        get_idltyp2 ^^
        E.call_import env "rts" "idl_sub")

  (* The main deserialization function, generated once per type hash.
     Its parameters are:
       * data_buffer: The current position of the input data buffer
       * ref_buffer:  The current position of the input references buffer
       * typtbl:      The type table, as returned by parse_idl_header
       * idltyp:      The idl type (prim type or table index) to decode now
       * typtbl_size: The size of the type table, used to limit recursion
       * depth:       Recursion counter; reset when we make progres on the value
       * can_recover: Whether coercion errors are recoverable, see coercion_failed below

     It returns the value of type t (vanilla representation) or coercion_error_value,
     It advances the data_buffer past the decoded value (even if it returns coercion_error_value!)
   *)
  let rec deserialize_go env t =
    let open Type in
    let t = Type.normalize t in
    let name = "@deserialize_go<" ^ typ_hash t ^ ">" in
    Func.share_code9 env name
      (("rel_buf_opt", I32Type),
       ("data_buffer", I32Type),
       ("ref_buffer", I32Type),
       ("typtbl", I32Type),
       ("typtbl_end", I32Type),
       ("typtbl_size", I32Type),
       ("idltyp", I32Type),
       ("depth", I32Type),
       ("can_recover", I32Type)
      ) [I32Type]
    (fun env get_rel_buf_opt get_data_buf get_ref_buf get_typtbl get_typtbl_end get_typtbl_size get_idltyp get_depth get_can_recover ->

      (* Check recursion depth (protects against empty record etc.) *)
      (* Factor 2 because at each step, the expected type could go through one
         level of opt that is not present in the value type
      *)
      get_depth ^^
      get_typtbl_size ^^ compile_add_const 1l ^^ compile_mul_const 2l ^^
      G.i (Compare (Wasm.Values.I32 I32Op.LeU)) ^^
      E.else_trap_with env ("IDL error: circular record read") ^^

      (* Remember data buffer position, to detect progress *)
      let (set_old_pos, get_old_pos) = new_local env "old_pos" in
      ReadBuf.get_ptr get_data_buf ^^ set_old_pos ^^

      let go' can_recover env t =
        let (set_idlty, get_idlty) = new_local env "idl_ty" in
        set_idlty ^^
        get_rel_buf_opt ^^
        get_data_buf ^^
        get_ref_buf ^^
        get_typtbl ^^
        get_typtbl_end ^^
        get_typtbl_size ^^
        get_idlty ^^
        ( (* Reset depth counter if we made progress *)
          ReadBuf.get_ptr get_data_buf ^^ get_old_pos ^^
          G.i (Compare (Wasm.Values.I32 I32Op.Eq)) ^^
          G.if1 I32Type
          (get_depth ^^ compile_add_const 1l)
          (compile_unboxed_const 0l)
        ) ^^
        (if can_recover
         then compile_unboxed_const 1l
         else get_can_recover) ^^
        deserialize_go env t
      in

      let go = go' false in
      let go_can_recover = go' true in

      let skip get_typ =
        get_data_buf ^^ get_typtbl ^^ get_typ ^^ compile_unboxed_const 0l ^^
        E.call_import env "rts" "skip_any"
      in

      (* This flag is set to return a coercion error at the very end
         We cannot use (G.i Return) for early exit, or we’d leak stack space,
         as Stack.with_words is used to allocate scratch space.
      *)
      let (set_failed, get_failed) = new_local env "failed" in
      let set_failure = compile_unboxed_const 1l ^^ set_failed in
      let when_failed f = get_failed ^^ G.if0 f G.nop in

      (* This looks at a value and if it is coercion_error_value, sets the failure flag.
         This propagates the error out of arrays, records, etc.
       *)
      let remember_failure get_val =
          get_val ^^ compile_eq_const (coercion_error_value env) ^^
          G.if0 set_failure G.nop
      in

      (* This sets the failure flag and puts coercion_error_value on the stack *)
      let coercion_failed msg =
        (* If we know that there is no backtracking `opt t` around, then just trap.
           This gives a better error message
        *)
        get_can_recover ^^ E.else_trap_with env msg ^^
        set_failure ^^ compile_unboxed_const (coercion_error_value env) in

      (* returns true if we are looking at primitive type with this id *)
      let check_prim_typ t =
        get_idltyp ^^
        compile_eq_const (Int32.neg (Option.get (to_idl_prim t)))
      in

      let with_prim_typ t f =
        check_prim_typ t ^^
        G.if1 I32Type f
          ( skip get_idltyp ^^
            coercion_failed ("IDL error: unexpected IDL type when parsing " ^ string_of_typ t)
          )
      in

      let read_byte_tagged = function
        | [code0; code1] ->
          ReadBuf.read_byte env get_data_buf ^^
          let (set_b, get_b) = new_local env "b" in
          set_b ^^
          get_b ^^
          compile_eq_const 0l ^^
          G.if1 I32Type
          begin code0
          end begin
            get_b ^^ compile_eq_const 1l ^^
            E.else_trap_with env "IDL error: byte tag not 0 or 1" ^^
            code1
          end
        | _ -> assert false; (* can be generalized later as needed *)
      in

      let read_blob () =
        let (set_len, get_len) = new_local env "len" in
        let (set_x, get_x) = new_local env "x" in
        ReadBuf.read_leb128 env get_data_buf ^^ set_len ^^

        get_len ^^ Blob.alloc env ^^ set_x ^^
        get_x ^^ Blob.payload_ptr_unskewed ^^
        ReadBuf.read_blob env get_data_buf get_len ^^
        get_x
      in

      let read_principal () =
        let (set_len, get_len) = new_local env "len" in
        let (set_x, get_x) = new_local env "x" in
        ReadBuf.read_leb128 env get_data_buf ^^ set_len ^^

        (* at most 29 bytes, according to
           https://sdk.dfinity.org/docs/interface-spec/index.html#principal
        *)
        get_len ^^ compile_unboxed_const 29l ^^ G.i (Compare (Wasm.Values.I32 I32Op.LeU)) ^^
        E.else_trap_with env "IDL error: principal too long" ^^

        get_len ^^ Blob.alloc env ^^ set_x ^^
        get_x ^^ Blob.payload_ptr_unskewed ^^
        ReadBuf.read_blob env get_data_buf get_len ^^
        get_x
      in

      let read_text () =
        let (set_len, get_len) = new_local env "len" in
        ReadBuf.read_leb128 env get_data_buf ^^ set_len ^^
        let (set_ptr, get_ptr) = new_local env "x" in
        ReadBuf.get_ptr get_data_buf ^^ set_ptr ^^
        ReadBuf.advance get_data_buf get_len ^^
        (* validate *)
        get_ptr ^^ get_len ^^ E.call_import env "rts" "utf8_validate" ^^
        (* copy *)
        get_ptr ^^ get_len ^^ Text.of_ptr_size env
      in

      let read_actor_data () =
        read_byte_tagged
          [ E.trap_with env "IDL error: unexpected actor reference"
          ; read_principal ()
          ]
      in

      (* returns true if get_arg_typ is a composite type of this id *)
      let check_composite_typ get_arg_typ idl_tycon_id =
        get_arg_typ ^^
        compile_unboxed_const 0l ^^ G.i (Compare (Wasm.Values.I32 I32Op.GeS)) ^^
        G.if1 I32Type
        begin
          ReadBuf.alloc env (fun get_typ_buf ->
            (* Update typ_buf *)
            ReadBuf.set_ptr get_typ_buf (
              get_typtbl ^^
              get_arg_typ ^^ compile_mul_const Heap.word_size ^^
              G.i (Binary (Wasm.Values.I32 I32Op.Add)) ^^
              load_unskewed_ptr
            ) ^^
            ReadBuf.set_end get_typ_buf (ReadBuf.get_end get_data_buf) ^^
            (* read sleb128 *)
            ReadBuf.read_sleb128 env get_typ_buf ^^
            (* Check it is the expected value *)
            compile_eq_const idl_tycon_id
          )
        end
        (compile_unboxed_const 0l)
      in


      (* checks that arg_typ is positive, looks it up in the table,
         creates a fresh typ_buf pointing into the type description,
         reads the type constructor index and traps or fails if it is the wrong one.
         and passes the typ_buf to a subcomputation to read the type arguments *)
      let with_composite_arg_typ get_arg_typ idl_tycon_id f =
        (* make sure index is not negative *)
        get_arg_typ ^^
        compile_unboxed_const 0l ^^ G.i (Compare (Wasm.Values.I32 I32Op.GeS)) ^^
        G.if1 I32Type
        begin
          ReadBuf.alloc env (fun get_typ_buf ->
            (* Update typ_buf *)
            ReadBuf.set_ptr get_typ_buf (
              get_typtbl ^^
              get_arg_typ ^^ compile_mul_const Heap.word_size ^^
              G.i (Binary (Wasm.Values.I32 I32Op.Add)) ^^
              load_unskewed_ptr
            ) ^^
            ReadBuf.set_end get_typ_buf (ReadBuf.get_end get_data_buf) ^^
            (* read sleb128 *)
            ReadBuf.read_sleb128 env get_typ_buf ^^
            (* Check it is the expected type constructor *)
            compile_eq_const idl_tycon_id ^^
            G.if1 I32Type
            begin
              f get_typ_buf
            end
            begin
              skip get_arg_typ ^^
              coercion_failed ("IDL error: unexpected IDL type when parsing " ^ string_of_typ t)
            end
          )
        end
        begin
          skip get_arg_typ ^^
          coercion_failed ("IDL error: unexpected IDL type when parsing " ^ string_of_typ t)
        end
      in

      let with_composite_typ idl_tycon_id f =
        with_composite_arg_typ get_idltyp idl_tycon_id f
      in

      let with_record_typ f = with_composite_typ idl_record (fun get_typ_buf ->
        Stack.with_words env "get_n_ptr" 1l (fun get_n_ptr ->
          get_n_ptr ^^
          ReadBuf.read_leb128 env get_typ_buf ^^
          store_unskewed_ptr ^^
          f get_typ_buf get_n_ptr
        )
      ) in

      let with_blob_typ env f =
        with_composite_typ idl_vec (fun get_typ_buf ->
          ReadBuf.read_sleb128 env get_typ_buf ^^
          compile_eq_const (-5l) (* Nat8 *) ^^
          G.if1 I32Type
            f
            begin
              skip get_idltyp ^^
              coercion_failed "IDL error: blob not a vector of nat8"
            end
        )
      in

      let read_alias env t read_thing =
        (* see Note [mutable stable values] *)
        let (set_is_ref, get_is_ref) = new_local env "is_ref" in
        let (set_result, get_result) = new_local env "result" in
        let (set_cur, get_cur) = new_local env "cur" in
        let (set_memo, get_memo) = new_local env "memo" in

        let (set_arg_typ, get_arg_typ) = new_local env "arg_typ" in
        with_composite_typ idl_alias (ReadBuf.read_sleb128 env) ^^ set_arg_typ ^^

        (* Find out if it is a reference or not *)
        ReadBuf.read_byte env get_data_buf ^^ set_is_ref ^^

        (* If it is a reference, temporarily set the read buffer to that place *)
        get_is_ref ^^
        G.if0 begin
          let (set_offset, get_offset) = new_local env "offset" in
          ReadBuf.read_word32 env get_data_buf ^^ set_offset ^^
          (* A sanity check *)
          get_offset ^^ compile_unboxed_const 0l ^^
          G.i (Compare (Wasm.Values.I32 I32Op.LtS)) ^^
          E.else_trap_with env "Odd offset" ^^

          ReadBuf.get_ptr get_data_buf ^^ set_cur ^^
          ReadBuf.advance get_data_buf (get_offset ^^ compile_add_const (-4l))
        end G.nop ^^

        (* Remember location of ptr *)
        ReadBuf.get_ptr get_data_buf ^^ set_memo ^^
        (* Did we decode this already? *)
        ReadBuf.read_word32 env get_data_buf ^^ set_result ^^
        get_result ^^ compile_eq_const 0l ^^
        G.if0 begin
          (* No, not yet decoded *)
          (* Skip over type hash field *)
          ReadBuf.read_word32 env get_data_buf ^^ compile_eq_const 0l ^^
          E.else_trap_with env "Odd: Type hash scratch space not empty" ^^

          (* Read the content *)
          read_thing get_arg_typ (fun get_thing ->
            (* This is called after allocation, but before descending
               We update the memo location here so that loops work
            *)
            get_thing ^^ set_result ^^
            get_memo ^^ get_result ^^ store_unskewed_ptr ^^
            get_memo ^^ compile_add_const 4l ^^ Blob.lit env (typ_hash t) ^^ store_unskewed_ptr
          )
        end begin
          (* Decoded before. Check type hash *)
          ReadBuf.read_word32 env get_data_buf ^^ Blob.lit env (typ_hash t) ^^
          G.i (Compare (Wasm.Values.I32 I32Op.Eq)) ^^
          E.else_trap_with env ("Stable memory error: Aliased at wrong type, expected: " ^ typ_hash t)
        end ^^

        (* If this was a reference, reset read buffer *)
        get_is_ref ^^
        G.if0 (ReadBuf.set_ptr get_data_buf get_cur) G.nop ^^

        get_result
      in


      (* Now the actual deserialization *)
      begin match t with
      (* Primitive types *)
      | Prim Nat ->
        with_prim_typ t
        begin
          BigNum.compile_load_from_data_buf env get_data_buf false
        end
      | Prim Int ->
        (* Subtyping with nat *)
        check_prim_typ (Prim Nat) ^^
        G.if1 I32Type
          begin
            BigNum.compile_load_from_data_buf env get_data_buf false
          end
          begin
            with_prim_typ t
            begin
              BigNum.compile_load_from_data_buf env get_data_buf true
            end
          end
      | Prim Float ->
        with_prim_typ t
        begin
          ReadBuf.read_float64 env get_data_buf ^^
          Float.box env
        end
      | Prim (Int64|Nat64) ->
        with_prim_typ t
        begin
          ReadBuf.read_word64 env get_data_buf ^^
          BoxedWord64.box env
        end
      | Prim (Int32|Nat32) ->
        with_prim_typ t
        begin
          ReadBuf.read_word32 env get_data_buf ^^
          BoxedSmallWord.box env
        end
      | Prim Char ->
        with_prim_typ t
        begin
          ReadBuf.read_word32 env get_data_buf ^^
          TaggedSmallWord.check_and_tag_codepoint env
        end
      | Prim (Int16|Nat16) ->
        with_prim_typ t
        begin
          ReadBuf.read_word16 env get_data_buf ^^
          TaggedSmallWord.msb_adjust Nat16
        end
      | Prim (Int8|Nat8) ->
        with_prim_typ t
        begin
          ReadBuf.read_byte env get_data_buf ^^
          TaggedSmallWord.msb_adjust Nat8
        end
      | Prim Bool ->
        with_prim_typ t
        begin
          read_byte_tagged
            [ Bool.lit false
            ; Bool.lit true
            ]
        end
      | Prim Null ->
        with_prim_typ t (Opt.null_lit env)
      | Any ->
        skip get_idltyp ^^
        (* Any vanilla value works here *)
        Opt.null_lit env
      | Prim Blob ->
        with_blob_typ env (read_blob ())
      | Prim Principal ->
        with_prim_typ t
        begin
          read_byte_tagged
            [ E.trap_with env "IDL error: unexpected principal reference"
            ; read_principal ()
            ]
        end
      | Prim Text ->
        with_prim_typ t (read_text ())
      | Tup [] -> (* e(()) = null *)
        with_prim_typ t (Tuple.from_stack env 0)
      (* Composite types *)
      | Tup ts ->
        with_record_typ (fun get_typ_buf get_n_ptr ->
          let (set_val, get_val) = new_local env "val" in

          G.concat_mapi (fun i t ->
            (* skip all possible intermediate extra fields *)
            get_typ_buf ^^ get_data_buf ^^ get_typtbl ^^ compile_unboxed_const (Int32.of_int i) ^^ get_n_ptr ^^
            E.call_import env "rts" "find_field" ^^
            G.if1 I32Type
              begin
                ReadBuf.read_sleb128 env get_typ_buf ^^
                go env t ^^ set_val ^^
                remember_failure get_val ^^
                get_val
              end
              begin
                match normalize t with
                | Opt _ | Any -> Opt.null_lit env
                | _ -> coercion_failed "IDL error: did not find tuple field in record"
              end
          ) ts ^^

          (* skip all possible trailing extra fields *)
          get_typ_buf ^^ get_data_buf ^^ get_typtbl ^^ get_n_ptr ^^
          E.call_import env "rts" "skip_fields" ^^

          Tuple.from_stack env (List.length ts)
        )
      | Obj ((Object | Memory), fs) ->
        with_record_typ (fun get_typ_buf get_n_ptr ->
          let (set_val, get_val) = new_local env "val" in

          Object.lit_raw env (List.map (fun (h,f) ->
            f.Type.lab, fun () ->
              (* skip all possible intermediate extra fields *)
              get_typ_buf ^^ get_data_buf ^^ get_typtbl ^^ compile_unboxed_const (Lib.Uint32.to_int32 h) ^^ get_n_ptr ^^
              E.call_import env "rts" "find_field" ^^
              G.if1 I32Type
                begin
                  ReadBuf.read_sleb128 env get_typ_buf ^^
                  go env f.typ ^^ set_val ^^
                  remember_failure get_val ^^
                  get_val
                  end
                begin
                  match normalize f.typ with
                  | Opt _ | Any -> Opt.null_lit env
                  | _ -> coercion_failed (Printf.sprintf "IDL error: did not find field %s in record" f.lab)
                end
          ) (sort_by_hash fs)) ^^

          (* skip all possible trailing extra fields *)
          get_typ_buf ^^ get_data_buf ^^ get_typtbl ^^ get_n_ptr ^^
          E.call_import env "rts" "skip_fields"
          )
      | Array (Mut t) ->
        read_alias env (Array (Mut t)) (fun get_array_typ on_alloc ->
          let (set_len, get_len) = new_local env "len" in
          let (set_x, get_x) = new_local env "x" in
          let (set_val, get_val) = new_local env "val" in
          let (set_arg_typ, get_arg_typ) = new_local env "arg_typ" in
          with_composite_arg_typ get_array_typ idl_vec (ReadBuf.read_sleb128 env) ^^ set_arg_typ ^^
          ReadBuf.read_leb128 env get_data_buf ^^ set_len ^^
          get_len ^^ Arr.alloc env ^^ set_x ^^
          on_alloc get_x ^^
          get_len ^^ from_0_to_n env (fun get_i ->
            get_x ^^ get_i ^^ Arr.idx env ^^
            get_arg_typ ^^ go env t ^^ set_val ^^
            remember_failure get_val ^^
            get_val ^^ store_ptr
          )
        )
      | Array t ->
        let (set_len, get_len) = new_local env "len" in
        let (set_x, get_x) = new_local env "x" in
        let (set_val, get_val) = new_local env "val" in
        let (set_arg_typ, get_arg_typ) = new_local env "arg_typ" in
        with_composite_typ idl_vec (ReadBuf.read_sleb128 env) ^^ set_arg_typ ^^
        ReadBuf.read_leb128 env get_data_buf ^^ set_len ^^
        get_len ^^ Arr.alloc env ^^ set_x ^^
        get_len ^^ from_0_to_n env (fun get_i ->
          get_x ^^ get_i ^^ Arr.idx env ^^
          get_arg_typ ^^ go env t ^^ set_val ^^
          remember_failure get_val ^^
          get_val ^^ store_ptr
        ) ^^
        get_x
      | Opt t ->
        check_prim_typ (Prim Null) ^^
        G.if1 I32Type (Opt.null_lit env)
        begin
          check_prim_typ Any ^^ (* reserved *)
          G.if1 I32Type (Opt.null_lit env)
          begin
            check_composite_typ get_idltyp idl_opt ^^
            G.if1 I32Type
            begin
              let (set_arg_typ, get_arg_typ) = new_local env "arg_typ" in
              with_composite_typ idl_opt (ReadBuf.read_sleb128 env) ^^ set_arg_typ ^^
              read_byte_tagged
                [ Opt.null_lit env
                ; let (set_val, get_val) = new_local env "val" in
                  get_arg_typ ^^ go_can_recover env t ^^ set_val ^^
                  get_val ^^ compile_eq_const (coercion_error_value env) ^^
                  G.if1 I32Type
                    (* decoding failed, but this is opt, so: return null *)
                    (Opt.null_lit env)
                    (* decoding succeeded, return opt value *)
                    (Opt.inject env get_val)
                ]
            end
            begin
              (* this check corresponds to `not (null <: <t>)` in the spec *)
              match normalize t with
              | Prim Null | Opt _ | Any ->
                (* Ignore and return null *)
                skip get_idltyp ^^
                Opt.null_lit env
              | _ ->
                (* Try constituent type *)
                let (set_val, get_val) = new_local env "val" in
                get_idltyp ^^ go_can_recover env t ^^ set_val ^^
                get_val ^^ compile_eq_const (coercion_error_value env) ^^
                G.if1 I32Type
                  (* decoding failed, but this is opt, so: return null *)
                  (Opt.null_lit env)
                  (* decoding succeeded, return opt value *)
                  (Opt.inject env get_val)
            end
          end
        end
      | Variant vs ->
        let (set_val, get_val) = new_local env "val" in
        with_composite_typ idl_variant (fun get_typ_buf ->
          (* Find the tag *)
          let (set_n, get_n) = new_local env "len" in
          ReadBuf.read_leb128 env get_typ_buf ^^ set_n ^^

          let (set_tagidx, get_tagidx) = new_local env "tagidx" in
          ReadBuf.read_leb128 env get_data_buf ^^ set_tagidx ^^

          get_tagidx ^^ get_n ^^
          G.i (Compare (Wasm.Values.I32 I32Op.LtU)) ^^
          E.else_trap_with env "IDL error: variant index out of bounds" ^^

          (* Zoom past the previous entries *)
          get_tagidx ^^ from_0_to_n env (fun _ ->
            get_typ_buf ^^ E.call_import env "rts" "skip_leb128" ^^
            get_typ_buf ^^ E.call_import env "rts" "skip_leb128"
          ) ^^

          (* Now read the tag *)
          let (set_tag, get_tag) = new_local env "tag" in
          ReadBuf.read_leb128 env get_typ_buf ^^ set_tag ^^
          let (set_arg_typ, get_arg_typ) = new_local env "arg_typ" in
          ReadBuf.read_sleb128 env get_typ_buf ^^ set_arg_typ ^^

          List.fold_right (fun (h, {lab = l; typ = t; _}) continue ->
              get_tag ^^ compile_eq_const (Lib.Uint32.to_int32 h) ^^
              G.if1 I32Type
                ( Variant.inject env l (
                  get_arg_typ ^^ go env t ^^ set_val ^^
                  remember_failure get_val ^^
                  get_val
                ))
                continue
            )
            ( sort_by_hash vs )
            ( coercion_failed "IDL error: unexpected variant tag" )
        )
      | Func _ ->
        (* See Note [Candid subtype checks] *)
        get_rel_buf_opt ^^
        G.if1 I32Type
          begin
            get_rel_buf_opt ^^
            get_typtbl ^^
            get_typtbl_end ^^
            get_typtbl_size ^^
            get_idltyp ^^
            idl_sub env t
          end
          (Bool.lit true) ^^ (* if we don't have a subtype memo table, assume the types are ok *)
        G.if1 I32Type
          (with_composite_typ idl_func (fun _get_typ_buf ->
            read_byte_tagged
              [ E.trap_with env "IDL error: unexpected function reference"
              ; read_actor_data () ^^
                read_text () ^^
                Tuple.from_stack env 2
              ]))
          (skip get_idltyp ^^
           coercion_failed "IDL error: incompatible function type")
      | Obj (Actor, _) ->
        (* See Note [Candid subtype checks] *)
        get_rel_buf_opt ^^
        G.if1 I32Type
          begin
            get_rel_buf_opt ^^
            get_typtbl ^^
            get_typtbl_end ^^
            get_typtbl_size ^^
            get_idltyp ^^
            idl_sub env t
          end
          (Bool.lit true) ^^
        G.if1 I32Type
          (with_composite_typ idl_service
             (fun _get_typ_buf -> read_actor_data ()))
          (skip get_idltyp ^^
           coercion_failed "IDL error: incompatible actor type")
      | Mut t ->
        read_alias env (Mut t) (fun get_arg_typ on_alloc ->
          let (set_result, get_result) = new_local env "result" in
          Tagged.obj env Tagged.ObjInd [ compile_unboxed_const 0l ] ^^ set_result ^^
          on_alloc get_result ^^
          get_result ^^
            get_arg_typ ^^ go env t ^^
          Heap.store_field MutBox.field
        )
      | Non ->
        skip get_idltyp ^^
        coercion_failed "IDL error: deserializing value of type None"
      | _ -> todo_trap env "deserialize" (Arrange_ir.typ t)
      end ^^
      (* Parsed value on the stack, return that, unless the failure flag is set *)
      when_failed (compile_unboxed_const (coercion_error_value env) ^^ G.i Return)
    )

  let serialize env ts : G.t =
    let name = Strm.name_for "serialize" ts in
    (* returns data/length pointers (will be GC’ed next time!) *)
    Func.share_code1 env name ("x", I32Type) [I32Type; I32Type] (fun env get_x ->
      let (set_data_size, get_data_size) = new_local env "data_size" in
      let (set_refs_size, get_refs_size) = new_local env "refs_size" in

      let (tydesc, _offsets, _idltyps) = type_desc env ts in
      let tydesc_len = Int32.of_int (String.length tydesc) in

      (* Get object sizes *)
      get_x ^^
      buffer_size env (Type.seq ts) ^^
      set_refs_size ^^
      set_data_size ^^
      (* check for overflow *)
      get_data_size ^^
      compile_add_const tydesc_len ^^
      compile_unboxed_const tydesc_len ^^
      G.i (Compare (Wasm.Values.I32 I32Op.LtU)) ^^
      E.then_trap_with env "serialization overflow" ^^

      let (set_data_start, get_data_start) = new_local env "data_start" in
      let (set_refs_start, get_refs_start) = new_local env "refs_start" in

      (* Create a stream with suitable capacity and given header *)
      Strm.create env get_data_size set_data_start get_data_start tydesc ^^
      get_refs_size ^^ compile_mul_const Heap.word_size ^^ Blob.dyn_alloc_scratch env ^^ set_refs_start ^^

      (* Serialize x into the buffer *)
      get_x ^^
      get_data_start ^^
      get_refs_start ^^
      serialize_go env (Type.seq ts) ^^

      (* Sanity check: Did we fill exactly the buffer *)
      get_refs_start ^^ get_refs_size ^^ compile_mul_const Heap.word_size ^^ G.i (Binary (Wasm.Values.I32 I32Op.Add)) ^^
      G.i (Compare (Wasm.Values.I32 I32Op.Eq)) ^^
      E.else_trap_with env "reference buffer not filled" ^^

      (* Verify that the stream is correctly filled *)
      Strm.check_filled env get_data_start get_data_size ^^
      get_refs_size ^^
      compile_eq_const 0l ^^
      E.else_trap_with env "cannot send references on IC System API" ^^

      (* Extract the payload if possible *)
      Strm.terminate env get_data_start get_data_size tydesc_len
    )


  let deserialize_from_blob extended env ts =
    let ts_name = typ_seq_hash ts in
    let name =
      (* TODO(#3185): this specialization on `extended` seems redundant,
         removing it might simplify things *and* share more code in binaries.
         The only tricky bit might be the conditional Stack.dynamic_with_words bit... *)
      if extended
      then "@deserialize_extended<" ^ ts_name ^ ">"
      else "@deserialize<" ^ ts_name ^ ">" in
    Func.share_code2 env name (("blob", I32Type), ("can_recover", I32Type)) (List.map (fun _ -> I32Type) ts) (fun env get_blob get_can_recover ->
      let (set_data_size, get_data_size) = new_local env "data_size" in
      let (set_refs_size, get_refs_size) = new_local env "refs_size" in
      let (set_data_start, get_data_start) = new_local env "data_start" in
      let (set_refs_start, get_refs_start) = new_local env "refs_start" in
      let (set_arg_count, get_arg_count) = new_local env "arg_count" in
      let (set_val, get_val) = new_local env "val" in

      get_blob ^^ Blob.len env ^^ set_data_size ^^
      get_blob ^^ Blob.payload_ptr_unskewed ^^ set_data_start ^^

      (* Allocate space for the reference buffer and copy it *)
      compile_unboxed_const 0l ^^ set_refs_size (* none yet *) ^^

      (* Allocate space for out parameters of parse_idl_header *)
      Stack.with_words env "get_typtbl_size_ptr" 1l (fun get_typtbl_size_ptr ->
      Stack.with_words env "get_typtbl_ptr" 1l (fun get_typtbl_ptr ->
      Stack.with_words env "get_maintyps_ptr" 1l (fun get_maintyps_ptr ->

      (* Set up read buffers *)
      ReadBuf.alloc env (fun get_data_buf -> ReadBuf.alloc env (fun get_ref_buf ->

      ReadBuf.set_ptr get_data_buf get_data_start ^^
      ReadBuf.set_size get_data_buf get_data_size ^^
      ReadBuf.set_ptr get_ref_buf get_refs_start ^^
      ReadBuf.set_size get_ref_buf (get_refs_size ^^ compile_mul_const Heap.word_size) ^^

      (* Go! *)
      Bool.lit extended ^^ get_data_buf ^^ get_typtbl_ptr ^^ get_typtbl_size_ptr ^^ get_maintyps_ptr ^^
      E.call_import env "rts" "parse_idl_header" ^^

      (* Allocate memo table, if necessary *)
      with_rel_buf_opt env extended (get_typtbl_size_ptr ^^ load_unskewed_ptr) (fun get_rel_buf_opt ->

      (* set up a dedicated read buffer for the list of main types *)
      ReadBuf.alloc env (fun get_main_typs_buf ->
        ReadBuf.set_ptr get_main_typs_buf (get_maintyps_ptr ^^ load_unskewed_ptr) ^^
        ReadBuf.set_end get_main_typs_buf (ReadBuf.get_end get_data_buf) ^^
        ReadBuf.read_leb128 env get_main_typs_buf ^^ set_arg_count ^^

        G.concat_map (fun t ->
          let can_recover, default_or_trap = Type.(
            match normalize t with
            | Opt _ | Any ->
              (Bool.lit true, fun msg -> Opt.null_lit env)
            | _ ->
              (get_can_recover, fun msg ->
                get_can_recover ^^
                G.if1 I32Type
                   (compile_unboxed_const (coercion_error_value env))
                   (E.trap_with env msg)))
          in
          get_arg_count ^^
          compile_eq_const 0l ^^
          G.if1 I32Type
           (default_or_trap ("IDL error: too few arguments " ^ ts_name))
           (begin
             get_rel_buf_opt ^^
             get_data_buf ^^ get_ref_buf ^^
             get_typtbl_ptr ^^ load_unskewed_ptr ^^
             get_maintyps_ptr ^^ load_unskewed_ptr ^^ (* typtbl_end *)
             get_typtbl_size_ptr ^^ load_unskewed_ptr ^^
             ReadBuf.read_sleb128 env get_main_typs_buf ^^
             compile_unboxed_const 0l ^^ (* initial depth *)
             can_recover ^^
             deserialize_go env t ^^ set_val ^^
             get_arg_count ^^ compile_sub_const 1l ^^ set_arg_count ^^
             get_val ^^ compile_eq_const (coercion_error_value env) ^^
             (G.if1 I32Type
               (default_or_trap "IDL error: coercion failure encountered")
               get_val)
            end)
        ) ts ^^

        (* Skip any extra arguments *)
        compile_while env
         (get_arg_count ^^ compile_rel_const I32Op.GtU 0l)
         begin
           get_data_buf ^^
           get_typtbl_ptr ^^ load_unskewed_ptr ^^
           ReadBuf.read_sleb128 env get_main_typs_buf ^^
           compile_unboxed_const 0l ^^
           E.call_import env "rts" "skip_any" ^^
           get_arg_count ^^ compile_sub_const 1l ^^ set_arg_count
         end ^^

        ReadBuf.is_empty env get_data_buf ^^
        E.else_trap_with env ("IDL error: left-over bytes " ^ ts_name) ^^
        ReadBuf.is_empty env get_ref_buf ^^
        E.else_trap_with env ("IDL error: left-over references " ^ ts_name)
      ))))))

    ))

  let deserialize env ts =
    IC.arg_data env ^^
    Bool.lit false ^^ (* can't recover *)
    deserialize_from_blob false env ts

(*
Note [speculating for short (S)LEB encoded bignums]
~~~~~~~~~~~~~~~~~~~~~~~~~~~~~~~~~~~~~~~~~~~~~~~~~~~

#3098 highlighted that a lot of heap garbage can be generated while reading in
(S)LEB-encoded bignums. To make heap consumption optimal for every compactly
representable `Int`, we resort to speculatively reading a 64-byte chunk from
the `ReadBuf`. We call it speculative, because it may read past the end of the
buffer (and thus end up containing junk bytes) or even fail because reading
across Wasm page boundaries could cause trapping. (Consider the buffer ending
3 bytes before the last-memory-page boundary and issuing a speculative 64-bit read for the
address 2 bytes less than buffer end.) In case of failure to read data, `-1`
(a sentinel) is returned. (The sentinel could be use-case specific when later
the need arises.)

In most cases the speculative read will come back with valid bytes. How many
of those are relevant, can be judged by consulting the buffer-end pointer or
analysing the 64-bit word directly. In the case of (S)LEB, the continuation and
termination bits can be filtered and thus the encoding's last byte detected when
present in the 64-bit word.

If such a LEB boundary is detected, avenues open up for a much faster (than
bytewise-sequential) parsing.

After the data is interpreted, it's the client's responsibility to adjust the
current buffer position.

 *)

(*
Note [mutable stable values]
~~~~~~~~~~~~~~~~~~~~~~~~~~~~

We currently use a Candid derivative to serialize stable values. In addition to
storing sharable data, we can also store mutable data (records with mutable
fields and mutable arrays), and we need to preserve aliasing.

To that end we extend Candid with a type constructor `alias t`.

In the type table, alias t is represented by type code 1. All Candid type constructors
are represented by negative numbers, so this cannot clash with anything and,
conveniently, makes such values illegal Candid.

The values of `alias t` are either

 * i8(0) 0x00000000 0x00000000 M(v)
   for one (typically the first) occurrence of v
   The first 0x00000000 is the “memo field”, the second is the “type hash field”.
   Both are scratch spaces for the benefit of the decoder.

or

 * i8(1) i32(offset) M(v)
   for all other occurrences of v, where offset is the relative position of the
   above occurrences from this reference.

We map Motoko types to this as follows:

  e([var t]) = alias e([t]) = alias vec e(t)
  e({var field : t}) = record { field : alias e(t) }

Why different? Because we need to alias arrays as a whole (we can’t even alias
their fields, as they are manifestly part of the array heap structure), but
aliasing records does not work, as aliased record values may appear at
different types (due to subtyping), and Candid serialization is type-driven.
Luckily records put all mutable fields behind an indirection (ObjInd), so this
works.

The type-driven code in this module treats `Type.Mut` to always refer to an
`ObjInd`; for arrays the mutable case is handled directly.

To detect and preserve aliasing, these steps are taken:

 * In `buffer_size`, when we see a mutable thing (`Array` or `ObjInd`), the
   first time, we mark it by setting the heap tag to `StableSeen`.
   This way, when we see it a second time, we can skip the value in the size
   calculation.
 * In `serialize`, when we see it a first time (tag still `StableSeen`),
   we serialize it (first form above), and remember the absolute position
   in the output buffer, abusing the heap tag here.
   (Invariant: This absolute position is never `StableSeen`)
   Upon a second visit (tag not `StableSeen`), we can thus fetch that absolute
   position and calculate the offset.
 * In `deserialize`, when we come across a `alias t`, we follow the offset (if
   needed) to find the content.

   If the memo field is still `0x00000000`, this is the first time we read
   this, so we deserialize to the Motoko heap, and remember the heap position
   (vanilla pointer) by overwriting the memo field.
   We also store the type hash of the type we are serializing at in the type
   hash field.

   If it is not `0x00000000` then we can simply read the pointer from there,
   after checking the type hash field to make sure we are aliasing at the same
   type.

 *)

(*
Note [Candid subtype checks]
~~~~~~~~~~~~~~~~~~~~~~~~~~~~

Deserializing Candid values requires a Candid subtype check when
deserializing value of reference types (actors and functions).

The subtype test is performed directly on the expected and actual
candid type tables using RTS functions `idl_sub_buf_words`,
`idl_sub_buf_init` and `idl_sub`.  One type table and vector of types
is generated statically from the list of statically known types
encountered during code generation, the other is determined
dynamically by, e.g. message payload. The latter will vary with
each payload to decode.

The known Motoko types are accumulated in a global list as required
and then, in a final compilation step, encoded to global type table
and sequence of type indices. The encoding is stored as static
data referenced by dedicated wasm globals so that we can generate
code that reference the globals before their final definitions are
known.

Deserializing a proper (not extended) Candid value stack allocates a
mutable word buffer, of size determined by `idl_sub_buf_words`.
The word buffer is used to initialize and provide storage for a
Rust memo table (see bitrel.rs) memoizing the result of sub and
super type tests performed during deserialization of a given Candid
value sequence.  The memo table is initialized once, using `idl_sub_buf_init`,
then shared between recursive calls to deserialize, by threading the (possibly
null) wasm address of the word buffer as an optional argument.  The
word buffer is stack allocated in generated code, not Rust, because
it's size is dynamic and Rust doesn't seem to support dynamically-sized
stack allocation.

Currently, we only perform Candid subtype checks when decoding proper
(not extended) Candid values. Extended values are required for
stable variables only: we can omit the check, because compatibility
should already be enforced by the static signature compatibility
check.  We use the `null`-ness of the word buffer pointer to
dynamically determine whether to omit or perform Candid subtype checks.

NB: Extending `idl_sub` to support extended, "stable" types (with mutable,
invariant type constructors) would require extending the polarity argument
from a Boolean to a three-valued argument to efficiently check equality for
invariant type constructors in a single pass.
*)

end (* MakeSerialization *)

module Serialization = MakeSerialization(BumpStream)

module BlobStream : Stream = struct
  let create env get_data_size set_token get_token header =
    let header_size = Int32.of_int (String.length header) in
    get_data_size ^^ compile_add_const header_size ^^
    E.call_import env "rts" "alloc_stream" ^^ set_token ^^
    get_token ^^
    Blob.lit env header ^^
    E.call_import env "rts" "stream_write_text"

  let check_filled env get_token get_data_size =
    G.i Drop

  let terminate env get_token _get_data_size _header_size =
    get_token ^^ E.call_import env "rts" "stream_split" ^^
    let set_blob, get_blob = new_local env "blob" in
    set_blob ^^
    get_blob ^^ Blob.payload_ptr_unskewed ^^
    get_blob ^^ Blob.len env

  let finalize_buffer code = code

  let name_for fn_name ts = "@Bl_" ^ fn_name ^ "<" ^ Typ_hash.typ_seq_hash ts ^ ">"

  let absolute_offset _env get_token =
    let filled_field = Int32.add Blob.len_field 8l in (* see invariant in `stream.rs` *)
    get_token ^^ Heap.load_field_unskewed filled_field

  let checkpoint _env _get_token = G.i Drop

  let reserve env get_token bytes =
    get_token ^^ compile_unboxed_const bytes ^^ E.call_import env "rts" "stream_reserve"

  let write_word_leb env get_token code =
    let set_word, get_word = new_local env "word" in
    code ^^ set_word ^^
    I32Leb.compile_store_to_data_buf_unsigned env get_word
      (get_token ^^ I32Leb.compile_leb128_size get_word ^^ E.call_import env "rts" "stream_reserve") ^^
    G.i Drop

  let write_word_32 env get_token code =
    reserve env get_token Heap.word_size ^^
    code ^^
    G.i (Store {ty = I32Type; align = 0; offset = 0l; sz = None})

  let write_byte env get_token code =
    get_token ^^ code ^^
    E.call_import env "rts" "stream_write_byte"

  let write_blob env get_token get_x =
    let set_len, get_len = new_local env "len" in
    get_x ^^ Blob.len env ^^ set_len ^^
    write_word_leb env get_token get_len ^^
    get_token ^^
    get_x ^^ Blob.payload_ptr_unskewed ^^
    get_len ^^
    E.call_import env "rts" "stream_write"

  let write_text env get_token get_x =
    write_word_leb env get_token (get_x ^^ Text.size env) ^^
    get_token ^^ get_x ^^
    E.call_import env "rts" "stream_write_text"

  let write_bignum_leb env get_token get_x =
    get_token ^^ get_x ^^
    BigNum.compile_store_to_stream_unsigned env

  let write_bignum_sleb env get_token get_x =
    get_token ^^ get_x ^^
    BigNum.compile_store_to_stream_signed env

end


(* Stabilization (serialization to/from stable memory) of both:
   * stable variables; and
   * virtual stable memory.
   c.f.
   * ../../design/Stable.md
   * ../../design/StableMemory.md
*)

module Stabilization = struct

  let extend64 code = code ^^ G.i (Convert (Wasm.Values.I64 I64Op.ExtendUI32))

  (* The below stream implementation is geared towards the
     tail section of stable memory, where the serialised
     stable variables go. As such a few intimate details of
     the stable memory layout are burnt in, such as the
     variable `N` from the design document. *)
  module StableMemoryStream : Stream = struct
    include BlobStream

    let name_for fn_name ts = "@Sm_" ^ fn_name ^ "<" ^ Typ_hash.typ_seq_hash ts ^ ">"

    let create env get_data_size set_token get_token header =
      create env (compile_unboxed_const 0x8000l) set_token get_token header ^^
        (* TODO: push header directly? *)

      let (set_len, get_len) = new_local env "len" in
      get_data_size ^^
      compile_add_const (Int32.of_int (String.length header)) ^^
      set_len ^^

      let (set_dst, get_dst) = new_local64 env "dst" in
      StableMem.get_mem_size env ^^
      compile_shl64_const (Int64.of_int page_size_bits) ^^
      compile_add64_const 4L ^^ (* `N` is now on the stack *)
      set_dst ^^ 
      
      get_dst ^^
      extend64 get_len ^^
      StableMem.ensure env ^^

      get_token ^^
      get_dst ^^
      get_dst ^^ extend64 get_len ^^
      G.i (Binary (Wasm.Values.I64 I64Op.Add)) ^^
      E.call_import env "rts" "stream_stable_dest"

    let ptr64_field = Int32.add Blob.len_field 1l (* see invariant in `stream.rs` *)

    let terminate env get_token get_data_size header_size =
      get_token ^^
      E.call_import env "rts" "stream_shutdown" ^^
      compile_unboxed_zero ^^ (* no need to write *)
      get_token ^^
      Heap.load_field64_unskewed ptr64_field ^^
      StableMem.get_mem_size env ^^
      compile_shl64_const (Int64.of_int page_size_bits) ^^
      G.i (Binary (Wasm.Values.I64 I64Op.Sub)) ^^
      compile_sub64_const 4L ^^  (* `N` is now subtracted *)
      G.i (Convert (Wasm.Values.I32 I32Op.WrapI64))

    let finalize_buffer _ = G.nop (* everything is outputted already *)

    (* Returns a 32-bit unsigned int that is the number of bytes that would
       have been written to stable memory if flushed. The difference
       of two such numbers will always be an exact byte distance. *)
    let absolute_offset env get_token =
      let start64_field = Int32.add ptr64_field 2l in (* see invariant in `stream.rs` *)
      absolute_offset env get_token ^^
      get_token ^^
      Heap.load_field64_unskewed ptr64_field ^^
      get_token ^^
      Heap.load_field64_unskewed start64_field ^^
      G.i (Binary (Wasm.Values.I64 I64Op.Sub)) ^^
      G.i (Convert (Wasm.Values.I32 I32Op.WrapI64)) ^^
      G.i (Binary (Wasm.Values.I32 I32Op.Add))
  end

  module Externalization = MakeSerialization(StableMemoryStream)

  let stabilize env t =
    let (set_dst, get_dst) = new_local env "dst" in
    let (set_len, get_len) = new_local env "len" in
    Externalization.serialize env [t] ^^
    set_len ^^
    set_dst ^^

    StableMem.get_mem_size env ^^
    G.i (Test (Wasm.Values.I64 I64Op.Eqz)) ^^
    G.if0
      begin (* ensure [0,..,3,...len+4) *)
        compile_const_64 0L ^^
        extend64 get_len ^^
        compile_add64_const 4L ^^  (* reserve one word for size *)
        StableMem.ensure env ^^

        (* write len to initial word of stable memory*)
        compile_const_64 0L ^^
        get_len ^^
        StableMem.write_word32 env ^^

        (* copy data to following stable memory *)
        Externalization.Strm.finalize_buffer
          begin
            compile_const_64 4L ^^
            extend64 get_dst ^^
            extend64 get_len ^^
            IC.system_call env "stable64_write"
          end
      end
      begin
        let (set_N, get_N) = new_local64 env "N" in

        (* let N = !size * page_size *)
        StableMem.get_mem_size env ^^
        compile_shl64_const (Int64.of_int page_size_bits) ^^
        set_N ^^

        (* grow mem to page including address
           N + 4 + len + 4 + 4 + 4 = N + len + 16
        *)
        get_N ^^
        extend64 get_len ^^
        compile_add64_const 16L ^^
        StableMem.ensure env  ^^

        get_N ^^
        get_len ^^
        StableMem.write_word32 env ^^

        (* copy data to following stable memory *)
        Externalization.Strm.finalize_buffer
          begin
            get_N ^^
            compile_add64_const 4L ^^
            extend64 get_dst ^^
            extend64 get_len ^^
            IC.system_call env "stable64_write"
          end ^^

        (* let M = pagesize * ic0.stable64_size64() - 1 *)
        (* M is beginning of last page *)
        let (set_M, get_M) = new_local64 env "M" in
        IC.system_call env "stable64_size" ^^
        compile_sub64_const 1L ^^
        compile_shl64_const (Int64.of_int page_size_bits) ^^
        set_M ^^

        (* store mem_size at M + (pagesize - 12) *)
        get_M ^^
        compile_add64_const (Int64.sub page_size64 12L) ^^
        StableMem.get_mem_size env ^^
        G.i (Convert (Wasm.Values.I32 I32Op.WrapI64)) ^^
        (* TODO: write word64 *)
        StableMem.write_word32 env ^^

        (* save first word at M + (pagesize - 8);
           mark first word as 0 *)
        get_M ^^
        compile_add64_const (Int64.sub page_size64 8L) ^^
        compile_const_64 0L ^^
        StableMem.read_and_clear_word32 env ^^
        StableMem.write_word32 env ^^

        (* save version at M + (pagesize - 4) *)
        get_M ^^
          compile_add64_const (Int64.sub page_size64 4L) ^^
        (* TODO bump version? *)
        compile_unboxed_const StableMem.version ^^
        StableMem.write_word32 env

      end

  let destabilize env ty =
    match E.mode env with
    | Flags.ICMode | Flags.RefMode ->
      let (set_pages, get_pages) = new_local64 env "pages" in
      IC.system_call env "stable64_size" ^^
      set_pages ^^

      get_pages ^^
      G.i (Test (Wasm.Values.I64 I64Op.Eqz)) ^^
      G.if1 I32Type
        begin
          let (_, fs) = Type.as_obj ty in
          let fs' = List.map
           (fun f -> (f.Type.lab, fun () -> Opt.null_lit env))
           fs
          in
          StableMem.get_mem_size env ^^
          G.i (Test (Wasm.Values.I64 I64Op.Eqz)) ^^
          E.else_trap_with env "StableMem.mem_size non-zero" ^^
          Object.lit_raw env fs'
        end
        begin
          let (set_marker, get_marker) = new_local env "marker" in
          let (set_len, get_len) = new_local env "len" in
          let (set_offset, get_offset) = new_local64 env "offset" in
          compile_const_64 0L ^^
          StableMem.read_and_clear_word32 env ^^
          set_marker ^^

          get_marker ^^
          G.i (Test (Wasm.Values.I32 I32Op.Eqz)) ^^
          G.if0
            begin
              let (set_M, get_M) = new_local64 env "M" in
              let (set_version, get_version) = new_local env "version" in
              let (set_N, get_N) = new_local64 env "N" in

              IC.system_call env "stable64_size" ^^
              compile_sub64_const 1L ^^
              compile_shl64_const (Int64.of_int page_size_bits) ^^
              set_M ^^

              (* read version *)
              get_M ^^
              compile_add64_const (Int64.sub page_size64 4L) ^^
              StableMem.read_and_clear_word32 env ^^
              set_version ^^

              (* check version *)
              get_version ^^
              compile_unboxed_const StableMem.version ^^
              G.i (Compare (Wasm.Values.I32 I32Op.GtU)) ^^
              E.then_trap_with env (Printf.sprintf
                "higher stable memory version (expected %s)"
                (Int32.to_string StableMem.version)) ^^

              (* restore StableMem bytes [0..4) *)
              compile_const_64 0L ^^
              get_M ^^
              compile_add64_const (Int64.sub page_size64 8L) ^^
              StableMem.read_and_clear_word32 env ^^
              StableMem.write_word32 env ^^

              (* restore mem_size *)
              get_M ^^
              compile_add64_const (Int64.sub page_size64 12L) ^^
              extend64 (StableMem.read_and_clear_word32 env) ^^ (*TODO: use 64 bits *)
              StableMem.set_mem_size env ^^

              StableMem.get_mem_size env ^^
              compile_shl64_const (Int64.of_int page_size_bits) ^^
              set_N ^^

              (* set len *)
              get_N ^^
              StableMem.read_and_clear_word32 env ^^
              set_len ^^

              (* set offset *)
              get_N ^^
              compile_add64_const 4L ^^
              set_offset
            end
            begin
              (* assert mem_size == 0 *)
              StableMem.get_mem_size env ^^
              G.i (Test (Wasm.Values.I64 I64Op.Eqz)) ^^
              E.else_trap_with env "unexpected, non-zero stable memory size" ^^

              (* set len *)
              get_marker ^^
              set_len ^^

              (* set offset *)
              compile_const_64 4L ^^
              set_offset
            end ^^ (* if_ *)

          let (set_blob, get_blob) = new_local env "blob" in
          (* read blob from stable memory *)
          get_len ^^ Blob.alloc env ^^ set_blob ^^
          extend64 (get_blob ^^ Blob.payload_ptr_unskewed) ^^
          get_offset ^^
          extend64 get_len ^^
          IC.system_call env "stable64_read" ^^

          let (set_val, get_val) = new_local env "val" in
          (* deserialize blob to val *)
          get_blob ^^
          Bool.lit false ^^ (* can't recover *)
          Serialization.deserialize_from_blob true env [ty] ^^
          set_val ^^

          (* clear blob contents *)
          get_blob ^^
          Blob.clear env ^^

          (* copy zeros from blob to stable memory *)
          get_offset ^^
          extend64 (get_blob ^^ Blob.payload_ptr_unskewed) ^^
          extend64 (get_blob ^^ Blob.len env) ^^
          IC.system_call env "stable64_write" ^^

          (* return val *)
          get_val
        end
    | _ -> assert false
end

module GCRoots = struct
  let register env static_roots =

    let get_static_roots = E.add_fun env "get_static_roots" (Func.of_body env [] [I32Type] (fun env ->
      compile_unboxed_const static_roots
    )) in

    E.add_export env (nr {
      name = Wasm.Utf8.decode "get_static_roots";
      edesc = nr (FuncExport (nr get_static_roots))
    })

  let store_static_roots env =
    Arr.vanilla_lit env (E.get_static_roots env)

end (* GCRoots *)

module StackRep = struct
  open SR

  (*
     Most expressions have a “preferred”, most optimal, form. Hence,
     compile_exp put them on the stack in that form, and also returns
     the form it chose.

     But the users of compile_exp usually want a specific form as well.
     So they use compile_exp_as, indicating the form they expect.
     compile_exp_as then does the necessary coercions.
   *)

  let of_arity n =
    if n = 1 then Vanilla else UnboxedTuple n

  (* The stack rel of a primitive type, i.e. what the binary operators expect *)
  let of_type t =
    let open Type in
    match normalize t with
    | Prim Bool -> SR.bool
    | Prim (Nat | Int) -> Vanilla
    | Prim (Nat64 | Int64) -> UnboxedWord64
    | Prim (Nat32 | Int32) -> UnboxedWord32
    | Prim (Nat8 | Nat16 | Int8 | Int16 | Char) -> Vanilla
    | Prim (Text | Blob | Principal) -> Vanilla
    | Prim Float -> UnboxedFloat64
    | Obj (Actor, _) -> Vanilla
    | Func (Shared _, _, _, _, _) -> Vanilla
    | p -> todo "StackRep.of_type" (Arrange_ir.typ p) Vanilla

  (* The env looks unused, but will be needed once we can use multi-value, to register
     the complex types in the environment *)
  let to_block_type env = function
    | Vanilla -> [I32Type]
    | UnboxedWord64 -> [I64Type]
    | UnboxedWord32 -> [I32Type]
    | UnboxedFloat64 -> [F64Type]
    | UnboxedTuple n ->
      if n > 1 then assert !Flags.multi_value;
      Lib.List.make n I32Type
    | Const _ -> []
    | Unreachable -> []

  let to_string = function
    | Vanilla -> "Vanilla"
    | UnboxedWord64 -> "UnboxedWord64"
    | UnboxedWord32 -> "UnboxedWord32"
    | UnboxedFloat64 -> "UnboxedFloat64"
    | UnboxedTuple n -> Printf.sprintf "UnboxedTuple %d" n
    | Unreachable -> "Unreachable"
    | Const _ -> "Const"

  let join (sr1 : t) (sr2 : t) = match sr1, sr2 with
    | _, _ when SR.eq sr1 sr2 -> sr1
    | Unreachable, sr2 -> sr2
    | sr1, Unreachable -> sr1
    | UnboxedWord64, UnboxedWord64 -> UnboxedWord64
    | UnboxedTuple n, UnboxedTuple m when n = m -> sr1
    | _, Vanilla -> Vanilla
    | Vanilla, _ -> Vanilla
    | Const _, Const _ -> Vanilla

    | Const _, UnboxedWord32 -> UnboxedWord32
    | UnboxedWord32, Const _ -> UnboxedWord32
    | Const _, UnboxedWord64 -> UnboxedWord64
    | UnboxedWord64, Const _ -> UnboxedWord64
    | Const _, UnboxedFloat64 -> UnboxedFloat64
    | UnboxedFloat64, Const _ -> UnboxedFloat64

    | Const _, UnboxedTuple 0 -> UnboxedTuple 0
    | UnboxedTuple 0, Const _-> UnboxedTuple 0
    | _, _ ->
      Printf.eprintf "Invalid stack rep join (%s, %s)\n"
        (to_string sr1) (to_string sr2); sr1

  (* This is used when two blocks join, e.g. in an if. In that
     case, they cannot return multiple values. *)
  let relax =
    if !Flags.multi_value
    then fun sr -> sr
    else function
      | UnboxedTuple n when n > 1 -> Vanilla
      | sr -> sr

  let drop env (sr_in : t) =
    match sr_in with
    | Vanilla | UnboxedWord64 | UnboxedWord32 | UnboxedFloat64 -> G.i Drop
    | UnboxedTuple n -> G.table n (fun _ -> G.i Drop)
    | Const _ | Unreachable -> G.nop

  (* Materializes a Const.lit: If necessary, puts
     bytes into static memory, and returns a vanilla value.
  *)
  let materialize_lit env (lit : Const.lit) : int32 =
    match lit with
      | Const.Vanilla n  -> n
      | Const.Bool n     -> Bool.vanilla_lit n
      | Const.BigInt n   -> BigNum.vanilla_lit env n
      | Const.Word32 n   -> BoxedSmallWord.vanilla_lit env n
      | Const.Word64 n   -> BoxedWord64.vanilla_lit env n
      | Const.Float64 f  -> Float.vanilla_lit env f
      | Const.Blob t     -> Blob.vanilla_lit env t

  let rec materialize_const_t env (p, cv) : int32 =
    Lib.Promise.lazy_value p (fun () -> materialize_const_v env cv)

  and materialize_const_v env = function
    | Const.Fun (get_fi, _) -> Closure.static_closure env (get_fi ())
    | Const.Message fi -> assert false
    | Const.Obj fs ->
      let fs' = List.map (fun (n, c) -> (n, materialize_const_t env c)) fs in
      Object.vanilla_lit env fs'
    | Const.Unit -> Tuple.unit_vanilla_lit
    | Const.Array cs ->
      let ptrs = List.map (materialize_const_t env) cs in
      Arr.vanilla_lit env ptrs
    | Const.Lit l -> materialize_lit env l

  let adjust env (sr_in : t) sr_out =
    if eq sr_in sr_out
    then G.nop
    else match sr_in, sr_out with
    | Unreachable, Unreachable -> G.nop
    | Unreachable, _ -> G.i Unreachable

    | UnboxedTuple n, Vanilla -> Tuple.from_stack env n
    | Vanilla, UnboxedTuple n -> Tuple.to_stack env n

    | UnboxedWord64, Vanilla -> BoxedWord64.box env
    | Vanilla, UnboxedWord64 -> BoxedWord64.unbox env

    | UnboxedWord32, Vanilla -> BoxedSmallWord.box env
    | Vanilla, UnboxedWord32 -> BoxedSmallWord.unbox env

    | UnboxedFloat64, Vanilla -> Float.box env
    | Vanilla, UnboxedFloat64 -> Float.unbox env

    | Const (_, Const.Lit (Const.Bool b)), Vanilla -> Bool.lit b
    | Const c, Vanilla -> compile_unboxed_const (materialize_const_t env c)
    | Const (_, Const.Lit (Const.Word32 n)), UnboxedWord32 -> compile_unboxed_const n
    | Const (_, Const.Lit (Const.Word64 n)), UnboxedWord64 -> compile_const_64 n
    | Const (_, Const.Lit (Const.Float64 f)), UnboxedFloat64 -> Float.compile_unboxed_const f
    | Const c, UnboxedTuple 0 -> G.nop
    | Const (_, Const.Array cs), UnboxedTuple n ->
      assert (n = List.length cs);
      G.concat_map (fun c -> compile_unboxed_const (materialize_const_t env c)) cs
    | _, _ ->
      Printf.eprintf "Unknown stack_rep conversion %s -> %s\n"
        (to_string sr_in) (to_string sr_out);
      G.nop

end (* StackRep *)

module VarEnv = struct

  (* A type to record where Motoko names are stored. *)
  type varloc =
    (* A Wasm Local of the current function, directly containing the value,
       in the given stackrep (Vanilla, UnboxedWord32, …) so far
       Used for immutable and mutable, non-captured data *)
    | Local of SR.t * int32
    (* A Wasm Local of the current function, that points to memory location,
       which is a MutBox.  Used for mutable captured data *)
    | HeapInd of int32
    (* A static mutable memory location (static address of a MutBox object) *)
    (* TODO: Do we need static immutable? *)
    | HeapStatic of int32
    (* Not materialized (yet), statically known constant, static location on demand *)
    | Const of Const.t
    (* public method *)
    | PublicMethod of int32 * string

  let is_non_local : varloc -> bool = function
    | Local _
    | HeapInd _ -> false
    | HeapStatic _
    | PublicMethod _
    | Const _ -> true

  type lvl = TopLvl | NotTopLvl

  (*
  The source variable environment:
   - Whether we are on the top level
   - In-scope variables
   - scope jump labels
  *)


  module NameEnv = Env.Make(String)
  type t = {
    lvl : lvl;
    vars : varloc NameEnv.t; (* variables ↦ their location *)
    labels : G.depth NameEnv.t; (* jump label ↦ their depth *)
  }

  let empty_ae = {
    lvl = TopLvl;
    vars = NameEnv.empty;
    labels = NameEnv.empty;
  }

  (* Creating a local environment, resetting the local fields,
     and removing bindings for local variables (unless they are at global locations)
  *)

  let mk_fun_ae ae = { ae with
    lvl = NotTopLvl;
    vars = NameEnv.filter (fun v l ->
      let non_local = is_non_local l in
      (* For debugging, enable this:
      (if not non_local then Printf.eprintf "VarEnv.mk_fun_ae: Removing %s\n" v);
      *)
      non_local
    ) ae.vars;
  }
  let lookup_var ae var =
    match NameEnv.find_opt var ae.vars with
      | Some l -> Some l
      | None   -> Printf.eprintf "Could not find %s\n" var; None

  let needs_capture ae var = match lookup_var ae var with
    | Some l -> not (is_non_local l)
    | None -> assert false

  let add_local_with_heap_ind env (ae : t) name =
      let i = E.add_anon_local env I32Type in
      E.add_local_name env i name;
      ({ ae with vars = NameEnv.add name (HeapInd i) ae.vars }, i)

  let add_local_heap_static (ae : t) name ptr =
      { ae with vars = NameEnv.add name (HeapStatic ptr) ae.vars }

  let add_local_public_method (ae : t) name (fi, exported_name) =
      { ae with vars = NameEnv.add name (PublicMethod (fi, exported_name) : varloc) ae.vars }

  let add_local_const (ae : t) name cv =
      { ae with vars = NameEnv.add name (Const cv : varloc) ae.vars }

  let add_local_local env (ae : t) name sr i =
      { ae with vars = NameEnv.add name (Local (sr, i)) ae.vars }

  let add_direct_local env (ae : t) name sr =
      let i = E.add_anon_local env (SR.to_var_type sr) in
      E.add_local_name env i name;
      (add_local_local env ae name sr i, i)

  (* Adds the names to the environment and returns a list of setters *)
  let rec add_arguments env (ae : t) as_local = function
    | [] -> ae
    | (name :: names) ->
      if as_local name then
        let i = E.add_anon_local env I32Type in
        E.add_local_name env i name;
        let ae' = { ae with vars = NameEnv.add name (Local (SR.Vanilla, i)) ae.vars } in
        add_arguments env ae' as_local names
      else (* needs to go to static memory *)
        let ptr = MutBox.static env in
        let ae' = add_local_heap_static ae name ptr in
        add_arguments env ae' as_local names

  let add_argument_locals env (ae : t) =
    add_arguments env ae (fun _ -> true)

  let add_label (ae : t) name (d : G.depth) =
      { ae with labels = NameEnv.add name d ae.labels }

  let get_label_depth (ae : t) name : G.depth  =
    match NameEnv.find_opt name ae.labels with
      | Some d -> d
      | None   -> raise (CodegenError (Printf.sprintf "Could not find %s\n" name))

end (* VarEnv *)

(* type for wrapping code with context, context is establishment
   of (pattern) binding, argument is the code using the binding,
   result is e.g. the code for `case p e`. *)
type scope_wrap = G.t -> G.t

let unmodified : scope_wrap = fun code -> code

module Var = struct
  (* This module is all about looking up Motoko variables in the environment,
     and dealing with mutable variables *)

  open VarEnv

  (* Returns desired stack representation, preparation code and code to consume
     the value onto the stack *)
  let set_val env ae var : G.t * SR.t * G.t = match VarEnv.lookup_var ae var with
    | Some (Local (sr, i)) ->
      G.nop,
      sr,
      G.i (LocalSet (nr i))
    | Some (HeapInd i) ->
      G.i (LocalGet (nr i)),
      SR.Vanilla,
      Heap.store_field MutBox.field
    | Some (HeapStatic ptr) ->
      compile_unboxed_const ptr,
      SR.Vanilla,
      Heap.store_field MutBox.field
    | Some (Const _) -> fatal "set_val: %s is const" var
    | Some (PublicMethod _) -> fatal "set_val: %s is PublicMethod" var
    | None   -> fatal "set_val: %s missing" var

  (* Stores the payload. Returns stack preparation code, and code that consumes the values from the stack *)
  let set_val_vanilla env ae var : G.t * G.t =
    let pre_code, sr, code = set_val env ae var in
    pre_code, StackRep.adjust env SR.Vanilla sr ^^ code

  (* Stores the payload (which is found on the stack, in Vanilla stackrep) *)
  let set_val_vanilla_from_stack env ae var : G.t =
    let pre_code, code = set_val_vanilla env ae var in
    if G.is_nop pre_code
    then code
    else
      (* Need to shuffle the stack entries *)
      let (set_x, get_x) = new_local env "var_scrut" in
      set_x ^^
      pre_code ^^
      get_x ^^
      code

  (* Returns the payload (optimized representation) *)
  let get_val (env : E.t) (ae : VarEnv.t) var = match VarEnv.lookup_var ae var with
    | Some (Local (sr, i)) ->
      sr, G.i (LocalGet (nr i))
    | Some (HeapInd i) ->
      SR.Vanilla, G.i (LocalGet (nr i)) ^^ Heap.load_field MutBox.field
    | Some (HeapStatic i) ->
      SR.Vanilla, compile_unboxed_const i ^^ Heap.load_field MutBox.field
    | Some (Const c) ->
      SR.Const c, G.nop
    | Some (PublicMethod (_, name)) ->
      SR.Vanilla,
      IC.get_self_reference env ^^
      IC.actor_public_field env name
    | None -> assert false

  (* Returns the payload (vanilla representation) *)
  let get_val_vanilla (env : E.t) (ae : VarEnv.t) var =
    let sr, code = get_val env ae var in
    code ^^ StackRep.adjust env sr SR.Vanilla

  (* Returns the value to put in the closure,
     and code to restore it, including adding to the environment
  *)
  let capture old_env ae0 var : G.t * (E.t -> VarEnv.t -> VarEnv.t * scope_wrap) =
    match VarEnv.lookup_var ae0 var with
    | Some (Local (sr, i)) ->
      ( G.i (LocalGet (nr i)) ^^ StackRep.adjust old_env sr SR.Vanilla
      , fun new_env ae1 ->
        (* we use SR.Vanilla in the restored environment. We could use sr;
           like for parameters hard to predict what’s better *)
        let ae2, j = VarEnv.add_direct_local new_env ae1 var SR.Vanilla in
        let restore_code = G.i (LocalSet (nr j))
        in ae2, fun body -> restore_code ^^ body
      )
    | Some (HeapInd i) ->
      ( G.i (LocalGet (nr i))
      , fun new_env ae1 ->
        let ae2, j = VarEnv.add_local_with_heap_ind new_env ae1 var in
        let restore_code = G.i (LocalSet (nr j))
        in ae2, fun body -> restore_code ^^ body
      )
    | _ -> assert false

  (* This is used when putting a mutable field into an object.
     In the IR, mutable fields of objects are pre-allocated as MutBox objects,
     to allow the async/await.
     So we expect the variable to be in a HeapInd (pointer to MutBox on the heap),
     or HeapStatic (statically known MutBox in the static memory) and we use
     the pointer.
  *)
  let get_aliased_box env ae var = match VarEnv.lookup_var ae var with
    | Some (HeapInd i) -> G.i (LocalGet (nr i))
    | Some (HeapStatic i) -> compile_unboxed_const i
    | _ -> assert false

  let capture_aliased_box env ae var = match VarEnv.lookup_var ae var with
    | Some (HeapInd i) ->
      G.i (LocalSet (nr i))
    | _ -> assert false

end (* Var *)

(* Calling well-known prelude functions *)
(* FIXME: calling into the prelude will not work if we ever need to compile a program
   that requires top-level cps conversion;
   use new prims instead *)
module Internals = struct
  let call_prelude_function env ae var =
    match VarEnv.lookup_var ae var with
    | Some (VarEnv.Const (_, Const.Fun (mk_fi, _))) ->
       compile_unboxed_zero ^^ (* A dummy closure *)
       G.i (Call (nr (mk_fi ())))
    | _ -> assert false

  let add_cycles env ae = call_prelude_function env ae "@add_cycles"
  let reset_cycles env ae = call_prelude_function env ae "@reset_cycles"
  let reset_refund env ae = call_prelude_function env ae "@reset_refund"
end

(* This comes late because it also deals with messages *)
module FuncDec = struct
  let bind_args env ae0 first_arg args =
    let rec go i ae = function
    | [] -> ae
    | a::args ->
      (* Function arguments are always vanilla, due to subtyping and uniform representation.
         We keep them as such here for now. We _could_ always unpack those that can be unpacked
         (Nat32 etc.). It is generally hard to predict which strategy is better. *)
      let ae' = VarEnv.add_local_local env ae a.it SR.Vanilla (Int32.of_int i) in
      go (i+1) ae' args in
    go first_arg ae0 args

  (* Create a WebAssembly func from a pattern (for the argument) and the body.
   Parameter `captured` should contain the, well, captured local variables that
   the function will find in the closure. *)
  let compile_local_function outer_env outer_ae restore_env args mk_body ret_tys at =
    let arg_names = List.map (fun a -> a.it, I32Type) args in
    let return_arity = List.length ret_tys in
    let retty = Lib.List.make return_arity I32Type in
    let ae0 = VarEnv.mk_fun_ae outer_ae in
    Func.of_body outer_env (["clos", I32Type] @ arg_names) retty (fun env -> G.with_region at (
      let get_closure = G.i (LocalGet (nr 0l)) in

      let ae1, closure_codeW = restore_env env ae0 get_closure in

      (* Add arguments to the environment (shifted by 1) *)
      let ae2 = bind_args env ae1 1 args in

      closure_codeW (mk_body env ae2)
    ))

  let message_start env sort = match sort with
      | Type.Shared Type.Write ->
        Lifecycle.trans env Lifecycle.InUpdate
      | Type.Shared Type.Query ->
        Lifecycle.trans env Lifecycle.InQuery
      | _ -> assert false

  let message_cleanup env sort = match sort with
      | Type.Shared Type.Write ->
        GC.collect_garbage env ^^
        Lifecycle.trans env Lifecycle.Idle
      | Type.Shared Type.Query ->
        Lifecycle.trans env Lifecycle.PostQuery
      | _ -> assert false

  let compile_const_message outer_env outer_ae sort control args mk_body ret_tys at : E.func_with_names =
    let ae0 = VarEnv.mk_fun_ae outer_ae in
    Func.of_body outer_env [] [] (fun env -> G.with_region at (
      message_start env sort ^^
      (* cycles *)
      Internals.reset_cycles env outer_ae ^^
      Internals.reset_refund env outer_ae ^^
      (* reply early for a oneway *)
      (if control = Type.Returns
       then
         Tuple.compile_unit ^^
         Serialization.serialize env [] ^^
         IC.reply_with_data env
       else G.nop) ^^
      (* Deserialize argument and add params to the environment *)
      let arg_names = List.map (fun a -> a.it) args in
      let arg_tys = List.map (fun a -> a.note) args in
      let ae1 = VarEnv.add_argument_locals env ae0 arg_names in
      Serialization.deserialize env arg_tys ^^
      G.concat_map (Var.set_val_vanilla_from_stack env ae1) (List.rev arg_names) ^^
      mk_body env ae1 ^^
      message_cleanup env sort
    ))

  (* Compile a closed function declaration (captures no local variables) *)
  let closed pre_env sort control name args mk_body fun_rhs ret_tys at =
    if Type.is_shared_sort sort
    then begin
      let (fi, fill) = E.reserve_fun pre_env name in
      ( Const.t_of_v (Const.Message fi), fun env ae ->
        fill (compile_const_message env ae sort control args mk_body ret_tys at)
      )
    end else begin
      assert (control = Type.Returns);
      let lf = E.make_lazy_function pre_env name in
      ( Const.t_of_v (Const.Fun ((fun () -> Lib.AllocOnUse.use lf), fun_rhs)), fun env ae ->
        let restore_no_env _env ae _ = ae, unmodified in
        Lib.AllocOnUse.def lf (lazy (compile_local_function env ae restore_no_env args mk_body ret_tys at))
      )
    end

  (* Compile a closure declaration (captures local variables) *)
  let closure env ae sort control name captured args mk_body ret_tys at =
      let is_local = sort = Type.Local in

      let set_clos, get_clos = new_local env (name ^ "_clos") in

      let len = Wasm.I32.of_int_u (List.length captured) in
      let store_env, restore_env =
        let rec go i = function
          | [] -> (G.nop, fun _env ae1 _ -> ae1, unmodified)
          | (v::vs) ->
              let store_rest, restore_rest = go (i + 1) vs in
              let store_this, restore_this = Var.capture env ae v in
              let store_env =
                get_clos ^^
                store_this ^^
                Closure.store_data (Wasm.I32.of_int_u i) ^^
                store_rest in
              let restore_env env ae1 get_env =
                let ae2, codeW = restore_this env ae1 in
                let ae3, code_restW = restore_rest env ae2 get_env in
                (ae3,
                 fun body ->
                 get_env ^^
                 Closure.load_data (Wasm.I32.of_int_u i) ^^
                 codeW (code_restW body)
                )
              in store_env, restore_env in
        go 0 captured in

      let f =
        if is_local
        then compile_local_function env ae restore_env args mk_body ret_tys at
        else assert false (* no first class shared functions yet *) in

      let fi = E.add_fun env name f in

      let code =
        (* Allocate a heap object for the closure *)
        Heap.alloc env (Int32.add Closure.header_size len) ^^
        set_clos ^^

        (* Store the tag *)
        get_clos ^^
        Tagged.(store Closure) ^^

        (* Store the function pointer number: *)
        get_clos ^^
        compile_unboxed_const (E.add_fun_ptr env fi) ^^
        Heap.store_field Closure.funptr_field ^^

        (* Store the length *)
        get_clos ^^
        compile_unboxed_const len ^^
        Heap.store_field Closure.len_field ^^

        (* Store all captured values *)
        store_env
      in

      if is_local
      then
        SR.Vanilla,
        code ^^
        get_clos
      else assert false (* no first class shared functions *)

  let lit env ae name sort control free_vars args mk_body ret_tys at =
    let captured = List.filter (VarEnv.needs_capture ae) free_vars in

    if ae.VarEnv.lvl = VarEnv.TopLvl then assert (captured = []);

    if captured = []
    then
      let (ct, fill) = closed env sort control name args mk_body Const.Complicated ret_tys at in
      fill env ae;
      (SR.Const ct, G.nop)
    else closure env ae sort control name captured args mk_body ret_tys at

  (* Returns a closure corresponding to a future (async block) *)
  let async_body env ae ts free_vars mk_body at =
    (* We compile this as a local, returning function, so set return type to [] *)
    let sr, code = lit env ae "anon_async" Type.Local Type.Returns free_vars [] mk_body [] at in
    code ^^
    StackRep.adjust env sr SR.Vanilla

  (* Takes the reply and reject callbacks, tuples them up (with administrative extras),
     adds them to the continuation table, and returns the two callbacks expected by
     ic.call_new.

     The tupling is necessary because we want to free _both_/_all_ closures
     when the call is answered.

     The reply callback function exists once per type (as it has to do
     deserialization); the reject callback function is unique.
  *)

  let closures_to_reply_reject_callbacks_aux env ts_opt =
    let arity, reply_name, from_arg_data =
      match ts_opt with
      | Some ts ->
        (List.length ts,
         "@callback<" ^ Typ_hash.typ_hash (Type.Tup ts) ^ ">",
         fun env -> Serialization.deserialize env ts)
      | None ->
        (1,
         "@callback",
         (fun env ->
           Blob.of_size_copy env
           (fun env -> IC.system_call env "msg_arg_data_size")
           (fun env -> IC.system_call env "msg_arg_data_copy")
           (fun env -> compile_unboxed_const 0l)))
    in
    Func.define_built_in env reply_name ["env", I32Type] [] (fun env ->
        message_start env (Type.Shared Type.Write) ^^
        (* Look up continuation *)
        let (set_closure, get_closure) = new_local env "closure" in
        G.i (LocalGet (nr 0l)) ^^
        ContinuationTable.recall env ^^
        Arr.load_field 0l ^^ (* get the reply closure *)
        set_closure ^^
        get_closure ^^

        (* Deserialize/Blobify reply arguments  *)
        from_arg_data env ^^

        get_closure ^^
        Closure.call_closure env arity 0 ^^

        message_cleanup env (Type.Shared Type.Write)
      );

    let reject_name = "@reject_callback" in
    Func.define_built_in env reject_name ["env", I32Type] [] (fun env ->
        message_start env (Type.Shared Type.Write) ^^
        (* Look up continuation *)
        let (set_closure, get_closure) = new_local env "closure" in
        G.i (LocalGet (nr 0l)) ^^
        ContinuationTable.recall env ^^
        Arr.load_field 1l ^^ (* get the reject closure *)
        set_closure ^^
        get_closure ^^
        (* Synthesize value of type `Text`, the error message
           (The error code is fetched via a prim)
        *)
        IC.error_value env ^^

        get_closure ^^
        Closure.call_closure env 1 0 ^^

        message_cleanup env (Type.Shared Type.Write)
      );

    (* result is a function that accepts a list of closure getters, from which
       the first and second must be the reply and reject continuations. *)
    fun closure_getters ->
      let (set_cb_index, get_cb_index) = new_local env "cb_index" in
      Arr.lit env closure_getters ^^
      ContinuationTable.remember env ^^
      set_cb_index ^^

      (* return arguments for the ic.call *)
      compile_unboxed_const (E.add_fun_ptr env (E.built_in env reply_name)) ^^
      get_cb_index ^^
      compile_unboxed_const (E.add_fun_ptr env (E.built_in env reject_name)) ^^
      get_cb_index

  let closures_to_reply_reject_callbacks env ts =
    closures_to_reply_reject_callbacks_aux env (Some ts)
  let closures_to_raw_reply_reject_callbacks env  =
    closures_to_reply_reject_callbacks_aux env None

  let ignoring_callback env =
    (* for one-way calls, we use an invalid table entry as the callback. this
       way, the callback, when it comes back, will (safely) trap, even if the
       module has completely changed in between. This way, one-way calls do not
       get in the way of safe instantaneous upgrades *)
    compile_unboxed_const (-1l)

  let cleanup_callback env =
    let name = "@cleanup_callback" in
    Func.define_built_in env name ["env", I32Type] [] (fun env ->
        G.i (LocalGet (nr 0l)) ^^
        ContinuationTable.recall env ^^
        G.i Drop);
    compile_unboxed_const (E.add_fun_ptr env (E.built_in env name))

  let ic_call_threaded env purpose get_meth_pair push_continuations add_data add_cycles =
    match E.mode env with
    | Flags.ICMode
    | Flags.RefMode ->
      let (set_cb_index, get_cb_index) = new_local env "cb_index" in
      (* The callee *)
      get_meth_pair ^^ Arr.load_field 0l ^^ Blob.as_ptr_len env ^^
      (* The method name *)
      get_meth_pair ^^ Arr.load_field 1l ^^ Blob.as_ptr_len env ^^
      (* The reply and reject callback *)
      push_continuations ^^
      set_cb_index  ^^ get_cb_index ^^
      (* initiate call *)
      IC.system_call env "call_new" ^^
      cleanup_callback env ^^ get_cb_index ^^
      IC.system_call env "call_on_cleanup" ^^
      (* the data *)
      add_data get_cb_index ^^
      IC.system_call env "call_data_append" ^^
      (* the cycles *)
      add_cycles ^^
      (* done! *)
      IC.system_call env "call_perform" ^^
      (* Check error code *)
      G.i (Test (Wasm.Values.I32 I32Op.Eqz)) ^^
      E.else_trap_with env (Printf.sprintf "could not perform %s" purpose)
    | _ ->
      E.trap_with env (Printf.sprintf "cannot perform %s when running locally" purpose)

  let ic_call env ts1 ts2 get_meth_pair get_arg get_k get_r =
    ic_call_threaded
      env
      "remote call"
      get_meth_pair
      (closures_to_reply_reject_callbacks env ts2 [get_k; get_r])
      (fun _ -> get_arg ^^ Serialization.serialize env ts1)

  let ic_call_raw env get_meth_pair get_arg get_k get_r =
    ic_call_threaded
      env
      "raw call"
      get_meth_pair
      (closures_to_raw_reply_reject_callbacks env [get_k; get_r])
      (fun _ -> get_arg ^^ Blob.as_ptr_len env)

  let ic_self_call env ts get_meth_pair get_future get_k get_r =
    ic_call_threaded
      env
      "self call"
      get_meth_pair
      (* Storing the tuple away, future_array_index = 2, keep in sync with rts/continuation_table.rs *)
      (closures_to_reply_reject_callbacks env ts [get_k; get_r; get_future])
      (fun get_cb_index ->
        get_cb_index ^^
        BoxedSmallWord.box env ^^
        Serialization.serialize env Type.[Prim Nat32])

  let ic_call_one_shot env ts get_meth_pair get_arg add_cycles =
    match E.mode env with
    | Flags.ICMode
    | Flags.RefMode ->
      (* The callee *)
      get_meth_pair ^^ Arr.load_field 0l ^^ Blob.as_ptr_len env ^^
      (* The method name *)
      get_meth_pair ^^ Arr.load_field 1l ^^ Blob.as_ptr_len env ^^
      (* The reply callback *)
      ignoring_callback env ^^
      compile_unboxed_zero ^^
      (* The reject callback *)
      ignoring_callback env ^^
      compile_unboxed_zero ^^
      IC.system_call env "call_new" ^^
      (* the data *)
      get_arg ^^ Serialization.serialize env ts ^^
      IC.system_call env "call_data_append" ^^
      (* the cycles *)
      add_cycles ^^
      IC.system_call env "call_perform" ^^
      (* This is a one-shot function: Ignore error code *)
      G.i Drop
    | _ -> assert false

  let equate_msgref env =
    let (set_meth_pair1, get_meth_pair1) = new_local env "meth_pair1" in
    let (set_meth_pair2, get_meth_pair2) = new_local env "meth_pair2" in
    set_meth_pair2 ^^ set_meth_pair1 ^^
    get_meth_pair1 ^^ Arr.load_field 0l ^^
    get_meth_pair2 ^^ Arr.load_field 0l ^^
    Blob.compare env Operator.EqOp ^^
    G.if1 I32Type
    begin
      get_meth_pair1 ^^ Arr.load_field 1l ^^
      get_meth_pair2 ^^ Arr.load_field 1l ^^
      Blob.compare env Operator.EqOp
    end
    begin
      Bool.lit false
    end

  let export_async_method env =
    let name = IC.async_method_name in
    begin match E.mode env with
    | Flags.ICMode | Flags.RefMode ->
      Func.define_built_in env name [] [] (fun env ->
        let (set_closure, get_closure) = new_local env "closure" in

        message_start env (Type.Shared Type.Write) ^^

        (* Check that we are calling this *)
        IC.assert_caller_self env ^^

        (* Deserialize and look up continuation argument *)
        Serialization.deserialize env Type.[Prim Nat32] ^^
        BoxedSmallWord.unbox env ^^
        ContinuationTable.peek_future env ^^
        set_closure ^^ get_closure ^^ get_closure ^^
        Closure.call_closure env 0 0 ^^
        message_cleanup env (Type.Shared Type.Write)
      );

      let fi = E.built_in env name in
      E.add_export env (nr {
        name = Wasm.Utf8.decode ("canister_update " ^ name);
        edesc = nr (FuncExport (nr fi))
      })
    | _ -> ()
    end

end (* FuncDec *)


module PatCode = struct
  (* Pattern failure code on demand.

  Patterns in general can fail, so we want a block around them with a
  jump-label for the fail case. But many patterns cannot fail, in particular
  function arguments that are simple variables. In these cases, we do not want
  to create the block and the (unused) jump label. So we first generate the
  code, either as plain code (CannotFail) or as code with hole for code to fun
  in case of failure (CanFail).
  *)

  type patternCode =
    | CannotFail of G.t
    | CanFail of (G.t -> G.t)

  let (^^^) : patternCode -> patternCode -> patternCode = function
    | CannotFail is1 ->
      begin function
      | CannotFail is2 -> CannotFail (is1 ^^ is2)
      | CanFail is2 -> CanFail (fun k -> is1 ^^ is2 k)
      end
    | CanFail is1 ->
      begin function
      | CannotFail is2 -> CanFail (fun k ->  is1 k ^^ is2)
      | CanFail is2 -> CanFail (fun k -> is1 k ^^ is2 k)
      end

  let with_fail (fail_code : G.t) : patternCode -> G.t = function
    | CannotFail is -> is
    | CanFail is -> is fail_code

  let orElse : patternCode -> patternCode -> patternCode = function
    | CannotFail is1 -> fun _ -> CannotFail is1
    | CanFail is1 -> function
      | CanFail is2 -> CanFail (fun fail_code ->
          let inner_fail = G.new_depth_label () in
          let inner_fail_code = Bool.lit false ^^ G.branch_to_ inner_fail in
          G.labeled_block1 I32Type inner_fail (is1 inner_fail_code ^^ Bool.lit true) ^^
          G.if0 G.nop (is2 fail_code)
        )
      | CannotFail is2 -> CannotFail (
          let inner_fail = G.new_depth_label () in
          let inner_fail_code = Bool.lit false ^^ G.branch_to_ inner_fail in
          G.labeled_block1 I32Type inner_fail (is1 inner_fail_code ^^ Bool.lit true) ^^
          G.if0 G.nop is2
        )

  let orTrap env = with_fail (E.trap_with env "pattern failed")

  let with_region at = function
    | CannotFail is -> CannotFail (G.with_region at is)
    | CanFail is -> CanFail (fun k -> G.with_region at (is k))

end (* PatCode *)
open PatCode

(* All the code above is independent of the IR *)
open Ir

module AllocHow = struct
  (*
  When compiling a (recursive) block, we need to do a dependency analysis, to
  find out how the things are allocated. The options are:
  - const:  completely known, constant, not stored anywhere (think static function)
            (no need to mention in a closure)
  - local:  only needed locally, stored in a Wasm local, immutable
            (can be copied into a closure by value)
  - local mutable: only needed locally, stored in a Wasm local, mutable
            (cannot be copied into a closure)
  - heap allocated: stored on the dynamic heap, address in Wasm local
            (can be copied into a closure by reference)
  - static heap: stored on the static heap, address known statically
            (no need to mention in a closure)

  The goal is to avoid dynamic allocation where possible (and use locals), and
  to avoid turning function references into closures.

  The rules are:
  - functions are const, unless they capture something that is not a const
    function or a static heap allocation.
    in particular, top-level functions are always const
  - everything that is captured on the top-level needs to be statically
    heap-allocated
  - everything that is captured before it is defined, or is captured and mutable
    needs to be dynamically heap-allocated
  - the rest can be local
  *)

  module M = Freevars.M
  module S = Freevars.S

  (*
  We represent this as a lattice as follows:
  *)
  type how = Const | LocalImmut of SR.t | LocalMut of SR.t | StoreHeap | StoreStatic
  type allocHow = how M.t

  let disjoint_union : allocHow -> allocHow -> allocHow =
    M.union (fun v _ _ -> fatal "AllocHow.disjoint_union: %s" v)

  let join : allocHow -> allocHow -> allocHow =
    M.union (fun _ x y -> Some (match x, y with
      | StoreStatic, StoreHeap | StoreHeap, StoreStatic
      ->  fatal "AllocHow.join: cannot join StoreStatic and StoreHeap"

      | _, StoreHeap     | StoreHeap,      _ -> StoreHeap
      | _, StoreStatic   | StoreStatic,    _ -> StoreStatic
      | _, LocalMut sr   | LocalMut sr,    _ -> LocalMut sr
      | _, LocalImmut sr | LocalImmut sr,  _ -> LocalImmut sr

      | Const, Const -> Const
    ))
  let joins = List.fold_left join M.empty

  let map_of_set = Freevars.map_of_set
  let set_of_map = Freevars.set_of_map

  (* Various filters used in the set operations below *)
  let is_local_mut _ = function
    | LocalMut _ -> true
    | _ -> false

  let is_local _ = function
    | LocalImmut _ | LocalMut _ -> true
    | _ -> false

  let how_captured lvl how seen captured =
    (* What to do so that we can capture something?
       * For local blocks, put on the dynamic heap:
         - mutable things
         - not yet defined things
       * For top-level blocks, put on the static heap:
         - everything that is non-static (i.e. still in locals)
    *)
    match lvl with
    | VarEnv.NotTopLvl ->
      map_of_set StoreHeap (S.union
        (S.inter (set_of_map (M.filter is_local_mut how)) captured)
        (S.inter (set_of_map (M.filter is_local how)) (S.diff captured seen))
      )
    | VarEnv.TopLvl ->
      map_of_set StoreStatic
        (S.inter (set_of_map (M.filter is_local how)) captured)

  (* A bit like StackRep.of_type, but only for those types and stackreps that
     we support in local variables *)
  let stackrep_of_type t =
    let open Type in
    match normalize t with
    | Prim (Nat32 | Int32) -> SR.UnboxedWord32
    | Prim (Nat64 | Int64) -> SR.UnboxedWord64
    | Prim Float -> SR.UnboxedFloat64
    | _ -> SR.Vanilla

  let dec lvl how_outer (seen, how0) dec =
    let how_all = disjoint_union how_outer how0 in

    let (f,d) = Freevars.dec dec in
    let captured = S.inter (set_of_map how0) (Freevars.captured_vars f) in

    (* Which allocation is required for the things defined here? *)
    let how1 = match dec.it with
      (* Mutable variables are, well, mutable *)
      | VarD _ ->
        M.map (fun t -> LocalMut (stackrep_of_type t)) d

      (* Constant expressions (trusting static_vals.ml) *)
      | LetD (_, e) when e.note.Note.const ->
        M.map (fun _ -> (Const : how)) d

      (* References to mutboxes *)
      | RefD _ ->
        M.map (fun _ -> StoreHeap) d

      (* Everything else needs at least a local *)
      | _ ->
        M.map (fun t -> LocalImmut (stackrep_of_type t)) d in

    (* Which allocation does this require for its captured things? *)
    let how2 = how_captured lvl how_all seen captured in

    let how = joins [how0; how1; how2] in
    let seen' = S.union seen (set_of_map d)
    in (seen', how)

  (* find the allocHow for the variables currently in scope *)
  (* we assume things are mutable, as we do not know better here *)
  let how_of_ae ae : allocHow = M.map (function
    | VarEnv.Const _        -> (Const : how)
    | VarEnv.HeapStatic _   -> StoreStatic
    | VarEnv.HeapInd _      -> StoreHeap
    | VarEnv.Local (sr, _)  -> LocalMut sr (* conservatively assume mutable *)
    | VarEnv.PublicMethod _ -> LocalMut SR.Vanilla
    ) ae.VarEnv.vars

  let decs (ae : VarEnv.t) decs captured_in_body : allocHow =
    let lvl = ae.VarEnv.lvl in
    let how_outer = how_of_ae ae in
    let defined_here = snd (Freevars.decs decs) in (* TODO: implement gather_decs more directly *)
    let how_outer = Freevars.diff how_outer defined_here in (* shadowing *)
    let how0 = M.map (fun _t -> (Const : how)) defined_here in
    let captured = S.inter (set_of_map defined_here) captured_in_body in
    let rec go how =
      let seen, how1 = List.fold_left (dec lvl how_outer) (S.empty, how) decs in
      assert (S.equal seen (set_of_map defined_here));
      let how2 = how_captured lvl how1 seen captured in
      let how' = join how1 how2 in
      if M.equal (=) how how' then how' else go how' in
    go how0

  (* Functions to extend the environment (and possibly allocate memory)
     based on how we want to store them. *)
  let add_local env ae how name : VarEnv.t * G.t =
    match M.find name how with
    | (Const : how) -> (ae, G.nop)
    | LocalImmut sr | LocalMut sr ->
      let (ae1, i) = VarEnv.add_direct_local env ae name sr in
      (ae1, G.nop)
    | StoreHeap ->
      let (ae1, i) = VarEnv.add_local_with_heap_ind env ae name in
      let alloc_code = MutBox.alloc env ^^ G.i (LocalSet (nr i)) in
      (ae1, alloc_code)
    | StoreStatic ->
      let ptr = MutBox.static env in
      let ae1 = VarEnv.add_local_heap_static ae name ptr in
      (ae1, G.nop)

  let add_local_for_alias env ae how name : VarEnv.t * G.t =
    match M.find name how with
    | StoreHeap ->
      let ae1, _ = VarEnv.add_local_with_heap_ind env ae name in
      ae1, G.nop
    | _ -> assert false

end (* AllocHow *)

(* The actual compiler code that looks at the AST *)

(* wraps a bigint in range [0…2^32-1] into range [-2^31…2^31-1] *)
let nat32_to_int32 n =
  let open Big_int in
  if ge_big_int n (power_int_positive_int 2 31)
  then sub_big_int n (power_int_positive_int 2 32)
  else n

(* wraps a bigint in range [0…2^64-1] into range [-2^63…2^63-1] *)
let nat64_to_int64 n =
  let open Big_int in
  if ge_big_int n (power_int_positive_int 2 63)
  then sub_big_int n (power_int_positive_int 2 64)
  else n

let const_lit_of_lit env : Ir.lit -> Const.lit = function
  | BoolLit b     -> Const.Bool b
  | IntLit n
  | NatLit n      -> Const.BigInt (Numerics.Nat.to_big_int n)
  | Int8Lit n     -> Const.Vanilla (TaggedSmallWord.vanilla_lit Type.Int8 (Numerics.Int_8.to_int n))
  | Nat8Lit n     -> Const.Vanilla (TaggedSmallWord.vanilla_lit Type.Nat8 (Numerics.Nat8.to_int n))
  | Int16Lit n    -> Const.Vanilla (TaggedSmallWord.vanilla_lit Type.Int16 (Numerics.Int_16.to_int n))
  | Nat16Lit n    -> Const.Vanilla (TaggedSmallWord.vanilla_lit Type.Nat16 (Numerics.Nat16.to_int n))
  | Int32Lit n    -> Const.Word32 (Big_int.int32_of_big_int (Numerics.Int_32.to_big_int n))
  | Nat32Lit n    -> Const.Word32 (Big_int.int32_of_big_int (nat32_to_int32 (Numerics.Nat32.to_big_int n)))
  | Int64Lit n    -> Const.Word64 (Big_int.int64_of_big_int (Numerics.Int_64.to_big_int n))
  | Nat64Lit n    -> Const.Word64 (Big_int.int64_of_big_int (nat64_to_int64 (Numerics.Nat64.to_big_int n)))
  | CharLit c     -> Const.Vanilla Int32.(shift_left (of_int c) 8)
  | NullLit       -> Const.Vanilla (Opt.null_vanilla_lit env)
  | TextLit t
  | BlobLit t     -> Const.Blob t
  | FloatLit f    -> Const.Float64 f

let const_of_lit env lit =
  Const.t_of_v (Const.Lit (const_lit_of_lit env lit))

let compile_lit env lit =
  SR.Const (const_of_lit env lit), G.nop

let compile_lit_as env sr_out lit =
  let sr_in, code = compile_lit env lit in
  code ^^ StackRep.adjust env sr_in sr_out


(* helper, traps with message *)
let then_arithmetic_overflow env =
  E.then_trap_with env "arithmetic overflow"

(* The first returned StackRep is for the arguments (expected), the second for the results (produced) *)
let compile_unop env t op =
  let open Operator in
  match op, t with
  | _, Type.Non ->
    SR.Vanilla, SR.Unreachable, G.i Unreachable
  | NegOp, Type.(Prim Int) ->
    SR.Vanilla, SR.Vanilla,
    BigNum.compile_neg env
  | NegOp, Type.(Prim Int64) ->
      SR.UnboxedWord64, SR.UnboxedWord64,
      Func.share_code1 env "neg_trap" ("n", I64Type) [I64Type] (fun env get_n ->
        get_n ^^
        compile_eq64_const 0x8000000000000000L ^^
        then_arithmetic_overflow env ^^
        compile_const_64 0L ^^
        get_n ^^
        G.i (Binary (Wasm.Values.I64 I64Op.Sub))
      )
  | NegOp, Type.(Prim (Int8 | Int16 | Int32)) ->
    StackRep.of_type t, StackRep.of_type t,
    Func.share_code1 env "neg32_trap" ("n", I32Type) [I32Type] (fun env get_n ->
      get_n ^^
      compile_eq_const 0x80000000l ^^
      then_arithmetic_overflow env ^^
      compile_unboxed_zero ^^
      get_n ^^
      G.i (Binary (Wasm.Values.I32 I32Op.Sub))
    )
  | NegOp, Type.(Prim Float) ->
    SR.UnboxedFloat64, SR.UnboxedFloat64,
    let (set_f, get_f) = new_float_local env "f" in
    set_f ^^ Float.compile_unboxed_zero ^^ get_f ^^ G.i (Binary (Wasm.Values.F64 F64Op.Sub))
  | NotOp, Type.(Prim (Nat64|Int64)) ->
     SR.UnboxedWord64, SR.UnboxedWord64,
     compile_xor64_const (-1L)
  | NotOp, Type.(Prim (Nat8|Nat16|Nat32|Int8|Int16|Int32 as ty)) ->
     StackRep.of_type t, StackRep.of_type t,
     compile_unboxed_const (TaggedSmallWord.mask_of_type ty) ^^
     G.i (Binary (Wasm.Values.I32 I32Op.Xor))
  | _ ->
    todo "compile_unop"
      (Wasm.Sexpr.Node ("BinOp", [ Arrange_ops.unop op ]))
      (SR.Vanilla, SR.Unreachable, E.trap_with env "TODO: compile_unop")

(* Logarithmic helpers for deciding whether we can carry out operations in constant bitwidth *)

(* helper, traps with message *)
let else_arithmetic_overflow env =
  E.else_trap_with env "arithmetic overflow"

(* helpers to decide if Int64 arithmetic can be carried out on the fast path *)
let additiveInt64_shortcut fast env get_a get_b slow =
  get_a ^^ get_a ^^ compile_shl64_const 1L ^^ G.i (Binary (Wasm.Values.I64 I64Op.Xor)) ^^ compile_shrU64_const 63L ^^
  get_b ^^ get_b ^^ compile_shl64_const 1L ^^ G.i (Binary (Wasm.Values.I64 I64Op.Xor)) ^^ compile_shrU64_const 63L ^^
  G.i (Binary (Wasm.Values.I64 I64Op.Or)) ^^
  G.i (Test (Wasm.Values.I64 I64Op.Eqz)) ^^
  G.if1 I64Type
    (get_a ^^ get_b ^^ fast)
    slow

let mulInt64_shortcut fast env get_a get_b slow =
  get_a ^^ get_a ^^ compile_shl64_const 1L ^^ G.i (Binary (Wasm.Values.I64 I64Op.Xor)) ^^ G.i (Unary (Wasm.Values.I64 I64Op.Clz)) ^^
  get_b ^^ get_b ^^ compile_shl64_const 1L ^^ G.i (Binary (Wasm.Values.I64 I64Op.Xor)) ^^ G.i (Unary (Wasm.Values.I64 I64Op.Clz)) ^^
  G.i (Binary (Wasm.Values.I64 I64Op.Add)) ^^
  compile_const_64 65L ^^ G.i (Compare (Wasm.Values.I64 I64Op.GeU)) ^^
  G.if1 I64Type
    (get_a ^^ get_b ^^ fast)
    slow

let powInt64_shortcut fast env get_a get_b slow =
  get_b ^^ G.i (Test (Wasm.Values.I64 I64Op.Eqz)) ^^
  G.if1 I64Type
    (compile_const_64 1L) (* ^0 *)
    begin (* ^(1+n) *)
      get_a ^^ compile_const_64 (-1L) ^^ G.i (Compare (Wasm.Values.I64 I64Op.Eq)) ^^
      G.if1 I64Type
        begin (* -1 ** (1+exp) == if even (1+exp) then 1 else -1 *)
          get_b ^^ compile_const_64 1L ^^
          G.i (Binary (Wasm.Values.I64 I64Op.And)) ^^ G.i (Test (Wasm.Values.I64 I64Op.Eqz)) ^^
          G.if1 I64Type
            (compile_const_64 1L)
            get_a
        end
        begin
          get_a ^^ compile_shrS64_const 1L ^^
          G.i (Test (Wasm.Values.I64 I64Op.Eqz)) ^^
          G.if1 I64Type
            get_a (* {0,1}^(1+n) *)
            begin
              get_b ^^ compile_const_64 64L ^^
              G.i (Compare (Wasm.Values.I64 I64Op.GeU)) ^^ then_arithmetic_overflow env ^^
              get_a ^^ get_a ^^ compile_shl64_const 1L ^^ G.i (Binary (Wasm.Values.I64 I64Op.Xor)) ^^
              G.i (Unary (Wasm.Values.I64 I64Op.Clz)) ^^ compile_sub64_const 63L ^^
              get_b ^^ G.i (Binary (Wasm.Values.I64 I64Op.Mul)) ^^
              compile_const_64 (-63L) ^^ G.i (Compare (Wasm.Values.I64 I64Op.GeS)) ^^
              G.if1 I64Type
                (get_a ^^ get_b ^^ fast)
                slow
            end
        end
    end


(* kernel for Int64 arithmetic, invokes estimator for fast path *)
let compile_Int64_kernel env name op shortcut =
  Func.share_code2 env (prim_fun_name Type.Int64 name)
    (("a", I64Type), ("b", I64Type)) [I64Type]
    BigNum.(fun env get_a get_b ->
    shortcut
      env
      get_a
      get_b
      begin
        let (set_res, get_res) = new_local env "res" in
        get_a ^^ from_signed_word64 env ^^
        get_b ^^ from_signed_word64 env ^^
        op env ^^
        set_res ^^ get_res ^^
        fits_signed_bits env 64 ^^
        else_arithmetic_overflow env ^^
        get_res ^^ truncate_to_word64 env
      end)


(* helpers to decide if Nat64 arithmetic can be carried out on the fast path *)
let additiveNat64_shortcut fast env get_a get_b slow =
  get_a ^^ compile_shrU64_const 62L ^^
  get_b ^^ compile_shrU64_const 62L ^^
  G.i (Binary (Wasm.Values.I64 I64Op.Or)) ^^
  G.i (Test (Wasm.Values.I64 I64Op.Eqz)) ^^
  G.if1 I64Type
    (get_a ^^ get_b ^^ fast)
    slow

let mulNat64_shortcut fast env get_a get_b slow =
  get_a ^^ G.i (Unary (Wasm.Values.I64 I64Op.Clz)) ^^
  get_b ^^ G.i (Unary (Wasm.Values.I64 I64Op.Clz)) ^^
  G.i (Binary (Wasm.Values.I64 I64Op.Add)) ^^
  compile_const_64 64L ^^ G.i (Compare (Wasm.Values.I64 I64Op.GeU)) ^^
  G.if1 I64Type
    (get_a ^^ get_b ^^ fast)
    slow

let powNat64_shortcut fast env get_a get_b slow =
  get_b ^^ G.i (Test (Wasm.Values.I64 I64Op.Eqz)) ^^
  G.if1 I64Type
    (compile_const_64 1L) (* ^0 *)
    begin (* ^(1+n) *)
      get_a ^^ compile_shrU64_const 1L ^^
      G.i (Test (Wasm.Values.I64 I64Op.Eqz)) ^^
      G.if1 I64Type
        get_a (* {0,1}^(1+n) *)
        begin
          get_b ^^ compile_const_64 64L ^^ G.i (Compare (Wasm.Values.I64 I64Op.GeU)) ^^ then_arithmetic_overflow env ^^
          get_a ^^ G.i (Unary (Wasm.Values.I64 I64Op.Clz)) ^^ compile_sub64_const 64L ^^
          get_b ^^ G.i (Binary (Wasm.Values.I64 I64Op.Mul)) ^^ compile_const_64 (-64L) ^^ G.i (Compare (Wasm.Values.I64 I64Op.GeS)) ^^
          G.if1 I64Type
            (get_a ^^ get_b ^^ fast)
            slow
        end
    end


(* kernel for Nat64 arithmetic, invokes estimator for fast path *)
let compile_Nat64_kernel env name op shortcut =
  Func.share_code2 env (prim_fun_name Type.Nat64 name)
    (("a", I64Type), ("b", I64Type)) [I64Type]
    BigNum.(fun env get_a get_b ->
    shortcut
      env
      get_a
      get_b
      begin
        let (set_res, get_res) = new_local env "res" in
        get_a ^^ from_word64 env ^^
        get_b ^^ from_word64 env ^^
        op env ^^
        set_res ^^ get_res ^^
        fits_unsigned_bits env 64 ^^
        else_arithmetic_overflow env ^^
        get_res ^^ truncate_to_word64 env
      end)


(* Compiling Int/Nat32 ops by conversion to/from i64. *)

(* helper, expects i64 on stack *)
let enforce_32_unsigned_bits env =
  compile_bitand64_const 0xFFFFFFFF00000000L ^^
  G.i (Test (Wasm.Values.I64 I64Op.Eqz)) ^^
  else_arithmetic_overflow env

(* helper, expects two identical i64s on stack *)
let enforce_32_signed_bits env =
  compile_shl64_const 1L ^^
  G.i (Binary (Wasm.Values.I64 I64Op.Xor)) ^^
  enforce_32_unsigned_bits env

let compile_Int32_kernel env name op =
     Func.share_code2 env (prim_fun_name Type.Int32 name)
       (("a", I32Type), ("b", I32Type)) [I32Type]
       (fun env get_a get_b ->
         let (set_res, get_res) = new_local64 env "res" in
         get_a ^^ G.i (Convert (Wasm.Values.I64 I64Op.ExtendSI32)) ^^
         get_b ^^ G.i (Convert (Wasm.Values.I64 I64Op.ExtendSI32)) ^^
         G.i (Binary (Wasm.Values.I64 op)) ^^
         set_res ^^ get_res ^^ get_res ^^
         enforce_32_signed_bits env ^^
         get_res ^^ G.i (Convert (Wasm.Values.I32 I32Op.WrapI64)))

let compile_Nat32_kernel env name op =
     Func.share_code2 env (prim_fun_name Type.Nat32 name)
       (("a", I32Type), ("b", I32Type)) [I32Type]
       (fun env get_a get_b ->
         let (set_res, get_res) = new_local64 env "res" in
         get_a ^^ G.i (Convert (Wasm.Values.I64 I64Op.ExtendUI32)) ^^
         get_b ^^ G.i (Convert (Wasm.Values.I64 I64Op.ExtendUI32)) ^^
         G.i (Binary (Wasm.Values.I64 op)) ^^
         set_res ^^ get_res ^^
         enforce_32_unsigned_bits env ^^
         get_res ^^ G.i (Convert (Wasm.Values.I32 I32Op.WrapI64)))

(* Customisable kernels for 8/16bit arithmetic via 32 bits. *)

(* helper, expects i32 on stack *)
let enforce_unsigned_bits env n =
  compile_bitand_const Int32.(shift_left minus_one n) ^^
  then_arithmetic_overflow env

let enforce_16_unsigned_bits env = enforce_unsigned_bits env 16

(* helper, expects two identical i32s on stack *)
let enforce_signed_bits env n =
  compile_shl_const 1l ^^ G.i (Binary (Wasm.Values.I32 I32Op.Xor)) ^^
  enforce_unsigned_bits env n

let enforce_16_signed_bits env = enforce_signed_bits env 16

let compile_smallInt_kernel' env ty name op =
  Func.share_code2 env (prim_fun_name ty name)
    (("a", I32Type), ("b", I32Type)) [I32Type]
    (fun env get_a get_b ->
      let (set_res, get_res) = new_local env "res" in
      get_a ^^ compile_shrS_const 16l ^^
      get_b ^^ compile_shrS_const 16l ^^
      op ^^
      set_res ^^ get_res ^^ get_res ^^
      enforce_16_signed_bits env ^^
      get_res ^^ compile_shl_const 16l)

let compile_smallInt_kernel env ty name op =
  compile_smallInt_kernel' env ty name (G.i (Binary (Wasm.Values.I32 op)))

let compile_smallNat_kernel' env ty name op =
  Func.share_code2 env (prim_fun_name ty name)
    (("a", I32Type), ("b", I32Type)) [I32Type]
    (fun env get_a get_b ->
      let (set_res, get_res) = new_local env "res" in
      get_a ^^ compile_shrU_const 16l ^^
      get_b ^^ compile_shrU_const 16l ^^
      op ^^
      set_res ^^ get_res ^^
      enforce_16_unsigned_bits env ^^
      get_res ^^ compile_shl_const 16l)

let compile_smallNat_kernel env ty name op =
  compile_smallNat_kernel' env ty name (G.i (Binary (Wasm.Values.I32 op)))

(* The first returned StackRep is for the arguments (expected), the second for the results (produced) *)
let compile_binop env t op : SR.t * SR.t * G.t =
  if t = Type.Non then SR.Vanilla, SR.Unreachable, G.i Unreachable else
  StackRep.of_type t,
  StackRep.of_type t,
  Operator.(match t, op with
  | Type.(Prim (Nat | Int)),                  AddOp -> BigNum.compile_add env
  | Type.(Prim (Nat64|Int64)),                WAddOp -> G.i (Binary (Wasm.Values.I64 I64Op.Add))
  | Type.(Prim Int64),                        AddOp ->
    compile_Int64_kernel env "add" BigNum.compile_add
      (additiveInt64_shortcut (G.i (Binary (Wasm.Values.I64 I64Op.Add))))
  | Type.(Prim Nat64),                        AddOp ->
    compile_Nat64_kernel env "add" BigNum.compile_add
      (additiveNat64_shortcut (G.i (Binary (Wasm.Values.I64 I64Op.Add))))
  | Type.(Prim Nat),                          SubOp -> BigNum.compile_unsigned_sub env
  | Type.(Prim Int),                          SubOp -> BigNum.compile_signed_sub env
  | Type.(Prim (Nat | Int)),                  MulOp -> BigNum.compile_mul env
  | Type.(Prim (Nat64|Int64)),                WMulOp -> G.i (Binary (Wasm.Values.I64 I64Op.Mul))
  | Type.(Prim Int64),                        MulOp ->
    compile_Int64_kernel env "mul" BigNum.compile_mul
      (mulInt64_shortcut (G.i (Binary (Wasm.Values.I64 I64Op.Mul))))
  | Type.(Prim Nat64),                        MulOp ->
    compile_Nat64_kernel env "mul" BigNum.compile_mul
      (mulNat64_shortcut (G.i (Binary (Wasm.Values.I64 I64Op.Mul))))
  | Type.(Prim Nat64),                        DivOp -> G.i (Binary (Wasm.Values.I64 I64Op.DivU))
  | Type.(Prim Nat64) ,                       ModOp -> G.i (Binary (Wasm.Values.I64 I64Op.RemU))
  | Type.(Prim Int64),                        DivOp -> G.i (Binary (Wasm.Values.I64 I64Op.DivS))
  | Type.(Prim Int64) ,                       ModOp -> G.i (Binary (Wasm.Values.I64 I64Op.RemS))
  | Type.(Prim Nat),                          DivOp -> BigNum.compile_unsigned_div env
  | Type.(Prim Nat),                          ModOp -> BigNum.compile_unsigned_rem env
  | Type.(Prim (Nat64|Int64)),                WSubOp -> G.i (Binary (Wasm.Values.I64 I64Op.Sub))
  | Type.(Prim Int64),                        SubOp ->
    compile_Int64_kernel env "sub" BigNum.compile_signed_sub
      (additiveInt64_shortcut (G.i (Binary (Wasm.Values.I64 I64Op.Sub))))
  | Type.(Prim Nat64),                        SubOp ->
    compile_Nat64_kernel env "sub" BigNum.compile_unsigned_sub
      (fun env get_a get_b ->
        additiveNat64_shortcut
          (G.i (Compare (Wasm.Values.I64 I64Op.GeU)) ^^
           else_arithmetic_overflow env ^^
           get_a ^^ get_b ^^ G.i (Binary (Wasm.Values.I64 I64Op.Sub)))
          env get_a get_b)
  | Type.(Prim Int),                          DivOp -> BigNum.compile_signed_div env
  | Type.(Prim Int),                          ModOp -> BigNum.compile_signed_mod env

  | Type.Prim Type.(Nat8|Nat16|Nat32|Int8|Int16|Int32),
                                              WAddOp -> G.i (Binary (Wasm.Values.I32 I32Op.Add))
  | Type.(Prim Int32),                        AddOp -> compile_Int32_kernel env "add" I64Op.Add
  | Type.Prim Type.(Int8 | Int16 as ty),      AddOp -> compile_smallInt_kernel env ty "add" I32Op.Add
  | Type.(Prim Nat32),                        AddOp -> compile_Nat32_kernel env "add" I64Op.Add
  | Type.Prim Type.(Nat8 | Nat16 as ty),      AddOp -> compile_smallNat_kernel env ty "add" I32Op.Add
  | Type.(Prim Float),                        AddOp -> G.i (Binary (Wasm.Values.F64 F64Op.Add))
  | Type.Prim Type.(Nat8|Nat16|Nat32|Int8|Int16|Int32),
                                              WSubOp -> G.i (Binary (Wasm.Values.I32 I32Op.Sub))
  | Type.(Prim Int32),                        SubOp -> compile_Int32_kernel env "sub" I64Op.Sub
  | Type.(Prim (Int8|Int16 as ty)),           SubOp -> compile_smallInt_kernel env ty "sub" I32Op.Sub
  | Type.(Prim Nat32),                        SubOp -> compile_Nat32_kernel env "sub" I64Op.Sub
  | Type.(Prim (Nat8|Nat16 as ty)),           SubOp -> compile_smallNat_kernel env ty "sub" I32Op.Sub
  | Type.(Prim Float),                        SubOp -> G.i (Binary (Wasm.Values.F64 F64Op.Sub))
  | Type.Prim Type.(Nat8|Nat16|Nat32|Int8|Int16|Int32 as ty),
                                              WMulOp -> TaggedSmallWord.compile_word_mul env ty
  | Type.(Prim Int32),                        MulOp -> compile_Int32_kernel env "mul" I64Op.Mul
  | Type.(Prim Int16),                        MulOp -> compile_smallInt_kernel env Type.Int16 "mul" I32Op.Mul
  | Type.(Prim Int8),                         MulOp -> compile_smallInt_kernel' env Type.Int8 "mul"
                                                         (compile_shrS_const 8l ^^ G.i (Binary (Wasm.Values.I32 I32Op.Mul)))
  | Type.(Prim Nat32),                        MulOp -> compile_Nat32_kernel env "mul" I64Op.Mul
  | Type.(Prim Nat16),                        MulOp -> compile_smallNat_kernel env Type.Nat16 "mul" I32Op.Mul
  | Type.(Prim Nat8),                         MulOp -> compile_smallNat_kernel' env Type.Nat8 "mul"
                                                         (compile_shrU_const 8l ^^ G.i (Binary (Wasm.Values.I32 I32Op.Mul)))
  | Type.(Prim Float),                        MulOp -> G.i (Binary (Wasm.Values.F64 F64Op.Mul))
  | Type.(Prim (Nat8|Nat16|Nat32 as ty)),     DivOp -> G.i (Binary (Wasm.Values.I32 I32Op.DivU)) ^^
                                                       TaggedSmallWord.msb_adjust ty
  | Type.(Prim (Nat8|Nat16|Nat32)),           ModOp -> G.i (Binary (Wasm.Values.I32 I32Op.RemU))
  | Type.(Prim Int32),                        DivOp -> G.i (Binary (Wasm.Values.I32 I32Op.DivS))
  | Type.(Prim (Int8|Int16 as ty)),           DivOp ->
    Func.share_code2 env (prim_fun_name ty "div")
      (("a", I32Type), ("b", I32Type)) [I32Type]
      (fun env get_a get_b ->
        let (set_res, get_res) = new_local env "res" in
        get_a ^^ get_b ^^ G.i (Binary (Wasm.Values.I32 I32Op.DivS)) ^^
        TaggedSmallWord.msb_adjust ty ^^ set_res ^^
        get_a ^^ compile_eq_const 0x80000000l ^^
        E.if_ env (StackRep.to_block_type env SR.UnboxedWord32)
          begin
            get_b ^^ TaggedSmallWord.lsb_adjust ty ^^ compile_eq_const (-1l) ^^
            E.if_ env (StackRep.to_block_type env SR.UnboxedWord32)
              (G.i Unreachable)
              get_res
          end
          get_res)
  | Type.(Prim Float),                        DivOp -> G.i (Binary (Wasm.Values.F64 F64Op.Div))
  | Type.(Prim Float),                        ModOp -> E.call_import env "rts" "fmod" (* musl *)
  | Type.(Prim (Int8|Int16|Int32)),           ModOp -> G.i (Binary (Wasm.Values.I32 I32Op.RemS))
  | Type.(Prim (Nat8|Nat16|Nat32 as ty)),     WPowOp -> TaggedSmallWord.compile_nat_power env ty
  | Type.(Prim (Int8|Int16|Int32 as ty)),     WPowOp -> TaggedSmallWord.compile_int_power env ty
  | Type.(Prim ((Nat8|Nat16) as ty)),         PowOp ->
    Func.share_code2 env (prim_fun_name ty "pow")
      (("n", I32Type), ("exp", I32Type)) [I32Type]
      (fun env get_n get_exp ->
        let (set_res, get_res) = new_local env "res" in
        let bits = TaggedSmallWord.bits_of_type ty in
        get_exp ^^
        G.if1 I32Type
          begin
            get_n ^^ compile_shrU_const Int32.(sub 33l (of_int bits)) ^^
            G.if1 I32Type
              begin
                unsigned_dynamics get_n ^^ compile_sub_const (Int32.of_int bits) ^^
                get_exp ^^ TaggedSmallWord.lsb_adjust ty ^^ G.i (Binary (Wasm.Values.I32 I32Op.Mul)) ^^
                compile_unboxed_const (-30l) ^^
                G.i (Compare (Wasm.Values.I32 I32Op.LtS)) ^^ then_arithmetic_overflow env ^^
                get_n ^^ TaggedSmallWord.lsb_adjust ty ^^
                get_exp ^^ TaggedSmallWord.lsb_adjust ty ^^
                TaggedSmallWord.compile_nat_power env Type.Nat32 ^^ set_res ^^
                get_res ^^ enforce_unsigned_bits env bits ^^
                get_res ^^ TaggedSmallWord.msb_adjust ty
              end
              get_n (* n@{0,1} ** (1+exp) == n *)
          end
          (compile_unboxed_const
             Int32.(shift_left one (to_int (TaggedSmallWord.shift_of_type ty))))) (* x ** 0 == 1 *)
  | Type.(Prim Nat32),                        PowOp ->
    Func.share_code2 env (prim_fun_name Type.Nat32 "pow")
      (("n", I32Type), ("exp", I32Type)) [I32Type]
      (fun env get_n get_exp ->
        let (set_res, get_res) = new_local64 env "res" in
        get_exp ^^
        G.if1 I32Type
          begin
            get_n ^^ compile_shrU_const 1l ^^
            G.if1 I32Type
              begin
                get_exp ^^ compile_unboxed_const 32l ^^
                G.i (Compare (Wasm.Values.I32 I32Op.GeU)) ^^ then_arithmetic_overflow env ^^
                unsigned_dynamics get_n ^^ compile_sub_const 32l ^^
                get_exp ^^ TaggedSmallWord.lsb_adjust Type.Nat32 ^^ G.i (Binary (Wasm.Values.I32 I32Op.Mul)) ^^
                compile_unboxed_const (-62l) ^^
                G.i (Compare (Wasm.Values.I32 I32Op.LtS)) ^^ then_arithmetic_overflow env ^^
                get_n ^^ G.i (Convert (Wasm.Values.I64 I64Op.ExtendUI32)) ^^
                get_exp ^^ G.i (Convert (Wasm.Values.I64 I64Op.ExtendUI32)) ^^
                Word64.compile_unsigned_pow env ^^
                set_res ^^ get_res ^^ enforce_32_unsigned_bits env ^^
                get_res ^^ G.i (Convert (Wasm.Values.I32 I32Op.WrapI64))
              end
              get_n (* n@{0,1} ** (1+exp) == n *)
          end
          compile_unboxed_one) (* x ** 0 == 1 *)
  | Type.(Prim ((Int8|Int16) as ty)),         PowOp ->
    Func.share_code2 env (prim_fun_name ty "pow")
      (("n", I32Type), ("exp", I32Type)) [I32Type]
      (fun env get_n get_exp ->
        let (set_res, get_res) = new_local env "res" in
        let bits = TaggedSmallWord.bits_of_type ty in
        get_exp ^^ compile_unboxed_zero ^^
        G.i (Compare (Wasm.Values.I32 I32Op.LtS)) ^^ E.then_trap_with env "negative power" ^^
        get_exp ^^
        G.if1 I32Type
          begin
            get_n ^^ compile_shrS_const Int32.(sub 33l (of_int bits)) ^^
            G.if1 I32Type
              begin
                signed_dynamics get_n ^^ compile_sub_const (Int32.of_int (bits - 1)) ^^
                get_exp ^^ TaggedSmallWord.lsb_adjust ty ^^ G.i (Binary (Wasm.Values.I32 I32Op.Mul)) ^^
                compile_unboxed_const (-30l) ^^
                G.i (Compare (Wasm.Values.I32 I32Op.LtS)) ^^ then_arithmetic_overflow env ^^
                get_n ^^ TaggedSmallWord.lsb_adjust ty ^^
                get_exp ^^ TaggedSmallWord.lsb_adjust ty ^^
                TaggedSmallWord.compile_nat_power env Type.Nat32 ^^
                set_res ^^ get_res ^^ get_res ^^ enforce_signed_bits env bits ^^
                get_res ^^ TaggedSmallWord.msb_adjust ty
              end
              get_n (* n@{0,1} ** (1+exp) == n *)
          end
          (compile_unboxed_const
             Int32.(shift_left one (to_int (TaggedSmallWord.shift_of_type ty))))) (* x ** 0 == 1 *)
  | Type.(Prim Int32),                        PowOp ->
    Func.share_code2 env (prim_fun_name Type.Int32 "pow")
      (("n", I32Type), ("exp", I32Type)) [I32Type]
      (fun env get_n get_exp ->
        let (set_res, get_res) = new_local64 env "res" in
        get_exp ^^ compile_unboxed_zero ^^
        G.i (Compare (Wasm.Values.I32 I32Op.LtS)) ^^ E.then_trap_with env "negative power" ^^
        get_exp ^^
        G.if1 I32Type
          begin
            get_n ^^ compile_unboxed_one ^^ G.i (Compare (Wasm.Values.I32 I32Op.LeS)) ^^
            get_n ^^ compile_unboxed_const (-1l) ^^ G.i (Compare (Wasm.Values.I32 I32Op.GeS)) ^^
            G.i (Binary (Wasm.Values.I32 I32Op.And)) ^^
            G.if1 I32Type
              begin
                get_n ^^ compile_unboxed_zero ^^ G.i (Compare (Wasm.Values.I32 I32Op.LtS)) ^^
                G.if1 I32Type
                  begin
                    (* -1 ** (1+exp) == if even (1+exp) then 1 else -1 *)
                    get_exp ^^ compile_unboxed_one ^^ G.i (Binary (Wasm.Values.I32 I32Op.And)) ^^
                    G.if1 I32Type
                      get_n
                      compile_unboxed_one
                  end
                  get_n (* n@{0,1} ** (1+exp) == n *)
              end
              begin
                get_exp ^^ compile_unboxed_const 32l ^^
                G.i (Compare (Wasm.Values.I32 I32Op.GeU)) ^^ then_arithmetic_overflow env ^^
                signed_dynamics get_n ^^ compile_sub_const 31l ^^
                get_exp ^^ TaggedSmallWord.lsb_adjust Type.Int32 ^^ G.i (Binary (Wasm.Values.I32 I32Op.Mul)) ^^
                compile_unboxed_const (-62l) ^^
                G.i (Compare (Wasm.Values.I32 I32Op.LtS)) ^^ then_arithmetic_overflow env ^^
                get_n ^^ G.i (Convert (Wasm.Values.I64 I64Op.ExtendSI32)) ^^
                get_exp ^^ G.i (Convert (Wasm.Values.I64 I64Op.ExtendSI32)) ^^
                Word64.compile_unsigned_pow env ^^
                set_res ^^ get_res ^^ get_res ^^ enforce_32_signed_bits env ^^
                get_res ^^ G.i (Convert (Wasm.Values.I32 I32Op.WrapI64))
              end
          end
          compile_unboxed_one) (* x ** 0 == 1 *)
  | Type.(Prim Int),                          PowOp ->
    let pow = BigNum.compile_unsigned_pow env in
    let (set_n, get_n) = new_local env "n" in
    let (set_exp, get_exp) = new_local env "exp" in
    set_exp ^^ set_n ^^
    get_exp ^^ BigNum.compile_is_negative env ^^
    E.then_trap_with env "negative power" ^^
    get_n ^^ get_exp ^^ pow
  | Type.(Prim Nat64),                        WPowOp -> Word64.compile_unsigned_pow env
  | Type.(Prim Int64),                        WPowOp -> Word64.compile_signed_wpow env
  | Type.(Prim Nat64),                        PowOp ->
    compile_Nat64_kernel env "pow"
      BigNum.compile_unsigned_pow
      (powNat64_shortcut (Word64.compile_unsigned_pow env))
  | Type.(Prim Int64),                        PowOp ->
    let (set_exp, get_exp) = new_local64 env "exp" in
    set_exp ^^ get_exp ^^
    compile_const_64 0L ^^
    G.i (Compare (Wasm.Values.I64 I64Op.LtS)) ^^
    E.then_trap_with env "negative power" ^^
    get_exp ^^
    compile_Int64_kernel
      env "pow" BigNum.compile_unsigned_pow
      (powInt64_shortcut (Word64.compile_unsigned_pow env))
  | Type.(Prim Nat),                          PowOp -> BigNum.compile_unsigned_pow env
  | Type.(Prim Float),                        PowOp -> E.call_import env "rts" "pow" (* musl *)
  | Type.(Prim (Nat64|Int64)),                AndOp -> G.i (Binary (Wasm.Values.I64 I64Op.And))
  | Type.(Prim (Nat8|Nat16|Nat32|Int8|Int16|Int32)),
                                              AndOp -> G.i (Binary (Wasm.Values.I32 I32Op.And))
  | Type.(Prim (Nat64|Int64)),                OrOp  -> G.i (Binary (Wasm.Values.I64 I64Op.Or))
  | Type.(Prim (Nat8|Nat16|Nat32|Int8|Int16|Int32)),
                                              OrOp  -> G.i (Binary (Wasm.Values.I32 I32Op.Or))
  | Type.(Prim (Nat64|Int64)),                XorOp -> G.i (Binary (Wasm.Values.I64 I64Op.Xor))
  | Type.(Prim (Nat8|Nat16|Nat32|Int8|Int16|Int32)),
                                              XorOp -> G.i (Binary (Wasm.Values.I32 I32Op.Xor))
  | Type.(Prim (Nat64|Int64)),                ShLOp -> G.i (Binary (Wasm.Values.I64 I64Op.Shl))
  | Type.(Prim (Nat8|Nat16|Nat32|Int8|Int16|Int32 as ty)),
                                              ShLOp -> TaggedSmallWord.(
     lsb_adjust ty ^^ clamp_shift_amount ty ^^
     G.i (Binary (Wasm.Values.I32 I32Op.Shl)))
  | Type.(Prim Nat64),                        ShROp -> G.i (Binary (Wasm.Values.I64 I64Op.ShrU))
  | Type.(Prim (Nat8|Nat16|Nat32 as ty)),     ShROp -> TaggedSmallWord.(
     lsb_adjust ty ^^ clamp_shift_amount ty ^^
     G.i (Binary (Wasm.Values.I32 I32Op.ShrU)) ^^
     sanitize_word_result ty)
  | Type.(Prim Int64),                        ShROp -> G.i (Binary (Wasm.Values.I64 I64Op.ShrS))
  | Type.(Prim (Int8|Int16|Int32 as ty)),     ShROp -> TaggedSmallWord.(
     lsb_adjust ty ^^ clamp_shift_amount ty ^^
     G.i (Binary (Wasm.Values.I32 I32Op.ShrS)) ^^
     sanitize_word_result ty)
  | Type.(Prim (Nat64|Int64)),                RotLOp -> G.i (Binary (Wasm.Values.I64 I64Op.Rotl))
  | Type.(Prim (Nat32|Int32)),                RotLOp -> G.i (Binary (Wasm.Values.I32 I32Op.Rotl))
  | Type.(Prim (Nat8|Nat16|Int8|Int16 as ty)),
                                              RotLOp -> TaggedSmallWord.rotl env ty
  | Type.(Prim (Nat64|Int64)),                RotROp -> G.i (Binary (Wasm.Values.I64 I64Op.Rotr))
  | Type.(Prim (Nat32|Int32)),                RotROp -> G.i (Binary (Wasm.Values.I32 I32Op.Rotr))
  | Type.(Prim (Nat8|Nat16|Int8|Int16 as ty)),
                                              RotROp -> TaggedSmallWord.rotr env ty
  | Type.(Prim Text), CatOp -> Text.concat env
  | Type.Non, _ -> G.i Unreachable
  | _ -> todo_trap env "compile_binop" (Wasm.Sexpr.Node ("BinOp", [ Arrange_ops.binop op; Arrange_type.typ t]))
  )

let compile_eq env =
  let open Type in
  function
  | Prim Text -> Text.compare env Operator.EqOp
  | Prim (Blob|Principal) | Obj (Actor, _) -> Blob.compare env Operator.EqOp
  | Func (Shared _, _, _, _, _) -> FuncDec.equate_msgref env
  | Prim (Nat | Int) -> BigNum.compile_eq env
  | Prim (Int64 | Nat64) -> G.i (Compare (Wasm.Values.I64 I64Op.Eq))
  | Prim (Bool | Int8 | Nat8 | Int16 | Nat16 | Int32 | Nat32 | Char) ->
    G.i (Compare (Wasm.Values.I32 I32Op.Eq))
  | Non -> G.i Unreachable
  | Prim Float -> G.i (Compare (Wasm.Values.F64 F64Op.Eq))
  | t -> todo_trap env "compile_eq" (Arrange_type.typ t)

let get_relops = Operator.(function
  | GeOp -> Ge, I64Op.GeU, I64Op.GeS, I32Op.GeU, I32Op.GeS
  | GtOp -> Gt, I64Op.GtU, I64Op.GtS, I32Op.GtU, I32Op.GtS
  | LeOp -> Le, I64Op.LeU, I64Op.LeS, I32Op.LeU, I32Op.LeS
  | LtOp -> Lt, I64Op.LtU, I64Op.LtS, I32Op.LtU, I32Op.LtS
  | NeqOp -> assert false
  | _ -> failwith "uncovered relop")

let compile_comparison env t op =
  let bigintop, u64op, s64op, u32op, s32op = get_relops op in
  let open Type in
  match t with
    | Nat | Int -> BigNum.compile_relop env bigintop
    | Nat64 -> G.i (Compare (Wasm.Values.I64 u64op))
    | Nat8 | Nat16 | Nat32 | Char -> G.i (Compare (Wasm.Values.I32 u32op))
    | Int64 -> G.i (Compare (Wasm.Values.I64 s64op))
    | Int8 | Int16 | Int32 -> G.i (Compare (Wasm.Values.I32 s32op))
    | _ -> todo_trap env "compile_comparison" (Arrange_type.prim t)

let compile_relop env t op =
  if t = Type.Non then SR.Vanilla, G.i Unreachable else
  StackRep.of_type t,
  let open Operator in
  match t, op with
  | Type.(Prim Text), _ -> Text.compare env op
  | Type.(Prim (Blob|Principal)), _ -> Blob.compare env op
  | _, EqOp -> compile_eq env t
  | Type.(Prim (Nat | Nat8 | Nat16 | Nat32 | Nat64 | Int | Int8 | Int16 | Int32 | Int64 | Char as t1)), op1 ->
    compile_comparison env t1 op1
  | Type.(Prim Float), GtOp -> G.i (Compare (Wasm.Values.F64 F64Op.Gt))
  | Type.(Prim Float), GeOp -> G.i (Compare (Wasm.Values.F64 F64Op.Ge))
  | Type.(Prim Float), LeOp -> G.i (Compare (Wasm.Values.F64 F64Op.Le))
  | Type.(Prim Float), LtOp -> G.i (Compare (Wasm.Values.F64 F64Op.Lt))
  | _ -> todo_trap env "compile_relop" (Arrange_ops.relop op)

let compile_load_field env typ name =
  Object.load_idx env typ name


(* compile_lexp is used for expressions on the left of an assignment operator.
   Produces some preparation code, an expected stack rep, and some pure code taking the value in that rep*)
let rec compile_lexp (env : E.t) ae lexp =
  (fun (code, sr, fill_code) -> G.(with_region lexp.at code, sr, with_region lexp.at fill_code)) @@
  match lexp.it with
  | VarLE var -> Var.set_val env ae var
  | IdxLE (e1, e2) ->
     compile_exp_vanilla env ae e1 ^^ (* offset to array *)
     compile_exp_vanilla env ae e2 ^^ (* idx *)
     Arr.idx_bigint env,
     SR.Vanilla,
     store_ptr
  | DotLE (e, n) ->
     compile_exp_vanilla env ae e ^^
     (* Only real objects have mutable fields, no need to branch on the tag *)
     Object.idx env e.note.Note.typ n,
     SR.Vanilla,
     store_ptr

and compile_prim_invocation (env : E.t) ae p es at =
  (* for more concise code when all arguments and result use the same sr *)
  let const_sr sr inst = sr, G.concat_map (compile_exp_as env ae sr) es ^^ inst in

  begin match p, es with
  (* Calls *)
  | CallPrim _, [e1; e2] ->
    let sort, control, _, arg_tys, ret_tys = Type.as_func e1.note.Note.typ in
    let n_args = List.length arg_tys in
    let return_arity = match control with
      | Type.Returns -> List.length ret_tys
      | Type.Replies -> 0
      | Type.Promises -> assert false in

    let fun_sr, code1 = compile_exp env ae e1 in

    (* we duplicate this pattern match to emulate pattern guards *)
    let call_as_prim = match fun_sr, sort with
      | SR.Const (_, Const.Fun (mk_fi, Const.PrimWrapper prim)), _ ->
         begin match n_args, e2.it with
         | 0, _ -> true
         | 1, _ -> true
         | n, PrimE (TupPrim, es) when List.length es = n -> true
         | _, _ -> false
         end
      | _ -> false in

    begin match fun_sr, sort with
      | SR.Const (_, Const.Fun (mk_fi, Const.PrimWrapper prim)), _ when call_as_prim ->
         assert (sort = Type.Local);
         (* Handle argument tuples *)
         begin match n_args, e2.it with
         | 0, _ ->
           let sr, code2 = compile_prim_invocation env ae prim [] at in
           sr,
           code1 ^^
           compile_exp_as env ae (StackRep.of_arity 0) e2 ^^
           code2
         | 1, _ ->
           compile_prim_invocation env ae prim [e2] at
         | n, PrimE (TupPrim, es) ->
           assert (List.length es = n);
           compile_prim_invocation env ae prim es at
         | _, _ ->
           (* ugly case; let's just call this as a function for now *)
           raise (Invalid_argument "call_as_prim was true?")
         end
      | SR.Const (_, Const.Fun (mk_fi, _)), _ ->
         assert (sort = Type.Local);
         StackRep.of_arity return_arity,

         code1 ^^
         compile_unboxed_zero ^^ (* A dummy closure *)
         compile_exp_as env ae (StackRep.of_arity n_args) e2 ^^ (* the args *)
         G.i (Call (nr (mk_fi ()))) ^^
         FakeMultiVal.load env (Lib.List.make return_arity I32Type)
      | _, Type.Local ->
         let (set_clos, get_clos) = new_local env "clos" in

         StackRep.of_arity return_arity,
         code1 ^^ StackRep.adjust env fun_sr SR.Vanilla ^^
         set_clos ^^
         get_clos ^^
         compile_exp_as env ae (StackRep.of_arity n_args) e2 ^^
         get_clos ^^
         Closure.call_closure env n_args return_arity
      | _, Type.Shared _ ->
         (* Non-one-shot functions have been rewritten in async.ml *)
         assert (control = Type.Returns);

         let (set_meth_pair, get_meth_pair) = new_local env "meth_pair" in
         let (set_arg, get_arg) = new_local env "arg" in
         let _, _, _, ts, _ = Type.as_func e1.note.Note.typ in
         let add_cycles = Internals.add_cycles env ae in

         StackRep.of_arity return_arity,
         code1 ^^ StackRep.adjust env fun_sr SR.Vanilla ^^
         set_meth_pair ^^
         compile_exp_vanilla env ae e2 ^^ set_arg ^^

         FuncDec.ic_call_one_shot env ts get_meth_pair get_arg add_cycles
    end

  (* Operators *)
  | UnPrim (_, Operator.PosOp), [e1] -> compile_exp env ae e1
  | UnPrim (t, op), [e1] ->
    let sr_in, sr_out, code = compile_unop env t op in
    sr_out,
    compile_exp_as env ae sr_in e1 ^^
    code
  | BinPrim (t, op), [e1;e2] ->
    let sr_in, sr_out, code = compile_binop env t op in
    sr_out,
    compile_exp_as env ae sr_in e1 ^^
    compile_exp_as env ae sr_in e2 ^^
    code
  (* special case: recognize negation *)
  | RelPrim (Type.(Prim Bool), Operator.EqOp), [e1; {it = LitE (BoolLit false); _}] ->
    SR.bool,
    compile_exp_as_test env ae e1 ^^
    G.i (Test (Wasm.Values.I32 I32Op.Eqz))
  | RelPrim (t, op), [e1;e2] ->
    let sr, code = compile_relop env t op in
    SR.bool,
    compile_exp_as env ae sr e1 ^^
    compile_exp_as env ae sr e2 ^^
    code

  (* Tuples *)
  | TupPrim, es ->
    SR.UnboxedTuple (List.length es),
    G.concat_map (compile_exp_vanilla env ae) es
  | ProjPrim n, [e1] ->
    SR.Vanilla,
    compile_exp_vanilla env ae e1 ^^ (* offset to tuple (an array) *)
    Tuple.load_n (Int32.of_int n)

  | OptPrim, [e] ->
    SR.Vanilla,
    Opt.inject env (compile_exp_vanilla env ae e)
  | TagPrim l, [e] ->
    SR.Vanilla,
    Variant.inject env l (compile_exp_vanilla env ae e)

  | DotPrim name, [e] ->
    let sr, code1 = compile_exp env ae e in
    begin match sr with
    | SR.Const (_, Const.Obj fs) ->
      let c = List.assoc name fs in
      SR.Const c, code1
    | _ ->
      SR.Vanilla,
      code1 ^^ StackRep.adjust env sr SR.Vanilla ^^
      Object.load_idx env e.note.Note.typ name
    end
  | ActorDotPrim name, [e] ->
    SR.Vanilla,
    compile_exp_vanilla env ae e ^^
    IC.actor_public_field env name

  | ArrayPrim (m, t), es ->
    SR.Vanilla,
    Arr.lit env (List.map (compile_exp_vanilla env ae) es)
  | IdxPrim, [e1; e2] ->
    SR.Vanilla,
    compile_exp_vanilla env ae e1 ^^ (* offset to array *)
    compile_exp_vanilla env ae e2 ^^ (* idx *)
    Arr.idx_bigint env ^^
    load_ptr
  | NextArrayOffset spacing, [e] ->
    let advance_by =
      match spacing with
      | ElementSize -> Arr.element_size
      | One -> 2l (* 1 : Nat *) in
    SR.Vanilla,
    compile_exp_vanilla env ae e ^^ (* previous byte offset to array *)
    compile_add_const advance_by
  | ValidArrayOffset, [e1; e2] ->
    SR.bool,
    compile_exp_vanilla env ae e1 ^^
    compile_exp_vanilla env ae e2 ^^
    G.i (Compare (Wasm.Values.I32 I32Op.LtU))
  | DerefArrayOffset, [e1; e2] ->
    SR.Vanilla,
    compile_exp_vanilla env ae e1 ^^ (* skewed pointer to array *)
    compile_exp_vanilla env ae e2 ^^ (* byte offset *)
    (* Note: the below two lines compile to `i32.add; i32.load offset=9`,
       thus together also unskewing the pointer and skipping administrative
       fields, effectively arriving at the desired element *)
    G.i (Binary (Wasm.Values.I32 I32Op.Add)) ^^
    Arr.load_field 0l                (* loads the element at the byte offset *)
  | GetPastArrayOffset spacing, [e] ->
    let shift =
      match spacing with
      | ElementSize -> compile_shl_const 2l (* effectively a multiplication by word_size *)
      | One -> BigNum.from_word30 env in    (* make it a compact bignum *)
    SR.Vanilla,
    compile_exp_vanilla env ae e ^^ (* array *)
    Heap.load_field Arr.len_field ^^
    shift

  | BreakPrim name, [e] ->
    let d = VarEnv.get_label_depth ae name in
    SR.Unreachable,
    compile_exp_vanilla env ae e ^^
    G.branch_to_ d
  | AssertPrim, [e1] ->
    SR.unit,
    compile_exp_as env ae SR.bool e1 ^^
    G.if0 G.nop (IC.fail_assert env at)
  | RetPrim, [e] ->
    SR.Unreachable,
    compile_exp_as env ae (StackRep.of_arity (E.get_return_arity env)) e ^^
    FakeMultiVal.store env (Lib.List.make (E.get_return_arity env) I32Type) ^^
    G.i Return

  (* Numeric conversions *)
  | NumConvWrapPrim (t1, t2), [e] -> begin
    let open Type in
    match t1, t2 with
    | (Nat|Int), (Nat8|Nat16|Int8|Int16) ->
      SR.Vanilla,
      compile_exp_vanilla env ae e ^^
      Prim.prim_intToWordNShifted env (TaggedSmallWord.shift_of_type t2)

    | (Nat|Int), (Nat32|Int32) ->
      SR.UnboxedWord32,
      compile_exp_vanilla env ae e ^^
      Prim.prim_intToWord32 env

    | (Nat|Int), (Nat64|Int64) ->
      SR.UnboxedWord64,
      compile_exp_vanilla env ae e ^^
      BigNum.truncate_to_word64 env

    | Nat64, Int64 | Int64, Nat64
    | Nat32, Int32 | Int32, Nat32
    | Nat16, Int16 | Int16, Nat16
    | Nat8, Int8 | Int8, Nat8 ->
      compile_exp env ae e

    | Char, Nat32 ->
      SR.UnboxedWord32,
      compile_exp_vanilla env ae e ^^
      TaggedSmallWord.untag_codepoint

    | _ -> SR.Unreachable, todo_trap env "compile_prim_invocation" (Arrange_ir.prim p)
    end

  | NumConvTrapPrim (t1, t2), [e] -> begin
    let open Type in
    match t1, t2 with

    | Int, Int64 ->
      SR.UnboxedWord64,
      compile_exp_vanilla env ae e ^^
      Func.share_code1 env "Int->Int64" ("n", I32Type) [I64Type] (fun env get_n ->
        get_n ^^
        BigNum.fits_signed_bits env 64 ^^
        E.else_trap_with env "losing precision" ^^
        get_n ^^
        BigNum.truncate_to_word64 env)

    | Int, (Int8|Int16|Int32 as pty) ->
      StackRep.of_type (Prim pty),
      compile_exp_vanilla env ae e ^^
      Func.share_code1 env (prim_fun_name pty "Int->") ("n", I32Type) [I32Type] (fun env get_n ->
        get_n ^^
        BigNum.fits_signed_bits env (TaggedSmallWord.bits_of_type pty) ^^
        E.else_trap_with env "losing precision" ^^
        get_n ^^
        BigNum.truncate_to_word32 env ^^
        TaggedSmallWord.msb_adjust pty)

    | Nat, Nat64 ->
      SR.UnboxedWord64,
      compile_exp_vanilla env ae e ^^
      Func.share_code1 env "Nat->Nat64" ("n", I32Type) [I64Type] (fun env get_n ->
        get_n ^^
        BigNum.fits_unsigned_bits env 64 ^^
        E.else_trap_with env "losing precision" ^^
        get_n ^^
        BigNum.truncate_to_word64 env)

    | Nat, (Nat8|Nat16|Nat32 as pty) ->
      StackRep.of_type (Prim pty),
      compile_exp_vanilla env ae e ^^
      Func.share_code1 env (prim_fun_name pty "Nat->") ("n", I32Type) [I32Type] (fun env get_n ->
        get_n ^^
        BigNum.fits_unsigned_bits env (TaggedSmallWord.bits_of_type pty) ^^
        E.else_trap_with env "losing precision" ^^
        get_n ^^
        BigNum.truncate_to_word32 env ^^
        TaggedSmallWord.msb_adjust pty)

    | (Nat8|Nat16), Nat ->
      SR.Vanilla,
      compile_exp_vanilla env ae e ^^
      Prim.prim_shiftWordNtoUnsigned env (TaggedSmallWord.shift_of_type t1)

    | (Int8|Int16), Int ->
      SR.Vanilla,
      compile_exp_vanilla env ae e ^^
      Prim.prim_shiftWordNtoSigned env (TaggedSmallWord.shift_of_type t1)

    | Nat32, Nat ->
      SR.Vanilla,
      compile_exp_as env ae SR.UnboxedWord32 e ^^
      Prim.prim_word32toNat env

    | Int32, Int ->
      SR.Vanilla,
      compile_exp_as env ae SR.UnboxedWord32 e ^^
      Prim.prim_word32toInt env

    | Nat64, Nat ->
      SR.Vanilla,
      compile_exp_as env ae SR.UnboxedWord64 e ^^
      BigNum.from_word64 env

    | Int64, Int ->
      SR.Vanilla,
      compile_exp_as env ae SR.UnboxedWord64 e ^^
      BigNum.from_signed_word64 env

    | Nat32, Char ->
      SR.Vanilla,
      compile_exp_as env ae SR.UnboxedWord32 e ^^
      TaggedSmallWord.check_and_tag_codepoint env

    | Float, Int ->
      SR.Vanilla,
      compile_exp_as env ae SR.UnboxedFloat64 e ^^
      E.call_import env "rts" "bigint_of_float64"

    | Int, Float ->
      SR.UnboxedFloat64,
      compile_exp_vanilla env ae e ^^
      E.call_import env "rts" "bigint_to_float64"

    | Float, Int64 ->
      SR.UnboxedWord64,
      compile_exp_as env ae SR.UnboxedFloat64 e ^^
      G.i (Convert (Wasm.Values.I64 I64Op.TruncSF64))

    | Int64, Float ->
      SR.UnboxedFloat64,
      compile_exp_as env ae SR.UnboxedWord64 e ^^
      G.i (Convert (Wasm.Values.F64 F64Op.ConvertSI64))

    | _ -> SR.Unreachable, todo_trap env "compile_prim_invocation" (Arrange_ir.prim p)
    end

  | SerializePrim ts, [e] ->
    SR.Vanilla,
    compile_exp_vanilla env ae e ^^
    Serialization.serialize env ts ^^
    Blob.of_ptr_size env

  | DeserializePrim ts, [e] ->
    StackRep.of_arity (List.length ts),
    compile_exp_vanilla env ae e ^^
    Bool.lit false ^^ (* can't recover *)
    Serialization.deserialize_from_blob false env ts

  | DeserializeOptPrim ts, [e] ->
    SR.Vanilla,
    compile_exp_vanilla env ae e ^^
    Bool.lit true ^^ (* can (!) recover *)
    Serialization.deserialize_from_blob false env ts ^^
    begin match ts with
    | [] ->
      (* return some () *)
      Opt.inject env Tuple.compile_unit
    | [t] ->
      (* save to local, propagate error as null or return some value *)
      let (set_val, get_val) = new_local env "val" in
      set_val ^^
      get_val ^^
      compile_eq_const (Serialization.coercion_error_value env) ^^
      G.if1 I32Type
        (Opt.null_lit env)
        (Opt.inject env get_val)
    | ts ->
      (* propagate any errors as null or return some tuples using shared code *)
      let n = List.length ts in
      let name = Printf.sprintf "to_opt_%i_tuple" n in
      let args = Lib.List.table n (fun i -> (Printf.sprintf "arg%i" i, I32Type)) in
      Func.share_code env name args [I32Type] (fun env ->
        let locals =
          Lib.List.table n (fun i -> G.i (LocalGet (nr (Int32.of_int i)))) in
        let rec go ls =
          match ls with
          | get_val::ls' ->
            get_val ^^
            compile_eq_const (Serialization.coercion_error_value env) ^^
            G.if1 I32Type
              (Opt.null_lit env)
              (go ls')
          | [] ->
            Opt.inject env (Arr.lit env locals)
        in
        go locals)
    end

  | ICPerformGC, [] ->
    SR.unit,
    GC.collect_garbage env

  | ICStableSize t, [e] ->
    SR.UnboxedWord64,
    let (tydesc, _, _) = Serialization.type_desc env [t] in
    let tydesc_len = Int32.of_int (String.length tydesc) in
    compile_exp_vanilla env ae e ^^
    Serialization.buffer_size env t ^^
    G.i Drop ^^
    compile_add_const tydesc_len  ^^
    G.i (Convert (Wasm.Values.I64 I64Op.ExtendUI32))

  (* Other prims, unary *)

  | OtherPrim "array_len", [e] ->
    SR.Vanilla,
    compile_exp_vanilla env ae e ^^
    Heap.load_field Arr.len_field ^^
    BigNum.from_word30 env

  | OtherPrim "text_len", [e] ->
    SR.Vanilla, compile_exp_vanilla env ae e ^^ Text.len env
  | OtherPrim "text_iter", [e] ->
    SR.Vanilla, compile_exp_vanilla env ae e ^^ Text.iter env
  | OtherPrim "text_iter_done", [e] ->
    SR.bool, compile_exp_vanilla env ae e ^^ Text.iter_done env
  | OtherPrim "text_iter_next", [e] ->
    SR.Vanilla, compile_exp_vanilla env ae e ^^ Text.iter_next env
  | OtherPrim "text_compare", [e1; e2] ->
    SR.Vanilla,
    compile_exp_vanilla env ae e1 ^^
    compile_exp_vanilla env ae e2 ^^
    E.call_import env "rts" "text_compare" ^^
    TaggedSmallWord.msb_adjust Type.Int8

  | OtherPrim "blob_size", [e] ->
    SR.Vanilla, compile_exp_vanilla env ae e ^^ Blob.len env ^^ BigNum.from_word32 env
  | OtherPrim "blob_vals_iter", [e] ->
    SR.Vanilla, compile_exp_vanilla env ae e ^^ Blob.iter env
  | OtherPrim "blob_iter_done", [e] ->
    SR.bool, compile_exp_vanilla env ae e ^^ Blob.iter_done env
  | OtherPrim "blob_iter_next", [e] ->
    SR.Vanilla, compile_exp_vanilla env ae e ^^ Blob.iter_next env

  | OtherPrim "lsh_Nat", [e1; e2] ->
    SR.Vanilla,
    compile_exp_vanilla env ae e1 ^^
    compile_exp_as env ae SR.UnboxedWord32 e2 ^^
    BigNum.compile_lsh env

  | OtherPrim "rsh_Nat", [e1; e2] ->
    SR.Vanilla,
    compile_exp_vanilla env ae e1 ^^
    compile_exp_as env ae SR.UnboxedWord32 e2 ^^
    BigNum.compile_rsh env

  | OtherPrim "abs", [e] ->
    SR.Vanilla,
    compile_exp_vanilla env ae e ^^
    BigNum.compile_abs env

  | OtherPrim "fabs", [e] ->
    SR.UnboxedFloat64,
    compile_exp_as env ae SR.UnboxedFloat64 e ^^
    G.i (Unary (Wasm.Values.F64 F64Op.Abs))

  | OtherPrim "fsqrt", [e] ->
    SR.UnboxedFloat64,
    compile_exp_as env ae SR.UnboxedFloat64 e ^^
    G.i (Unary (Wasm.Values.F64 F64Op.Sqrt))

  | OtherPrim "fceil", [e] ->
    SR.UnboxedFloat64,
    compile_exp_as env ae SR.UnboxedFloat64 e ^^
    G.i (Unary (Wasm.Values.F64 F64Op.Ceil))

  | OtherPrim "ffloor", [e] ->
    SR.UnboxedFloat64,
    compile_exp_as env ae SR.UnboxedFloat64 e ^^
    G.i (Unary (Wasm.Values.F64 F64Op.Floor))

  | OtherPrim "ftrunc", [e] ->
    SR.UnboxedFloat64,
    compile_exp_as env ae SR.UnboxedFloat64 e ^^
    G.i (Unary (Wasm.Values.F64 F64Op.Trunc))

  | OtherPrim "fnearest", [e] ->
    SR.UnboxedFloat64,
    compile_exp_as env ae SR.UnboxedFloat64 e ^^
    G.i (Unary (Wasm.Values.F64 F64Op.Nearest))

  | OtherPrim "fmin", [e; f] ->
    SR.UnboxedFloat64,
    compile_exp_as env ae SR.UnboxedFloat64 e ^^
    compile_exp_as env ae SR.UnboxedFloat64 f ^^
    G.i (Binary (Wasm.Values.F64 F64Op.Min))

  | OtherPrim "fmax", [e; f] ->
    SR.UnboxedFloat64,
    compile_exp_as env ae SR.UnboxedFloat64 e ^^
    compile_exp_as env ae SR.UnboxedFloat64 f ^^
    G.i (Binary (Wasm.Values.F64 F64Op.Max))

  | OtherPrim "fcopysign", [e; f] ->
    SR.UnboxedFloat64,
    compile_exp_as env ae SR.UnboxedFloat64 e ^^
    compile_exp_as env ae SR.UnboxedFloat64 f ^^
    G.i (Binary (Wasm.Values.F64 F64Op.CopySign))

  | OtherPrim "Float->Text", [e] ->
    SR.Vanilla,
    compile_exp_as env ae SR.UnboxedFloat64 e ^^
    compile_unboxed_const (TaggedSmallWord.vanilla_lit Type.Nat8 6) ^^
    compile_unboxed_const (TaggedSmallWord.vanilla_lit Type.Nat8 0) ^^
    E.call_import env "rts" "float_fmt"

  | OtherPrim "fmtFloat->Text", [f; prec; mode] ->
    SR.Vanilla,
    compile_exp_as env ae SR.UnboxedFloat64 f ^^
    compile_exp_vanilla env ae prec ^^
    compile_exp_vanilla env ae mode ^^
    E.call_import env "rts" "float_fmt"

  | OtherPrim "fsin", [e] ->
    SR.UnboxedFloat64,
    compile_exp_as env ae SR.UnboxedFloat64 e ^^
    E.call_import env "rts" "sin" (* musl *)

  | OtherPrim "fcos", [e] ->
    SR.UnboxedFloat64,
    compile_exp_as env ae SR.UnboxedFloat64 e ^^
    E.call_import env "rts" "cos" (* musl *)

  | OtherPrim "ftan", [e] ->
    SR.UnboxedFloat64,
    compile_exp_as env ae SR.UnboxedFloat64 e ^^
    E.call_import env "rts" "tan" (* musl *)

  | OtherPrim "fasin", [e] ->
    SR.UnboxedFloat64,
    compile_exp_as env ae SR.UnboxedFloat64 e ^^
    E.call_import env "rts" "asin" (* musl *)

  | OtherPrim "facos", [e] ->
    SR.UnboxedFloat64,
    compile_exp_as env ae SR.UnboxedFloat64 e ^^
    E.call_import env "rts" "acos" (* musl *)

  | OtherPrim "fatan", [e] ->
    SR.UnboxedFloat64,
    compile_exp_as env ae SR.UnboxedFloat64 e ^^
    E.call_import env "rts" "atan" (* musl *)

  | OtherPrim "fatan2", [y; x] ->
    SR.UnboxedFloat64,
    compile_exp_as env ae SR.UnboxedFloat64 y ^^
    compile_exp_as env ae SR.UnboxedFloat64 x ^^
    E.call_import env "rts" "atan2" (* musl *)

  | OtherPrim "fexp", [e] ->
    SR.UnboxedFloat64,
    compile_exp_as env ae SR.UnboxedFloat64 e ^^
    E.call_import env "rts" "exp" (* musl *)

  | OtherPrim "flog", [e] ->
    SR.UnboxedFloat64,
    compile_exp_as env ae SR.UnboxedFloat64 e ^^
    E.call_import env "rts" "log" (* musl *)

  (* Other prims, nullary *)

  | SystemTimePrim, [] ->
    SR.UnboxedWord64,
    IC.get_system_time env

  | OtherPrim "rts_version", [] ->
    SR.Vanilla,
    E.call_import env "rts" "version"

  | OtherPrim "rts_heap_size", [] ->
    SR.Vanilla,
    Heap.get_heap_size env ^^ Prim.prim_word32toNat env

  | OtherPrim "rts_memory_size", [] ->
    SR.Vanilla,
    Heap.get_memory_size ^^ BigNum.from_word64 env

  | OtherPrim "rts_total_allocation", [] ->
    SR.Vanilla,
    Heap.get_total_allocation env ^^ BigNum.from_word64 env

  | OtherPrim "rts_reclaimed", [] ->
    SR.Vanilla,
    Heap.get_reclaimed env ^^ BigNum.from_word64 env

  | OtherPrim "rts_max_live_size", [] ->
    SR.Vanilla,
    Heap.get_max_live_size env ^^ BigNum.from_word32 env

  | OtherPrim "rts_callback_table_count", [] ->
    SR.Vanilla,
    ContinuationTable.count env ^^ Prim.prim_word32toNat env

  | OtherPrim "rts_callback_table_size", [] ->
    SR.Vanilla,
    ContinuationTable.size env ^^ Prim.prim_word32toNat env

  | OtherPrim "rts_mutator_instructions", [] ->
    SR.Vanilla,
    GC.get_mutator_instructions env ^^ BigNum.from_word64 env

  | OtherPrim "rts_collector_instructions", [] ->
    SR.Vanilla,
    GC.get_collector_instructions env ^^ BigNum.from_word64 env

  | OtherPrim "crc32Hash", [e] ->
    SR.UnboxedWord32,
    compile_exp_vanilla env ae e ^^
    E.call_import env "rts" "compute_crc32"

  | OtherPrim "idlHash", [e] ->
    SR.Vanilla,
    E.trap_with env "idlHash only implemented in interpreter"


  | OtherPrim "popcnt8", [e] ->
    SR.Vanilla,
    compile_exp_vanilla env ae e ^^
    G.i (Unary (Wasm.Values.I32 I32Op.Popcnt)) ^^
    TaggedSmallWord.msb_adjust Type.Nat8
  | OtherPrim "popcnt16", [e] ->
    SR.Vanilla,
    compile_exp_vanilla env ae e ^^
    G.i (Unary (Wasm.Values.I32 I32Op.Popcnt)) ^^
    TaggedSmallWord.msb_adjust Type.Nat16
  | OtherPrim "popcnt32", [e] ->
    SR.UnboxedWord32,
    compile_exp_as env ae SR.UnboxedWord32 e ^^
    G.i (Unary (Wasm.Values.I32 I32Op.Popcnt))
  | OtherPrim "popcnt64", [e] ->
    SR.UnboxedWord64,
    compile_exp_as env ae SR.UnboxedWord64 e ^^
    G.i (Unary (Wasm.Values.I64 I64Op.Popcnt))
  | OtherPrim "clz8", [e] -> SR.Vanilla, compile_exp_vanilla env ae e ^^ TaggedSmallWord.clz_kernel Type.Nat8
  | OtherPrim "clz16", [e] -> SR.Vanilla, compile_exp_vanilla env ae e ^^ TaggedSmallWord.clz_kernel Type.Nat16
  | OtherPrim "clz32", [e] -> SR.UnboxedWord32, compile_exp_as env ae SR.UnboxedWord32 e ^^ G.i (Unary (Wasm.Values.I32 I32Op.Clz))
  | OtherPrim "clz64", [e] -> SR.UnboxedWord64, compile_exp_as env ae SR.UnboxedWord64 e ^^ G.i (Unary (Wasm.Values.I64 I64Op.Clz))
  | OtherPrim "ctz8", [e] -> SR.Vanilla, compile_exp_vanilla env ae e ^^ TaggedSmallWord.ctz_kernel Type.Nat8
  | OtherPrim "ctz16", [e] -> SR.Vanilla, compile_exp_vanilla env ae e ^^ TaggedSmallWord.ctz_kernel Type.Nat16
  | OtherPrim "ctz32", [e] -> SR.UnboxedWord32, compile_exp_as env ae SR.UnboxedWord32 e ^^ G.i (Unary (Wasm.Values.I32 I32Op.Ctz))
  | OtherPrim "ctz64", [e] -> SR.UnboxedWord64, compile_exp_as env ae SR.UnboxedWord64 e ^^ G.i (Unary (Wasm.Values.I64 I64Op.Ctz))

  | OtherPrim "conv_Char_Text", [e] ->
    SR.Vanilla,
    compile_exp_vanilla env ae e ^^
    Text.prim_showChar env

  | OtherPrim "char_to_upper", [e] ->
    compile_char_to_char_rts env ae e "char_to_upper"

  | OtherPrim "char_to_lower", [e] ->
    compile_char_to_char_rts env ae e "char_to_lower"

  | OtherPrim "char_is_whitespace", [e] ->
    compile_char_to_bool_rts env ae e "char_is_whitespace"

  | OtherPrim "char_is_lowercase", [e] ->
    compile_char_to_bool_rts env ae e "char_is_lowercase"

  | OtherPrim "char_is_uppercase", [e] ->
    compile_char_to_bool_rts env ae e "char_is_uppercase"

  | OtherPrim "char_is_alphabetic", [e] ->
    compile_char_to_bool_rts env ae e "char_is_alphabetic"

  | OtherPrim "print", [e] ->
    SR.unit,
    compile_exp_vanilla env ae e ^^
    IC.print_text env

  | OtherPrim "performanceCounter", [e] ->
    SR.UnboxedWord64,
    compile_exp_as env ae SR.UnboxedWord32 e ^^
    IC.performance_counter env

  | OtherPrim "trap", [e] ->
    SR.unit,
    compile_exp_vanilla env ae e ^^
    IC.trap_text env

  | OtherPrim ("blobToArray"|"blobToArrayMut"), e ->
    const_sr SR.Vanilla (Arr.ofBlob env)
  | OtherPrim ("arrayToBlob"|"arrayMutToBlob"), e ->
    const_sr SR.Vanilla (Arr.toBlob env)

  | OtherPrim ("stableMemoryLoadNat32"|"stableMemoryLoadInt32"), [e] ->
    SR.UnboxedWord32,
    compile_exp_as env ae SR.UnboxedWord64 e ^^
    StableMem.load_word32 env

  | OtherPrim ("stableMemoryStoreNat32"|"stableMemoryStoreInt32"), [e1; e2] ->
    SR.unit,
    compile_exp_as env ae SR.UnboxedWord64 e1 ^^
    compile_exp_as env ae SR.UnboxedWord32 e2 ^^
    StableMem.store_word32 env

  | OtherPrim ("stableMemoryLoadNat8"), [e] ->
    SR.Vanilla,
    compile_exp_as env ae SR.UnboxedWord64 e ^^
    StableMem.load_word8 env ^^
    TaggedSmallWord.msb_adjust Type.Nat8

  | OtherPrim ("stableMemoryLoadInt8"), [e] ->
    SR.Vanilla,
    compile_exp_as env ae SR.UnboxedWord64 e ^^
    StableMem.load_word8 env ^^
    TaggedSmallWord.msb_adjust Type.Int8

  | OtherPrim ("stableMemoryStoreNat8"), [e1; e2] ->
    SR.unit,
    compile_exp_as env ae SR.UnboxedWord64 e1 ^^
    compile_exp_as env ae SR.Vanilla e2 ^^ TaggedSmallWord.lsb_adjust Type.Nat8 ^^
    StableMem.store_word8 env

  | OtherPrim ("stableMemoryStoreInt8"), [e1; e2] ->
    SR.unit,
    compile_exp_as env ae SR.UnboxedWord64 e1 ^^
    compile_exp_as env ae SR.Vanilla e2 ^^ TaggedSmallWord.lsb_adjust Type.Int8 ^^
    StableMem.store_word8 env

  | OtherPrim ("stableMemoryLoadNat16"), [e] ->
    SR.Vanilla,
    compile_exp_as env ae SR.UnboxedWord64 e ^^
    StableMem.load_word16 env ^^
    TaggedSmallWord.msb_adjust Type.Nat16

  | OtherPrim ("stableMemoryLoadInt16"), [e] ->
    SR.Vanilla,
    compile_exp_as env ae SR.UnboxedWord64 e ^^
    StableMem.load_word16 env ^^
    TaggedSmallWord.msb_adjust Type.Int16

  | OtherPrim ("stableMemoryStoreNat16"), [e1; e2] ->
    SR.unit,
    compile_exp_as env ae SR.UnboxedWord64 e1 ^^
    compile_exp_as env ae SR.Vanilla e2 ^^ TaggedSmallWord.lsb_adjust Type.Nat16 ^^
    StableMem.store_word16 env

  | OtherPrim ("stableMemoryStoreInt16"), [e1; e2] ->
    SR.unit,
    compile_exp_as env ae SR.UnboxedWord64 e1 ^^
    compile_exp_as env ae SR.Vanilla e2 ^^ TaggedSmallWord.lsb_adjust Type.Int16 ^^
    StableMem.store_word16 env

  | OtherPrim ("stableMemoryLoadNat64" | "stableMemoryLoadInt64"), [e] ->
    SR.UnboxedWord64,
    compile_exp_as env ae SR.UnboxedWord64 e ^^
    StableMem.load_word64 env

  | OtherPrim ("stableMemoryStoreNat64" | "stableMemoryStoreInt64"), [e1; e2] ->
    SR.unit,
    compile_exp_as env ae SR.UnboxedWord64 e1 ^^
    compile_exp_as env ae SR.UnboxedWord64 e2 ^^
    StableMem.store_word64 env

  | OtherPrim ("stableMemoryLoadFloat"), [e] ->
    SR.UnboxedFloat64,
    compile_exp_as env ae SR.UnboxedWord64 e ^^
    StableMem.load_float64 env

  | OtherPrim ("stableMemoryStoreFloat"), [e1; e2] ->
    SR.unit,
    compile_exp_as env ae SR.UnboxedWord64 e1 ^^
    compile_exp_as env ae SR.UnboxedFloat64 e2 ^^
    StableMem.store_float64 env

  | OtherPrim ("stableMemoryLoadBlob"), [e1; e2] ->
    SR.Vanilla,
    compile_exp_as env ae SR.UnboxedWord64 e1 ^^
    compile_exp_as env ae SR.Vanilla e2 ^^
    Blob.lit env "Blob size out of bounds" ^^
    BigNum.to_word32_with env ^^
    StableMem.load_blob env

  | OtherPrim ("stableMemoryStoreBlob"), [e1; e2] ->
    SR.unit,
    compile_exp_as env ae SR.UnboxedWord64 e1 ^^
    compile_exp_as env ae SR.Vanilla e2 ^^
    StableMem.store_blob env

  | OtherPrim ("stableMemorySize"), [] ->
    SR.UnboxedWord64,
    StableMem.get_mem_size env
  | OtherPrim ("stableMemoryGrow"), [e] ->
    SR.UnboxedWord64,
    compile_exp_as env ae SR.UnboxedWord64 e ^^
    StableMem.logical_grow env

  | OtherPrim ("stableVarQuery"), [] ->
    SR.UnboxedTuple 2,
    IC.get_self_reference env ^^
    Blob.lit env Type.(motoko_stable_var_info_fld.lab)

  (* Other prims, binary*)
  | OtherPrim "Array.init", [_;_] ->
    const_sr SR.Vanilla (Arr.init env)
  | OtherPrim "Array.tabulate", [_;_] ->
    const_sr SR.Vanilla (Arr.tabulate env)
  | OtherPrim "btst8", [_;_] ->
    (* TODO: btstN returns Bool, not a small value *)
    const_sr SR.Vanilla (TaggedSmallWord.btst_kernel env Type.Nat8)
  | OtherPrim "btst16", [_;_] ->
    const_sr SR.Vanilla (TaggedSmallWord.btst_kernel env Type.Nat16)
  | OtherPrim "btst32", [_;_] ->
    const_sr SR.UnboxedWord32 (TaggedSmallWord.btst_kernel env Type.Nat32)
  | OtherPrim "btst64", [_;_] ->
    const_sr SR.UnboxedWord64 (
      let (set_b, get_b) = new_local64 env "b" in
      set_b ^^ compile_const_64 1L ^^ get_b ^^ G.i (Binary (Wasm.Values.I64 I64Op.Shl)) ^^
      G.i (Binary (Wasm.Values.I64 I64Op.And))
    )

  (* Coercions for abstract types *)
  | CastPrim (_,_), [e] ->
    compile_exp env ae e

  | DecodeUtf8, [_] ->
    const_sr SR.Vanilla (Text.of_blob env)
  | EncodeUtf8, [_] ->
    const_sr SR.Vanilla (Text.to_blob env)

  (* textual to bytes *)
  | BlobOfIcUrl, [_] ->
    const_sr SR.Vanilla (E.call_import env "rts" "blob_of_principal")
  (* The other direction *)
  | IcUrlOfBlob, [_] ->
    const_sr SR.Vanilla (E.call_import env "rts" "principal_of_blob")

  (* Actor ids are blobs in the RTS *)
  | ActorOfIdBlob _, [e] ->
    compile_exp env ae e

  | SelfRef _, [] ->
    SR.Vanilla, IC.get_self_reference env

  | ICArgDataPrim, [] ->
    SR.Vanilla, IC.arg_data env

  | ICReplyPrim ts, [e] ->
    SR.unit, begin match E.mode env with
    | Flags.ICMode | Flags.RefMode ->
      compile_exp_vanilla env ae e ^^
      (* TODO: We can try to avoid the boxing and pass the arguments to
        serialize individually *)
      Serialization.serialize env ts ^^
      IC.reply_with_data env
    | _ ->
      E.trap_with env (Printf.sprintf "cannot reply when running locally")
    end

  | ICRejectPrim, [e] ->
    SR.unit, IC.reject env (compile_exp_vanilla env ae e)

  | ICCallerPrim, [] ->
    SR.Vanilla, IC.caller env

  | ICCallPrim, [f;e;k;r] ->
    SR.unit, begin
    (* TBR: Can we do better than using the notes? *)
    let _, _, _, ts1, _ = Type.as_func f.note.Note.typ in
    let _, _, _, ts2, _ = Type.as_func k.note.Note.typ in
    let (set_meth_pair, get_meth_pair) = new_local env "meth_pair" in
    let (set_arg, get_arg) = new_local env "arg" in
    let (set_k, get_k) = new_local env "k" in
    let (set_r, get_r) = new_local env "r" in
    let add_cycles = Internals.add_cycles env ae in
    compile_exp_vanilla env ae f ^^ set_meth_pair ^^
    compile_exp_vanilla env ae e ^^ set_arg ^^
    compile_exp_vanilla env ae k ^^ set_k ^^
    compile_exp_vanilla env ae r ^^ set_r ^^
    FuncDec.ic_call env ts1 ts2 get_meth_pair get_arg get_k get_r add_cycles
    end
  | ICCallRawPrim, [p;m;a;k;r] ->
    SR.unit, begin
    let (set_meth_pair, get_meth_pair) = new_local env "meth_pair" in
    let (set_arg, get_arg) = new_local env "arg" in
    let (set_k, get_k) = new_local env "k" in
    let (set_r, get_r) = new_local env "r" in
    let add_cycles = Internals.add_cycles env ae in
    compile_exp_vanilla env ae p ^^
    compile_exp_vanilla env ae m ^^ Text.to_blob env ^^
    Tuple.from_stack env 2 ^^ set_meth_pair ^^
    compile_exp_vanilla env ae a ^^ set_arg ^^
    compile_exp_vanilla env ae k ^^ set_k ^^
    compile_exp_vanilla env ae r ^^ set_r ^^
    FuncDec.ic_call_raw env get_meth_pair get_arg get_k get_r add_cycles
    end

  | ICMethodNamePrim, [] ->
    SR.Vanilla, IC.method_name env

  | ICStableRead ty, [] ->
    (*
      * On initial install:
        1. return record of nulls
      * On upgrade:
        1. deserialize stable store to v : ty,
        2. return v
    *)
    SR.Vanilla,
    Stabilization.destabilize env ty
  | ICStableWrite ty, [e] ->
    SR.unit,
    compile_exp_vanilla env ae e ^^
    Stabilization.stabilize env ty

  (* Cycles *)
  | SystemCyclesBalancePrim, [] ->
    SR.Vanilla, Cycles.balance env
  | SystemCyclesAddPrim, [e1] ->
    SR.unit, compile_exp_vanilla env ae e1 ^^ Cycles.add env
  | SystemCyclesAcceptPrim, [e1] ->
    SR.Vanilla, compile_exp_vanilla env ae e1 ^^ Cycles.accept env
  | SystemCyclesAvailablePrim, [] ->
    SR.Vanilla, Cycles.available env
  | SystemCyclesRefundedPrim, [] ->
    SR.Vanilla, Cycles.refunded env

  | SetCertifiedData, [e1] ->
    SR.unit, compile_exp_vanilla env ae e1 ^^ IC.set_certified_data env
  | GetCertificate, [] ->
    SR.Vanilla,
    IC.get_certificate env

  (* Unknown prim *)
  | _ -> SR.Unreachable, todo_trap env "compile_prim_invocation" (Arrange_ir.prim p)
  end

and compile_exp (env : E.t) ae exp =
  (fun (sr,code) -> (sr, G.with_region exp.at code)) @@
  if exp.note.Note.const
  then let (c, fill) = compile_const_exp env ae exp in fill env ae; (SR.Const c, G.nop)
  else match exp.it with
  | PrimE (p, es) when List.exists (fun e -> Type.is_non e.note.Note.typ) es ->
    (* Handle dead code separately, so that we can rely on useful type
       annotations below *)
    SR.Unreachable,
    G.concat_map (compile_exp_ignore env ae) es ^^
    G.i Unreachable

  | PrimE (p, es) ->
    compile_prim_invocation (env : E.t) ae p es exp.at
  | VarE var ->
    Var.get_val env ae var
  | AssignE (e1,e2) ->
    SR.unit,
    let (prepare_code, sr, store_code) = compile_lexp env ae e1 in
    prepare_code ^^
    compile_exp_as env ae sr e2 ^^
    store_code
  | LitE l ->
    compile_lit env l
  | IfE (scrut, e1, e2) ->
    let code_scrut = compile_exp_as_test env ae scrut in
    let sr1, code1 = compile_exp env ae e1 in
    let sr2, code2 = compile_exp env ae e2 in
    let sr = StackRep.relax (StackRep.join sr1 sr2) in
    sr,
    code_scrut ^^
    E.if_ env
      (StackRep.to_block_type env sr)
      (code1 ^^ StackRep.adjust env sr1 sr)
      (code2 ^^ StackRep.adjust env sr2 sr)
  | BlockE (decs, exp) ->
    let captured = Freevars.captured_vars (Freevars.exp exp) in
    let ae', codeW1 = compile_decs env ae decs captured in
    let (sr, code2) = compile_exp env ae' exp in
    (sr, codeW1 code2)
  | LabelE (name, _ty, e) ->
    (* The value here can come from many places -- the expression,
       or any of the nested returns. Hard to tell which is the best
       stack representation here.
       So let’s go with Vanilla. *)
    SR.Vanilla,
    E.block_ env (StackRep.to_block_type env SR.Vanilla) (
      G.with_current_depth (fun depth ->
        let ae1 = VarEnv.add_label ae name depth in
        compile_exp_vanilla env ae1 e
      )
    )
  | LoopE e ->
    SR.Unreachable,
    let ae' = VarEnv.{ ae with lvl = NotTopLvl } in
    G.loop0 (compile_exp_unit env ae' e ^^ G.i (Br (nr 0l))
    )
    ^^
   G.i Unreachable
  | SwitchE (e, cs) ->
    SR.Vanilla,
    let code1 = compile_exp_vanilla env ae e in
    let (set_i, get_i) = new_local env "switch_in" in
    let (set_j, get_j) = new_local env "switch_out" in

    let rec go env cs = match cs with
      | [] -> CanFail (fun k -> k)
      | {it={pat; exp=e}; _}::cs ->
          let (ae1, code) = compile_pat_local env ae pat in
          orElse ( CannotFail get_i ^^^ code ^^^
                   CannotFail (compile_exp_vanilla env ae1 e) ^^^ CannotFail set_j)
                 (go env cs)
          in
      let code2 = go env cs in
      code1 ^^ set_i ^^ orTrap env code2 ^^ get_j
  (* Async-wait lowering support features *)
  | DeclareE (name, _, e) ->
    let (ae1, i) = VarEnv.add_local_with_heap_ind env ae name in
    let sr, code = compile_exp env ae1 e in
    sr,
    MutBox.alloc env ^^ G.i (LocalSet (nr i)) ^^
    code
  | DefineE (name, _, e) ->
    SR.unit,
    let pre_code, sr, code = Var.set_val env ae name in
    pre_code ^^
    compile_exp_as env ae sr e ^^
    code
  | FuncE (x, sort, control, typ_binds, args, res_tys, e) ->
    let captured = Freevars.captured exp in
    let return_tys = match control with
      | Type.Returns -> res_tys
      | Type.Replies -> []
      | Type.Promises -> assert false in
    let return_arity = List.length return_tys in
    let mk_body env1 ae1 = compile_exp_as env1 ae1 (StackRep.of_arity return_arity) e in
    FuncDec.lit env ae x sort control captured args mk_body return_tys exp.at
  | SelfCallE (ts, exp_f, exp_k, exp_r) ->
    SR.unit,
    let (set_future, get_future) = new_local env "future" in
    let (set_k, get_k) = new_local env "k" in
    let (set_r, get_r) = new_local env "r" in
    let mk_body env1 ae1 = compile_exp_as env1 ae1 SR.unit exp_f in
    let captured = Freevars.captured exp_f in
    let add_cycles = Internals.add_cycles env ae in
    FuncDec.async_body env ae ts captured mk_body exp.at ^^
    set_future ^^

    compile_exp_vanilla env ae exp_k ^^ set_k ^^
    compile_exp_vanilla env ae exp_r ^^ set_r ^^

    FuncDec.ic_self_call env ts
      (IC.get_self_reference env ^^
       IC.actor_public_field env (IC.async_method_name))
      get_future
      get_k
      get_r
      add_cycles
  | ActorE (ds, fs, _, _) ->
    fatal "Local actors not supported by backend"
  | NewObjE (Type.(Object | Module | Memory) as _sort, fs, _) ->
    (*
    We can enable this warning once we treat everything as static that
    mo_frontend/static.ml accepts, including _all_ literals.
    if sort = Type.Module then Printf.eprintf "%s" "Warning: Non-static module\n";
    *)
    SR.Vanilla,
    let fs' = fs |> List.map
      (fun (f : Ir.field) -> (f.it.name, fun () ->
        if Type.is_mut f.note
        then Var.get_aliased_box env ae f.it.var
        else Var.get_val_vanilla env ae f.it.var)) in
    Object.lit_raw env fs'
  | _ -> SR.unit, todo_trap env "compile_exp" (Arrange_ir.exp exp)

and compile_exp_as env ae sr_out e =
  G.with_region e.at (
    match sr_out, e.it with
    (* Some optimizations for certain sr_out and expressions *)
    | _ , BlockE (decs, exp) ->
      let captured = Freevars.captured_vars (Freevars.exp exp) in
      let ae', codeW1 = compile_decs env ae decs captured in
      let code2 = compile_exp_as env ae' sr_out exp in
      codeW1 code2
    (* Fallback to whatever stackrep compile_exp chooses *)
    | _ ->
      let sr_in, code = compile_exp env ae e in
      code ^^ StackRep.adjust env sr_in sr_out
  )

and compile_exp_ignore env ae e =
  let sr, code = compile_exp env ae e in
  code ^^ StackRep.drop env sr

and compile_exp_as_opt env ae sr_out_o e =
  let sr_in, code = compile_exp env ae e in
  G.with_region e.at (
    code ^^
    match sr_out_o with
    | None -> StackRep.drop env sr_in
    | Some sr_out -> StackRep.adjust env sr_in sr_out
  )

and compile_exp_vanilla (env : E.t) ae exp =
  compile_exp_as env ae SR.Vanilla exp

and compile_exp_unit (env : E.t) ae exp =
  compile_exp_as env ae SR.unit exp

(* compiles to something that works with IfE or Eqz
   (SR.UnboxedWord32 or SR.Vanilla are _both_ ok)
*)
and compile_exp_as_test env ae e =
  let sr, code = compile_exp env ae e in
  code ^^
  (if sr != SR.bool then StackRep.adjust env sr SR.Vanilla else G.nop)

(* Compile a prim of type Char -> Char to a RTS call. *)
and compile_char_to_char_rts env ae exp rts_fn =
  SR.Vanilla,
  compile_exp_vanilla env ae exp ^^
  TaggedSmallWord.untag_codepoint ^^
  E.call_import env "rts" rts_fn ^^
  TaggedSmallWord.tag_codepoint

(* Compile a prim of type Char -> Bool to a RTS call. The RTS function should
   have type int32_t -> int32_t where the return value is 0 for 'false' and 1
   for 'true'. *)
and compile_char_to_bool_rts (env : E.t) (ae : VarEnv.t) exp rts_fn =
  SR.bool,
  compile_exp_vanilla env ae exp ^^
  TaggedSmallWord.untag_codepoint ^^
  (* The RTS function returns Motoko True/False values (which are represented as
     1 and 0, respectively) so we don't need any marshalling *)
  E.call_import env "rts" rts_fn

(*
The compilation of declarations (and patterns!) needs to handle mutual recursion.
This requires conceptually three passes:
 1. First we need to collect all names bound in a block,
    and find locations for then (which extends the environment).
    The environment is extended monotonically: The type-checker ensures that
    a Block does not bind the same name twice.
    We would not need to pass in the environment, just out ... but because
    it is bundled in the E.t type, threading it through is also easy.

 2. We need to allocate memory for them, and store the pointer in the
    WebAssembly local, so that they can be captured by closures.

 3. We go through the declarations, generate the actual code and fill the
    allocated memory.
    This includes creating the actual closure references.

We could do this in separate functions, but I chose to do it in one
 * it means all code related to one constructor is in one place and
 * when generating the actual code, we still “know” the id of the local that
   has the memory location, and don’t have to look it up in the environment.

The first phase works with the `pre_env` passed to `compile_dec`,
while the third phase is a function that expects the final environment. This
enabled mutual recursion.
*)


and compile_lit_pat env l =
  match l with
  | NullLit ->
    compile_lit_as env SR.Vanilla l ^^
    G.i (Compare (Wasm.Values.I32 I32Op.Eq))
  | BoolLit true ->
    G.nop
  | BoolLit false ->
    G.i (Test (Wasm.Values.I32 I32Op.Eqz))
  | (NatLit _ | IntLit _) ->
    compile_lit_as env SR.Vanilla l ^^
    BigNum.compile_eq env
  | Nat8Lit _ ->
    compile_lit_as env SR.Vanilla l ^^
    compile_eq env Type.(Prim Nat8)
  | Nat16Lit _ ->
    compile_lit_as env SR.Vanilla l ^^
    compile_eq env Type.(Prim Nat16)
  | Nat32Lit _ ->
    BoxedSmallWord.unbox env ^^
    compile_lit_as env SR.UnboxedWord32 l ^^
    compile_eq env Type.(Prim Nat32)
  | Nat64Lit _ ->
    BoxedWord64.unbox env ^^
    compile_lit_as env SR.UnboxedWord64 l ^^
    compile_eq env Type.(Prim Nat64)
  | Int8Lit _ ->
    compile_lit_as env SR.Vanilla l ^^
    compile_eq env Type.(Prim Int8)
  | Int16Lit _ ->
    compile_lit_as env SR.Vanilla l ^^
    compile_eq env Type.(Prim Int16)
  | Int32Lit _ ->
    BoxedSmallWord.unbox env ^^
    compile_lit_as env SR.UnboxedWord32 l ^^
    compile_eq env Type.(Prim Int32)
  | Int64Lit _ ->
    BoxedWord64.unbox env ^^
    compile_lit_as env SR.UnboxedWord64 l ^^
    compile_eq env Type.(Prim Int64)
  | CharLit _ ->
    compile_lit_as env SR.Vanilla l ^^
    compile_eq env Type.(Prim Char)
  | TextLit t
  | BlobLit t ->
    compile_lit_as env SR.Vanilla l ^^
    Text.compare env Operator.EqOp
  | FloatLit _ ->
    todo_trap env "compile_lit_pat" (Arrange_ir.lit l)

and fill_pat env ae pat : patternCode =
  PatCode.with_region pat.at @@
  match pat.it with
  | WildP -> CannotFail (G.i Drop)
  | OptP p ->
      let (set_x, get_x) = new_local env "opt_scrut" in
      CanFail (fun fail_code ->
        set_x ^^
        get_x ^^
        Opt.is_some env ^^
        G.if0
          ( get_x ^^
            Opt.project env ^^
            with_fail fail_code (fill_pat env ae p)
          )
          fail_code
      )
  | TagP (l, p) ->
      let (set_x, get_x) = new_local env "tag_scrut" in
      CanFail (fun fail_code ->
        set_x ^^
        get_x ^^
        Variant.test_is env l ^^
        G.if0
          ( get_x ^^
            Variant.project ^^
            with_fail fail_code (fill_pat env ae p)
          )
          fail_code
      )
  | LitP l ->
      CanFail (fun fail_code ->
        compile_lit_pat env l ^^
        G.if0 G.nop fail_code)
  | VarP name ->
      CannotFail (Var.set_val_vanilla_from_stack env ae name)
  | TupP ps ->
      let (set_i, get_i) = new_local env "tup_scrut" in
      let rec go i = function
        | [] -> CannotFail G.nop
        | p::ps ->
          let code1 = fill_pat env ae p in
          let code2 = go (Int32.add i 1l) ps in
          CannotFail (get_i ^^ Tuple.load_n i) ^^^ code1 ^^^ code2 in
      CannotFail set_i ^^^ go 0l ps
  | ObjP pfs ->
      let project = compile_load_field env pat.note in
      let (set_i, get_i) = new_local env "obj_scrut" in
      let rec go = function
        | [] -> CannotFail G.nop
        | {it={name; pat}; _}::pfs' ->
          let code1 = fill_pat env ae pat in
          let code2 = go pfs' in
          CannotFail (get_i ^^ project name) ^^^ code1 ^^^ code2 in
      CannotFail set_i ^^^ go pfs
  | AltP (p1, p2) ->
      let code1 = fill_pat env ae p1 in
      let code2 = fill_pat env ae p2 in
      let (set_i, get_i) = new_local env "alt_scrut" in
      CannotFail set_i ^^^
      orElse (CannotFail get_i ^^^ code1)
             (CannotFail get_i ^^^ code2)

and alloc_pat_local env ae pat =
  let d = Freevars.pat pat in
  AllocHow.M.fold (fun v _ty ae ->
    let (ae1, _i) = VarEnv.add_direct_local env ae v SR.Vanilla
    in ae1
  ) d ae

and alloc_pat env ae how pat : VarEnv.t * G.t  =
  (fun (ae, code) -> (ae, G.with_region pat.at code)) @@
  let d = Freevars.pat pat in
  AllocHow.M.fold (fun v _ty (ae, code0) ->
    let ae1, code1 = AllocHow.add_local env ae how v
    in (ae1, code0 ^^ code1)
  ) d (ae, G.nop)

and compile_pat_local env ae pat : VarEnv.t * patternCode =
  (* It returns:
     - the extended environment
     - the code to do the pattern matching.
       This expects the  undestructed value is on top of the stack,
       consumes it, and fills the heap
       If the pattern does not match, it branches to the depth at fail_depth.
  *)
  let ae1 = alloc_pat_local env ae pat in
  let fill_code = fill_pat env ae1 pat in
  (ae1, fill_code)

(* Used for let patterns: If the pattern can consume its scrutinee in a better form
   than vanilla (e.g. unboxed tuple, unboxed 32/64), lets do that.
*)
and compile_unboxed_pat env ae how pat =
  (* It returns:
     - the extended environment
     - the code to allocate memory
     - the code to prepare the stack (e.g. push destination addresses)
     - the desired stack rep
     - the code to do the pattern matching.
       This expects the undestructed value is on top of the stack,
       consumes it, and fills the heap
       If the pattern does not match, it branches to the depth at fail_depth.
  *)
  let (ae1, alloc_code) = alloc_pat env ae how pat in
  let pre_code, sr, fill_code = match pat.it with
    (* Nothing to match: Do not even put something on the stack *)
    | WildP -> G.nop, None, G.nop
    (* Tuple patterns *)
    | TupP ps when List.length ps <> 1 ->
      G.nop,
      Some (SR.UnboxedTuple (List.length ps)),
      (* We have to fill the pattern in reverse order, to take things off the
         stack. This is only ok as long as patterns have no side effects.
      *)
      G.concat_mapi (fun i p -> orTrap env (fill_pat env ae1 p)) (List.rev ps)
    (* Variable patterns *)
    | VarP name ->
      let pre_code, sr, code = Var.set_val env ae1 name in
      pre_code, Some sr, code
    (* The general case: Create a single value, match that. *)
    | _ ->
      G.nop,
      Some SR.Vanilla,
      orTrap env (fill_pat env ae1 pat) in
  let pre_code = G.with_region pat.at pre_code in
  let fill_code = G.with_region pat.at fill_code in
  (ae1, alloc_code, pre_code, sr, fill_code)

and compile_dec env pre_ae how v2en dec : VarEnv.t * G.t * (VarEnv.t -> scope_wrap) =
  (fun (pre_ae, alloc_code, mk_code, wrap) ->
       G.(pre_ae, with_region dec.at alloc_code, fun ae body_code ->
          with_region dec.at (mk_code ae) ^^ wrap body_code)) @@
  match dec.it with
  (* A special case for public methods *)
  (* This relies on the fact that in the top-level mutually recursive group, no shadowing happens. *)
  | LetD ({it = VarP v; _}, e) when E.NameEnv.mem v v2en ->
    let (const, fill) = compile_const_exp env pre_ae e in
    let fi = match const with
      | (_, Const.Message fi) -> fi
      | _ -> assert false in
    let pre_ae1 = VarEnv.add_local_public_method pre_ae v (fi, (E.NameEnv.find v v2en)) in
    G.( pre_ae1, nop, (fun ae -> fill env ae; nop), unmodified)

  (* A special case for constant expressions *)
  | LetD (p, e) when Ir_utils.is_irrefutable p && e.note.Note.const ->
    let extend, fill = compile_const_dec env pre_ae dec in
    G.( extend pre_ae, nop, (fun ae -> fill env ae; nop), unmodified)

  | LetD (p, e) ->
    let (pre_ae1, alloc_code, pre_code, sr, fill_code) = compile_unboxed_pat env pre_ae how p in
    ( pre_ae1, alloc_code,
      (fun ae -> pre_code ^^ compile_exp_as_opt env ae sr e ^^ fill_code),
      unmodified
    )

  | VarD (name, _, e) ->
    assert AllocHow.(match M.find_opt name how with
                     | Some (LocalMut _ | StoreHeap | StoreStatic) -> true
                     | _ -> false);
    let pre_ae1, alloc_code = AllocHow.add_local env pre_ae how name in
    ( pre_ae1,
      alloc_code,
      (fun ae -> let pre_code, sr, code = Var.set_val env ae name in
                 pre_code ^^ compile_exp_as env ae sr e ^^ code),
      unmodified
    )

  | RefD (name, _, { it = DotLE (e, n); _ }) ->
    let pre_ae1, alloc_code = AllocHow.add_local_for_alias env pre_ae how name in

    ( pre_ae1,
      alloc_code,
      (fun ae ->
        compile_exp_vanilla env ae e ^^
        Object.load_idx_raw env n ^^
        Var.capture_aliased_box env ae name),
      unmodified
    )
  | RefD _ -> assert false

and compile_decs_public env pre_ae decs v2en captured_in_body : VarEnv.t * scope_wrap =
  let how = AllocHow.decs pre_ae decs captured_in_body in
  let rec go pre_ae = function
    | []        -> (pre_ae, G.nop, fun _ -> unmodified)
    | [dec]     -> compile_dec env pre_ae how v2en dec
    | dec::decs ->
        let (pre_ae1, alloc_code1, mk_codeW1) = compile_dec env pre_ae how v2en dec in
        let (pre_ae2, alloc_code2, mk_codeW2) = go              pre_ae1 decs in
        ( pre_ae2,
          alloc_code1 ^^ alloc_code2,
          fun ae -> let codeW1 = mk_codeW1 ae in
                    let codeW2 = mk_codeW2 ae in
                    fun body_code -> codeW1 (codeW2 body_code)
        ) in
  let (ae1, alloc_code, mk_codeW) = go pre_ae decs in
  (ae1, fun body_code -> alloc_code ^^ mk_codeW ae1 body_code)

and compile_decs env ae decs captured_in_body : VarEnv.t * scope_wrap =
  compile_decs_public env ae decs E.NameEnv.empty captured_in_body

(* This compiles expressions determined to be const as per the analysis in
   ir_passes/const.ml. See there for more details.
*)
and compile_const_exp env pre_ae exp : Const.t * (E.t -> VarEnv.t -> unit) =
  match exp.it with
  | FuncE (name, sort, control, typ_binds, args, res_tys, e) ->
    let fun_rhs =

      (* a few prims cannot be safely inlined *)
      let inlineable_prim = function
      | RetPrim -> false
      | BreakPrim _ -> false
      | ThrowPrim -> fatal "internal error: left-over ThrowPrim"
      | _ -> true in

      match sort, control, typ_binds, e.it with
      (* Special cases for prim-wrapping functions *)

      | Type.Local, Type.Returns, [], PrimE (prim, prim_args) when
          inlineable_prim prim &&
          List.length args = List.length prim_args &&
          List.for_all2 (fun p a -> a.it = VarE p.it) args prim_args ->
        Const.PrimWrapper prim
      | _, _, _, _ -> Const.Complicated
    in
    let return_tys = match control with
      | Type.Returns -> res_tys
      | Type.Replies -> []
      | Type.Promises -> assert false in
    let mk_body env ae =
      List.iter (fun v ->
        if not (VarEnv.NameEnv.mem v ae.VarEnv.vars)
        then fatal "internal error: const \"%s\": captures \"%s\", not found in static environment\n" name v
      ) (Freevars.M.keys (Freevars.exp e));
      compile_exp_as env ae (StackRep.of_arity (List.length return_tys)) e in
    FuncDec.closed env sort control name args mk_body fun_rhs return_tys exp.at
  | BlockE (decs, e) ->
    let (extend, fill1) = compile_const_decs env pre_ae decs in
    let ae' = extend pre_ae in
    let (c, fill2) = compile_const_exp env ae' e in
    (c, fun env ae ->
      let ae' = extend ae in
      fill1 env ae';
      fill2 env ae')
  | VarE v ->
    let c =
      match VarEnv.lookup_var pre_ae v with
      | Some (VarEnv.Const c) -> c
      | _ -> fatal "compile_const_exp/VarE: \"%s\" not found" v
    in
    (c, fun _ _ -> ())
  | NewObjE (Type.(Object | Module | Memory), fs, _) ->
    let static_fs = List.map (fun f ->
          let st =
            match VarEnv.lookup_var pre_ae f.it.var with
            | Some (VarEnv.Const c) -> c
            | _ -> fatal "compile_const_exp/ObjE: \"%s\" not found" f.it.var
          in f.it.name, st) fs
    in
    (Const.t_of_v (Const.Obj static_fs), fun _ _ -> ())
  | PrimE (DotPrim name, [e]) ->
    let (object_ct, fill) = compile_const_exp env pre_ae e in
    let fs = match object_ct with
      | _, Const.Obj fs -> fs
      | _ -> fatal "compile_const_exp/DotE: not a static object" in
    let member_ct = List.assoc name fs in
    (member_ct, fill)
  | PrimE (ProjPrim i, [e]) ->
    let (object_ct, fill) = compile_const_exp env pre_ae e in
    let cs = match object_ct with
      | _, Const.Array cs -> cs
      | _ -> fatal "compile_const_exp/ProjE: not a static tuple" in
    (List.nth cs i, fill)
  | LitE l -> Const.(t_of_v (Lit (const_lit_of_lit env l))), (fun _ _ -> ())
  | PrimE (TupPrim, []) -> Const.t_of_v Const.Unit, (fun _ _ -> ())
  | PrimE (ArrayPrim (Const, _), es)
  | PrimE (TupPrim, es) ->
    let (cs, fills) = List.split (List.map (compile_const_exp env pre_ae) es) in
    Const.t_of_v (Const.Array cs),
    (fun env ae -> List.iter (fun fill -> fill env ae) fills)

  | _ -> assert false

and compile_const_decs env pre_ae decs : (VarEnv.t -> VarEnv.t) * (E.t -> VarEnv.t -> unit) =
  let rec go pre_ae = function
    | []          -> (fun ae -> ae), (fun _ _ -> ())
    | [dec]       -> compile_const_dec env pre_ae dec
    | (dec::decs) ->
        let (extend1, fill1) = compile_const_dec env pre_ae dec in
        let pre_ae1 = extend1 pre_ae in
        let (extend2, fill2) = go                    pre_ae1 decs in
        (fun ae -> extend2 (extend1 ae)),
        (fun env ae -> fill1 env ae; fill2 env ae) in
  go pre_ae decs

and destruct_const_pat ae pat const : VarEnv.t = match pat.it with
  | WildP -> ae
  | VarP v -> VarEnv.add_local_const ae v const
  | ObjP pfs ->
    let fs = match const with (_, Const.Obj fs) -> fs | _ -> assert false in
    List.fold_left (fun ae (pf : pat_field) ->
      match List.find_opt (fun (n, _) -> pf.it.name = n) fs with
      | Some (_, c) -> destruct_const_pat ae pf.it.pat c
      | None -> assert false
    ) ae pfs
  | AltP (p1, p2) -> destruct_const_pat ae p1 const
  | TupP ps ->
    let cs = match const with (_ , Const.Array cs) -> cs | (_, Const.Unit) -> [] | _ -> assert false in
    List.fold_left2 destruct_const_pat ae ps cs
  | LitP _ -> raise (Invalid_argument "LitP in static irrefutable pattern")
  | OptP _ -> raise (Invalid_argument "OptP in static irrefutable pattern")
  | TagP _ -> raise (Invalid_argument "TagP in static irrefutable pattern")

and compile_const_dec env pre_ae dec : (VarEnv.t -> VarEnv.t) * (E.t -> VarEnv.t -> unit) =
  (* This returns a _function_ to extend the VarEnv, instead of doing it, because
  it needs to be extended twice: Once during the pass that gets the outer, static values
  (no forward references), and then to implement the `fill`, which compiles the bodies
  of functions (may contain forward references.) *)
  match dec.it with
  (* This should only contain constants (cf. is_const_exp) *)
  | LetD (p, e) ->
    let (const, fill) = compile_const_exp env pre_ae e in
    (fun ae -> destruct_const_pat ae p const),
    (fun env ae -> fill env ae)
  | VarD _ | RefD _ -> fatal "compile_const_dec: Unexpected VarD/RefD"

and compile_init_func mod_env ((cu, flavor) : Ir.prog) =
  assert (not flavor.has_typ_field);
  assert (not flavor.has_poly_eq);
  assert (not flavor.has_show);
  assert (not flavor.has_await);
  assert (not flavor.has_async_typ);
  match cu with
  | LibU _ -> fatal "compile_start_func: Cannot compile library"
  | ProgU ds ->
    Func.define_built_in mod_env "init" [] [] (fun env ->
      let _ae, codeW = compile_decs env VarEnv.empty_ae ds Freevars.S.empty in
      codeW G.nop
    )
  | ActorU (as_opt, ds, fs, up, _t) ->
    main_actor as_opt mod_env ds fs up

and export_actor_field env  ae (f : Ir.field) =
  (* A public actor field is guaranteed to be compiled as a PublicMethod *)
  let fi =
    match VarEnv.lookup_var ae f.it.var with
    | Some (VarEnv.PublicMethod (fi, _)) -> fi
    | _ -> assert false in

  E.add_export env (nr {
    name = Wasm.Utf8.decode (match E.mode env with
      | Flags.ICMode | Flags.RefMode ->
        Mo_types.Type.(
        match normalize f.note with
        |  Func(Shared sort,_,_,_,_) ->
           (match sort with
            | Write -> "canister_update " ^ f.it.name
            | Query -> "canister_query " ^ f.it.name)
        | _ -> assert false)
      | _ -> assert false);
    edesc = nr (FuncExport (nr fi))
  })

(* Main actor *)
and main_actor as_opt mod_env ds fs up =
  Func.define_built_in mod_env "init" [] [] (fun env ->
    let ae0 = VarEnv.empty_ae in

    let captured = Freevars.captured_vars (Freevars.actor ds fs up) in
    (* Add any params to the environment *)
    (* Captured ones need to go into static memory, the rest into locals *)
    let args = match as_opt with None -> [] | Some as_ -> as_ in
    let arg_names = List.map (fun a -> a.it) args in
    let arg_tys = List.map (fun a -> a.note) args in
    let as_local n = not (Freevars.S.mem n captured) in
    let ae1 = VarEnv.add_arguments env ae0 as_local arg_names in

    (* Reverse the fs, to a map from variable to exported name *)
    let v2en = E.NameEnv.from_list (List.map (fun f -> (f.it.var, f.it.name)) fs) in

    (* Compile the declarations *)
    let ae2, decls_codeW = compile_decs_public env ae1 ds v2en
      Freevars.(captured_vars (system up))
    in

    (* Export the public functions *)
    List.iter (export_actor_field env ae2) fs;

    (* Export upgrade hooks *)
    Func.define_built_in env "pre_exp" [] [] (fun env ->
      compile_exp_as env ae2 SR.unit up.preupgrade);
    Func.define_built_in env "post_exp" [] [] (fun env ->
      compile_exp_as env ae2 SR.unit up.postupgrade);
    IC.export_upgrade_methods env;

    (* Export heartbeat (but only when required) *)
    begin match up.heartbeat.it with
     | Ir.PrimE (Ir.TupPrim, []) -> ()
     | _ ->
       Func.define_built_in env "heartbeat_exp" [] [] (fun env ->
         compile_exp_as env ae2 SR.unit up.heartbeat);
       IC.export_heartbeat env;
    end;

    (* Export inspect (but only when required) *)
    begin match up.inspect.it with
     | Ir.PrimE (Ir.TupPrim, []) -> ()
     | _ ->
       Func.define_built_in env "inspect_exp" [] [] (fun env ->
         compile_exp_as env ae2 SR.unit up.inspect);
       IC.export_inspect env;
    end;

    (* Export metadata *)
    env.E.stable_types := metadata "motoko:stable-types" up.meta.sig_;
    env.E.service := metadata "candid:service" up.meta.candid.service;
    env.E.args := metadata "candid:args" up.meta.candid.args;

    (* Deserialize any arguments *)
    begin match as_opt with
      | None
      | Some [] ->
        (* Liberally accept empty as well as unit argument *)
        assert (arg_tys = []);
        IC.system_call env "msg_arg_data_size" ^^
        G.if0 (Serialization.deserialize env arg_tys) G.nop
      | Some (_ :: _) ->
        Serialization.deserialize env arg_tys ^^
        G.concat_map (Var.set_val_vanilla_from_stack env ae1) (List.rev arg_names)
    end ^^
    (* Continue with decls *)
    decls_codeW G.nop
  )

and metadata name value =
  if List.mem name !Flags.omit_metadata_names then None
  else Some (
           List.mem name !Flags.public_metadata_names,
           value)

and conclude_module env set_serialization_globals start_fi_o =

  FuncDec.export_async_method env;

<<<<<<< HEAD
  (* See Note [Candid subtype checks] *)
  Serialization.set_delayed_globals env set_serialization_globals;

  let static_roots = GC.store_static_roots env in
=======
  let static_roots = GCRoots.store_static_roots env in
>>>>>>> 3e90689d
  (* declare before building GC *)

  (* add beginning-of-heap pointer, may be changed by linker *)
  (* needs to happen here now that we know the size of static memory *)
  let set_heap_base = E.add_global32_delayed env "__heap_base" Immutable in
  E.export_global env "__heap_base";

  Heap.register env;
  GCRoots.register env static_roots;
  IC.register env;

  set_heap_base (E.get_end_of_static_memory env);

  (* Wrap the start function with the RTS initialization *)
  let rts_start_fi = E.add_fun env "rts_start" (Func.of_body env [] [] (fun env1 ->
    Bool.lit (!Flags.gc_strategy = Mo_config.Flags.MarkCompact) ^^
    E.call_import env "rts" "init" ^^
    match start_fi_o with
    | Some fi ->
      G.i (Call fi)
    | None ->
      Lifecycle.set env Lifecycle.PreInit
  )) in

  IC.default_exports env;

  let func_imports = E.get_func_imports env in
  let ni = List.length func_imports in
  let ni' = Int32.of_int ni in

  let other_imports = E.get_other_imports env in

  let memories = [nr {mtype = MemoryType {min = E.mem_size env; max = None}} ] in

  let funcs = E.get_funcs env in

  let data = List.map (fun (offset, init) -> nr {
    index = nr 0l;
    offset = nr (G.to_instr_list (compile_unboxed_const offset));
    init;
    }) (E.get_static_memory env) in

  let elems = List.map (fun (fi, fp) -> nr {
    index = nr 0l;
    offset = nr (G.to_instr_list (compile_unboxed_const fp));
    init = [ nr fi ];
    }) (E.get_elems env) in

  let table_sz = E.get_end_of_table env in

  let module_ = {
      types = List.map nr (E.get_types env);
      funcs = List.map (fun (f,_,_) -> f) funcs;
      tables = [ nr { ttype = TableType ({min = table_sz; max = Some table_sz}, FuncRefType) } ];
      elems;
      start = Some (nr rts_start_fi);
      globals = E.get_globals env;
      memories;
      imports = func_imports @ other_imports;
      exports = E.get_exports env;
      data
    } in

  let emodule =
    let open Wasm_exts.CustomModule in
    { module_;
      dylink = None;
      name = { empty_name_section with function_names =
                 List.mapi (fun i (f,n,_) -> Int32.(add ni' (of_int i), n)) funcs;
               locals_names =
                 List.mapi (fun i (f,_,ln) -> Int32.(add ni' (of_int i), ln)) funcs; };
      motoko = {
        labels = E.get_labs env;
        stable_types = !(env.E.stable_types);
        compiler = metadata "motoko:compiler" (Lib.Option.get Source_id.release Source_id.id)
      };
      candid = {
        args = !(env.E.args);
        service = !(env.E.service);
      };
      source_mapping_url = None;
    } in

  match E.get_rts env with
  | None -> emodule
  | Some rts -> Linking.LinkModule.link emodule "rts" rts

let compile mode rts (prog : Ir.prog) : Wasm_exts.CustomModule.extended_module =
  let env = E.mk_global mode rts IC.trap_with Lifecycle.end_ in

  Stack.register_globals env;
  GC.register_globals env;
  StableMem.register_globals env;

  (* See Note [Candid subtype checks] *)
  let set_serialization_globals =  Serialization.register_delayed_globals env in

  IC.system_imports env;
  RTS.system_imports env;
  RTS_Exports.system_exports env;

  compile_init_func env prog;
  let start_fi_o = match E.mode env with
    | Flags.ICMode | Flags.RefMode ->
      IC.export_init env;
      None
    | Flags.WASIMode ->
      IC.export_wasi_start env;
      None
    | Flags.WasmMode ->
      Some (nr (E.built_in env "init"))
  in

  conclude_module env set_serialization_globals start_fi_o<|MERGE_RESOLUTION|>--- conflicted
+++ resolved
@@ -10094,14 +10094,12 @@
 
   FuncDec.export_async_method env;
 
-<<<<<<< HEAD
+
   (* See Note [Candid subtype checks] *)
   Serialization.set_delayed_globals env set_serialization_globals;
 
-  let static_roots = GC.store_static_roots env in
-=======
   let static_roots = GCRoots.store_static_roots env in
->>>>>>> 3e90689d
+
   (* declare before building GC *)
 
   (* add beginning-of-heap pointer, may be changed by linker *)
