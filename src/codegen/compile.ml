--- conflicted
+++ resolved
@@ -5333,11 +5333,6 @@
   (* Globals recording known Candid types
      See Note [Candid subtype checks]
    *)
-<<<<<<< HEAD
-
-=======
-        
->>>>>>> 9fe83ae6
   let register_delayed_globals env =
     (E.add_global32_delayed env "__typtbl" Immutable,
      E.add_global32_delayed env "__typtbl_end" Immutable,
@@ -5649,7 +5644,6 @@
         set_inc ^^ inc_data_size get_inc
       in
 
-<<<<<<< HEAD
       (* the incremental GC leaves array slice information in tag,
          the slice information can be removed and the tag reset to array
          as the GC can resume marking from the array beginning *)
@@ -5671,8 +5665,6 @@
         end
       in
 
-=======
->>>>>>> 9fe83ae6
       let size_alias size_thing =
         (* see Note [mutable stable values] *)
         let (set_tag, get_tag) = new_local env "tag" in
@@ -7659,11 +7651,7 @@
   | Mut t -> (can_be_pointer t nested_optional)
   | Opt t -> (if nested_optional then true else (can_be_pointer t true))
   | Prim (Null| Bool | Char | Nat8 | Nat16 | Int8 | Int16) | Non | Tup [] -> false
-<<<<<<< HEAD
   | _ -> true)
-=======
-  | _ -> true) 
->>>>>>> 9fe83ae6
 
 let potential_pointer typ : bool =
   (* must not eliminate nested optional types as they refer to a heap object for ??null, ???null etc. *)
