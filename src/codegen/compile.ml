(*
This module is the backend of the Motoko compiler. It takes a program in
the intermediate representation (ir.ml), and produces a WebAssembly module,
with Internet Computer extensions (customModule.ml). An important helper module is
instrList.ml, which provides a more convenient way of assembling WebAssembly
instruction lists, as it takes care of (1) source locations and (2) labels.

This file is split up in a number of modules, purely for namespacing and
grouping. Every module has a high-level prose comment explaining the concept;
this keeps documentation close to the code (a lesson learned from Simon PJ).
*)

open Ir_def
open Mo_values
open Mo_types
open Mo_config

open Wasm_exts.Ast
open Wasm.Types
open Source
(* Re-shadow Source.(@@), to get Stdlib.(@@) *)
let (@@) = Stdlib.(@@)

module G = InstrList
let (^^) = G.(^^) (* is this how we import a single operator from a module that we otherwise use qualified? *)

(* WebAssembly pages are 64kb. *)
let page_size = Int32.of_int (64*1024)
let page_size64 = Int64.of_int32 page_size
let page_size_bits = 16

(*
Pointers are skewed (translated) -1 relative to the actual offset.
See documentation of module BitTagged for more detail.
*)
let ptr_skew = -1l
let ptr_unskew = 1l

(* Generating function names for functions parametrized by prim types *)
let prim_fun_name p stem = Printf.sprintf "%s<%s>" stem (Type.string_of_prim p)

(* Helper functions to produce annotated terms (Wasm.AST) *)
let nr x = { Wasm.Source.it = x; Wasm.Source.at = Wasm.Source.no_region }

let todo fn se x = Printf.eprintf "%s: %s" fn (Wasm.Sexpr.to_string 80 se); x

exception CodegenError of string
let fatal fmt = Printf.ksprintf (fun s -> raise (CodegenError s)) fmt

module StaticBytes = struct
  (* A very simple DSL to describe static memory *)

  type t_ =
    | I32 of int32
    | I64 of int64
    | Seq of t
    | Bytes of string

  and t = t_ list

  let i32s is = Seq (List.map (fun i -> I32 i) is)

  let rec add : Buffer.t -> t_ -> unit = fun buf -> function
    | I32 i -> Buffer.add_int32_le buf i
    | I64 i -> Buffer.add_int64_le buf i
    | Seq xs -> List.iter (add buf) xs
    | Bytes b -> Buffer.add_string buf b

  let as_bytes : t -> string = fun xs ->
    let buf = Buffer.create 16 in
    List.iter (add buf) xs;
    Buffer.contents buf

end (* StaticBytes *)

module Const = struct

  (* Literals, as used in constant values. This is a projection of Ir.Lit,
     combining cases whose details we no longer care about.
     Should be still precise enough to map to the cases supported by SR.t.

     In other words: It is the smallest type that allows these three functions:

       (* projection of Ir.list. NB: pure, no access to env *)
       const_lit_of_lit : Ir.lit -> Const.lit (* NB: pure, no access to env *)

       (* creates vanilla representation (e.g. to put in static data structures *)
       vanilla_lit : E.env -> Const.lit -> i32

       (* creates efficient stack representation *)
       compile_lit : E.env -> Const.lit -> (SR.t, code)

  *)

  type lit =
    | Vanilla of int32 (* small words, no static data, already in vanilla format *)
    | BigInt of Big_int.big_int
    | Bool of bool
    | Word32 of int32
    | Word64 of int64
    | Float64 of Numerics.Float.t
    | Blob of string


  (* Inlineable functions

     The prelude/prim.mo is full of functions simply wrapping a prim, e.g.

        func int64ToNat64(n : Int64) : Nat64 = (prim "num_wrap_Int64_Nat64" : Int64 -> Nat64) n;

     generating a Wasm function for them and calling them is absurdly expensive
     when the prim is just a simple Wasm instruction. Also, it requires boxing
     and unboxing arguments and results.

     So we recognize such functions when creating the `const` summary, and use the prim
     directly when calling such function.

     Can be extended to cover more forms of inlineable functions.
  *)
  type fun_rhs =
    | Complicated (* no inlining possible *)
    | PrimWrapper of Ir.prim

  (* Constant known values.

     These are values that
     * are completely known constantly
     * do not require Wasm code to be executed (e.g. in `start`)
     * can be used directly (e.g. Call, not CallIndirect)
     * can be turned into Vanilla heap data on demand

     See ir_passes/const.ml for what precisely we can compile as const now.
  *)

  type v =
    | Fun of (unit -> int32) * fun_rhs (* function pointer calculated upon first use *)
    | Message of int32 (* anonymous message, only temporary *)
    | Obj of (string * t) list
    | Unit
    | Array of t list (* also tuples, but not nullary *)
    | Lit of lit

  (* A constant known value together with a vanilla pointer.
     Typically a static memory location, could be an unboxed scalar.
     Filled on demand.
   *)
  and t = (int32 Lib.Promise.t * v)

  let t_of_v v = (Lib.Promise.make (), v)

end (* Const *)

module SR = struct
  (* This goes with the StackRep module, but we need the types earlier *)

  (* Value representation on the stack:

     Compiling an expression means putting its value on the stack. But
     there are various ways of putting a value onto the stack -- unboxed,
     tupled etc.
   *)
  type t =
    | Vanilla
    | UnboxedTuple of int
    | UnboxedWord64
    | UnboxedWord32
    | UnboxedFloat64
    | Unreachable
    | Const of Const.t

  let unit = UnboxedTuple 0

  let bool = Vanilla

  (* Because t contains Const.t, and that contains Const.v, and that contains
     Const.lit, and that contains Big_int, we cannot just use normal `=`. So we
     have to write our own equality.

     This equalty is, I believe, used when joining branches. So for Const, we
     just compare the promises, and do not descend into the Const.v. This is
     conservative; the only downside is that if a branch returns different
     Const.t with (semantically) the same Const.v we do not propagate that as
     Const, but materialize before the branch.
     Which is not really expected or important.
  *)
  let eq (t1 : t) (t2 : t) = match t1, t2 with
    | Const (p1, _), Const (p2, _) -> p1 == p2
    | _ -> t1 = t2

  let to_var_type : t -> value_type = function
    | Vanilla -> I32Type
    | UnboxedWord64 -> I64Type
    | UnboxedWord32 -> I32Type
    | UnboxedFloat64 -> F64Type
    | UnboxedTuple n -> fatal "to_var_type: UnboxedTuple"
    | Const _ -> fatal "to_var_type: Const"
    | Unreachable -> fatal "to_var_type: Unreachable"

end (* SR *)

(*

** The compiler environment.

Of course, as we go through the code we have to track a few things; these are
put in the compiler environment, type `E.t`. Some fields are valid globally, some
only make sense locally, i.e. within a single function (but we still put them
in one big record, for convenience).

The fields fall into the following categories:

 1. Static global fields. Never change.
    Example: whether we are compiling with -no-system-api

 2. Mutable global fields. Change only monotonically.
    These are used to register things like functions. This should be monotone
    in the sense that entries are only added, and that the order should not
    matter in a significant way. In some instances, the list contains futures
    so that we can reserve and know the _position_ of the thing before we have
    to actually fill it in.

 3. Static local fields. Never change within a function.
    Example: number of parameters and return values

 4. Mutable local fields. See above
    Example: Name and type of locals.

**)

(* Before we can define the environment, we need some auxillary types *)

module E = struct

  (* Utilities, internal to E *)
  let reg (ref : 'a list ref) (x : 'a) : int32 =
      let i = Wasm.I32.of_int_u (List.length !ref) in
      ref := !ref @ [ x ];
      i

  let reserve_promise (ref : 'a Lib.Promise.t list ref) _s : (int32 * ('a -> unit)) =
      let p = Lib.Promise.make () in (* For debugging with named promises, use s here *)
      let i = Wasm.I32.of_int_u (List.length !ref) in
      ref := !ref @ [ p ];
      (i, Lib.Promise.fulfill p)


  (* The environment type *)
  module NameEnv = Env.Make(String)
  module StringEnv = Env.Make(String)
  module LabSet = Set.Make(String)

  module FunEnv = Env.Make(Int32)
  type local_names = (int32 * string) list (* For the debug section: Names of locals *)
  type func_with_names = func * local_names
  type lazy_function = (int32, func_with_names) Lib.AllocOnUse.t
  type t = {
    (* Global fields *)
    (* Static *)
    mode : Flags.compile_mode;
    rts : Wasm_exts.CustomModule.extended_module option; (* The rts. Re-used when compiling actors *)
    trap_with : t -> string -> G.t;
      (* Trap with message; in the env for dependency injection *)

    (* Per module fields (only valid/used inside a module) *)
    (* Immutable *)

    (* Mutable *)
    func_types : func_type list ref;
    func_imports : import list ref;
    other_imports : import list ref;
    exports : export list ref;
    funcs : (func * string * local_names) Lib.Promise.t list ref;
    func_ptrs : int32 FunEnv.t ref;
    end_of_table : int32 ref;
    globals : (global Lib.Promise.t * string) list ref;
    global_names : int32 NameEnv.t ref;
    named_imports : int32 NameEnv.t ref;
    built_in_funcs : lazy_function NameEnv.t ref;
    static_strings : int32 StringEnv.t ref;
    object_pool : int32 StringEnv.t ref;
    end_of_static_memory : int32 ref; (* End of statically allocated memory *)
    static_memory : (int32 * string) list ref; (* Content of static memory *)
    static_memory_frozen : bool ref;
      (* Sanity check: Nothing should bump end_of_static_memory once it has been read *)
    static_roots : int32 list ref;
      (* GC roots in static memory. (Everything that may be mutable.) *)

    (* Types accumulated in global typtbl (for candid subtype checks)
       See Note [Candid subtype checks]
    *)
    typtbl_typs : Type.typ list ref;

    (* Metadata *)
    args : (bool * string) option ref;
    service : (bool * string) option ref;
    stable_types : (bool * string) option ref;
    labs : LabSet.t ref; (* Used labels (fields and variants),
                            collected for Motoko custom section 0 *)

    (* Local fields (only valid/used inside a function) *)
    (* Static *)
    n_param : int32; (* Number of parameters (to calculate indices of locals) *)
    return_arity : int; (* Number of return values (for type of Return) *)

    (* Mutable *)
    locals : value_type list ref; (* Types of locals *)
    local_names : (int32 * string) list ref; (* Names of locals *)
  }


  (* The initial global environment *)
  let mk_global mode rts trap_with dyn_mem : t = {
    mode;
    rts;
    trap_with;
    func_types = ref [];
    func_imports = ref [];
    other_imports = ref [];
    exports = ref [];
    funcs = ref [];
    func_ptrs = ref FunEnv.empty;
    end_of_table = ref 0l;
    globals = ref [];
    global_names = ref NameEnv.empty;
    named_imports = ref NameEnv.empty;
    built_in_funcs = ref NameEnv.empty;
    static_strings = ref StringEnv.empty;
    object_pool = ref StringEnv.empty;
    end_of_static_memory = ref dyn_mem;
    static_memory = ref [];
    static_memory_frozen = ref false;
    static_roots = ref [];
    typtbl_typs = ref [];
    (* Metadata *)
    args = ref None;
    service = ref None;
    stable_types = ref None;
    labs = ref LabSet.empty;
    (* Actually unused outside mk_fun_env: *)
    n_param = 0l;
    return_arity = 0;
    locals = ref [];
    local_names = ref [];
  }

  (* This wraps Mo_types.Hash.hash to also record which labels we have seen,
      so that that data can be put in a custom section, useful for debugging.
      Thus Mo_types.Hash.hash should not be called directly!
   *)
  let hash (env : t) lab =
    env.labs := LabSet.add lab (!(env.labs));
    Mo_types.Hash.hash lab

  let get_labs env = LabSet.elements (!(env.labs))

  let mk_fun_env env n_param return_arity =
    { env with
      n_param;
      return_arity;
      locals = ref [];
      local_names = ref [];
    }

  (* We avoid accessing the fields of t directly from outside of E, so here are a
     bunch of accessors. *)

  let mode (env : t) = env.mode

  let add_anon_local (env : t) ty =
    let i = reg env.locals ty in
    Wasm.I32.add env.n_param i

  let add_local_name (env : t) li name =
    let _ = reg env.local_names (li, name) in ()

  let get_locals (env : t) = !(env.locals)
  let get_local_names (env : t) : (int32 * string) list = !(env.local_names)

  let _add_other_import (env : t) m =
    ignore (reg env.other_imports m)

  let add_export (env : t) e =
    ignore (reg env.exports e)

  let add_global (env : t) name g =
    assert (not (NameEnv.mem name !(env.global_names)));
    let gi = reg env.globals (g, name) in
    env.global_names := NameEnv.add name gi !(env.global_names)

  let add_global32_delayed (env : t) name mut : int32 -> unit =
    let p = Lib.Promise.make () in
    add_global env name p;
    (fun init ->
      Lib.Promise.fulfill p (nr {
        gtype = GlobalType (I32Type, mut);
        value = nr (G.to_instr_list (G.i (Const (nr (Wasm.Values.I32 init)))))
      })
    )

  let add_global32 (env : t) name mut init =
    add_global32_delayed env name mut init

  (* TODO, refactor with previous two *)
  let add_global64_delayed (env : t) name mut : int64 -> unit =
    let p = Lib.Promise.make () in
    add_global env name p;
    (fun init ->
      Lib.Promise.fulfill p (nr {
        gtype = GlobalType (I64Type, mut);
        value = nr (G.to_instr_list (G.i (Const (nr (Wasm.Values.I64 init)))))
      })
    )
  let add_global64 (env : t) name mut init =
    add_global64_delayed env name mut init

  let get_global (env : t) name : int32 =
    match NameEnv.find_opt name !(env.global_names) with
    | Some gi -> gi
    | None -> raise (Invalid_argument (Printf.sprintf "No global named %s declared" name))

  let get_global32_lazy (env : t) name mut init : int32 =
    match NameEnv.find_opt name !(env.global_names) with
    | Some gi -> gi
    | None -> add_global32 env name mut init; get_global env name

  let export_global env name =
    add_export env (nr {
      name = Wasm.Utf8.decode name;
      edesc = nr (GlobalExport (nr (get_global env name)))
    })

  let get_globals (env : t) = List.map (fun (g,n) -> Lib.Promise.value g) !(env.globals)

  let reserve_fun (env : t) name =
    let (j, fill) = reserve_promise env.funcs name in
    let n = Int32.of_int (List.length !(env.func_imports)) in
    let fi = Int32.add j n in
    let fill_ (f, local_names) = fill (f, name, local_names) in
    (fi, fill_)

  let add_fun (env : t) name (f, local_names) =
    let (fi, fill) = reserve_fun env name in
    fill (f, local_names);
    fi

  let make_lazy_function env name : lazy_function =
    Lib.AllocOnUse.make (fun () -> reserve_fun env name)

  let lookup_built_in (env : t) name : lazy_function =
    match NameEnv.find_opt name !(env.built_in_funcs) with
    | None ->
      let lf = make_lazy_function env name in
      env.built_in_funcs := NameEnv.add name lf !(env.built_in_funcs);
      lf
    | Some lf -> lf

  let built_in (env : t) name : int32 =
    Lib.AllocOnUse.use (lookup_built_in env name)

  let define_built_in (env : t) name mk_fun : unit =
    Lib.AllocOnUse.def  (lookup_built_in env name) mk_fun

  let get_return_arity (env : t) = env.return_arity

  let get_func_imports (env : t) = !(env.func_imports)
  let get_other_imports (env : t) = !(env.other_imports)
  let get_exports (env : t) = !(env.exports)
  let get_funcs (env : t) = List.map Lib.Promise.value !(env.funcs)

  let func_type (env : t) ty =
    let rec go i = function
      | [] -> env.func_types := !(env.func_types) @ [ ty ]; Int32.of_int i
      | ty'::tys when ty = ty' -> Int32.of_int i
      | _ :: tys -> go (i+1) tys
       in
    go 0 !(env.func_types)

  let get_types (env : t) = !(env.func_types)

  let add_func_import (env : t) modname funcname arg_tys ret_tys =
    if !(env.funcs) <> [] then
      raise (CodegenError "Add all imports before all functions!");

    let i = {
      module_name = Wasm.Utf8.decode modname;
      item_name = Wasm.Utf8.decode funcname;
      idesc = nr (FuncImport (nr (func_type env (FuncType (arg_tys, ret_tys)))))
    } in
    let fi = reg env.func_imports (nr i) in
    let name = modname ^ "." ^ funcname in
    assert (not (NameEnv.mem name !(env.named_imports)));
    env.named_imports := NameEnv.add name fi !(env.named_imports)

  let call_import (env : t) modname funcname =
    let name = modname ^ "." ^ funcname in
    match NameEnv.find_opt name !(env.named_imports) with
      | Some fi -> G.i (Call (nr fi))
      | _ ->
        raise (Invalid_argument (Printf.sprintf "Function import not declared: %s\n" name))

  let reuse_import (env : t) modname funcname =
    let name = modname ^ "." ^ funcname in
    match NameEnv.find_opt name !(env.named_imports) with
      | Some fi -> fi
      | _ ->
        raise (Invalid_argument (Printf.sprintf "Function import not declared: %s\n" name))

  let get_rts (env : t) = env.rts

  let as_block_type env : stack_type -> block_type = function
    | [] -> ValBlockType None
    | [t] -> ValBlockType (Some t)
    | ts -> VarBlockType (nr (func_type env (FuncType ([], ts))))

  let if_ env tys thn els = G.if_ (as_block_type env tys) thn els
  let block_ env tys bdy = G.block_ (as_block_type env tys) bdy

  let trap_with env msg = env.trap_with env msg
  let then_trap_with env msg = G.if0 (trap_with env msg) G.nop
  let else_trap_with env msg = G.if0 G.nop (trap_with env msg)

  let reserve_static_memory (env : t) size : int32 =
    if !(env.static_memory_frozen) then raise (Invalid_argument "Static memory frozen");
    let ptr = !(env.end_of_static_memory) in
    let aligned = Int32.logand (Int32.add size 3l) (Int32.lognot 3l) in
    env.end_of_static_memory := Int32.add ptr aligned;
    ptr

  let write_static_memory (env : t) ptr data =
    env.static_memory := !(env.static_memory) @ [ (ptr, data) ];
    ()

  let add_mutable_static_bytes (env : t) data : int32 =
    let ptr = reserve_static_memory env (Int32.of_int (String.length data)) in
    env.static_memory := !(env.static_memory) @ [ (ptr, data) ];
    Int32.(add ptr ptr_skew) (* Return a skewed pointer *)

  let add_fun_ptr (env : t) fi : int32 =
    match FunEnv.find_opt fi !(env.func_ptrs) with
    | Some fp -> fp
    | None ->
      let fp = !(env.end_of_table) in
      env.func_ptrs := FunEnv.add fi fp !(env.func_ptrs);
      env.end_of_table := Int32.add !(env.end_of_table) 1l;
      fp

  let get_elems env =
    FunEnv.bindings !(env.func_ptrs)

  let get_end_of_table env : int32 =
    !(env.end_of_table)

  let add_static (env : t) (data : StaticBytes.t) : int32 =
    let b = StaticBytes.as_bytes data in
    match StringEnv.find_opt b !(env.static_strings)  with
    | Some ptr -> ptr
    | None ->
      let ptr = add_mutable_static_bytes env b  in
      env.static_strings := StringEnv.add b ptr !(env.static_strings);
      ptr

<<<<<<< HEAD
  let object_pool_find (env: t) (key: string) : int32 option =
    StringEnv.find_opt key !(env.object_pool)
    
  let object_pool_add (env: t) (key: string) (ptr : int32)  : unit =
    env.object_pool := StringEnv.add key ptr !(env.object_pool);
    ()
=======
  let add_static_unskewed (env : t) (data : StaticBytes.t) : int32 =
    Int32.add (add_static env data) ptr_unskew
>>>>>>> 88486d59

  let get_end_of_static_memory env : int32 =
    env.static_memory_frozen := true;
    !(env.end_of_static_memory)

  let add_static_root (env : t) ptr =
    env.static_roots := ptr :: !(env.static_roots)

  let get_static_roots (env : t) =
    !(env.static_roots)

  let get_static_memory env =
    !(env.static_memory)

  let mem_size env =
    Int32.(add (div (get_end_of_static_memory env) page_size) 1l)

  let collect_garbage env =
    (* GC function name = "schedule_"? ("compacting" | "copying" | "generational") "_gc" *)
    let gc_fn = match !Flags.gc_strategy with
    | Flags.Generational -> "generational"
    | Flags.MarkCompact -> "compacting"
    | Flags.Copying -> "copying"
    in
    let gc_fn = if !Flags.force_gc then gc_fn else "schedule_" ^ gc_fn in
    call_import env "rts" (gc_fn ^ "_gc")

  (* See Note [Candid subtype checks] *)
  (* NB: we don't bother detecting duplicate registrations here because the code sharing machinery
     ensures that `add_typtbl_typ t` is called at most once for any `t` with a distinct type hash *)
  let add_typtbl_typ (env : t) ty : Int32.t =
    reg env.typtbl_typs ty

  let get_typtbl_typs (env : t) : Type.typ list =
    !(env.typtbl_typs)

end


(* General code generation functions:
   Rule of thumb: Here goes stuff that independent of the Motoko AST.
*)

(* Function called compile_* return a list of instructions (and maybe other stuff) *)

let compile_unboxed_const i = G.i (Const (nr (Wasm.Values.I32 i)))
let compile_const_64 i = G.i (Const (nr (Wasm.Values.I64 i)))
let compile_unboxed_zero = compile_unboxed_const 0l
let compile_unboxed_one = compile_unboxed_const 1l

(* Some common arithmetic, used for pointer and index arithmetic *)
let compile_op_const op i =
    compile_unboxed_const i ^^
    G.i (Binary (Wasm.Values.I32 op))
let compile_add_const = compile_op_const I32Op.Add
let compile_sub_const = compile_op_const I32Op.Sub
let compile_mul_const = compile_op_const I32Op.Mul
let compile_divU_const = compile_op_const I32Op.DivU
let compile_shrU_const = compile_op_const I32Op.ShrU
let compile_shrS_const = compile_op_const I32Op.ShrS
let compile_shl_const = compile_op_const I32Op.Shl
let compile_rotl_const = compile_op_const I32Op.Rotl
let compile_rotr_const = compile_op_const I32Op.Rotr
let compile_bitand_const = compile_op_const I32Op.And
let compile_bitor_const = function
  | 0l -> G.nop | n -> compile_op_const I32Op.Or n
let compile_rel_const rel i =
  compile_unboxed_const i ^^
  G.i (Compare (Wasm.Values.I32 rel))
let compile_eq_const = function
  | 0l -> G.i (Test (Wasm.Values.I32 I32Op.Eqz))
  | i -> compile_rel_const I32Op.Eq i

let compile_op64_const op i =
    compile_const_64 i ^^
    G.i (Binary (Wasm.Values.I64 op))
let compile_add64_const = compile_op64_const I64Op.Add
let compile_sub64_const = compile_op64_const I64Op.Sub
let compile_mul64_const = compile_op64_const I64Op.Mul
let _compile_divU64_const = compile_op64_const I64Op.DivU
let compile_shrU64_const = function
  | 0L -> G.nop | n -> compile_op64_const I64Op.ShrU n
let compile_shrS64_const = function
  | 0L -> G.nop | n -> compile_op64_const I64Op.ShrS n
let compile_shl64_const = function
  | 0L -> G.nop | n -> compile_op64_const I64Op.Shl n
let compile_bitand64_const = compile_op64_const I64Op.And
let _compile_bitor64_const = function
  | 0L -> G.nop | n -> compile_op64_const I64Op.Or n
let compile_xor64_const = function
  | 0L -> G.nop | n -> compile_op64_const I64Op.Xor n
let compile_eq64_const i =
  compile_const_64 i ^^
  G.i (Compare (Wasm.Values.I64 I64Op.Eq))

(* more random utilities *)

let bytes_of_int32 (i : int32) : string =
  let b = Buffer.create 4 in
  let i = Int32.to_int i in
  Buffer.add_char b (Char.chr (i land 0xff));
  Buffer.add_char b (Char.chr ((i lsr 8) land 0xff));
  Buffer.add_char b (Char.chr ((i lsr 16) land 0xff));
  Buffer.add_char b (Char.chr ((i lsr 24) land 0xff));
  Buffer.contents b

(* A common variant of todo *)

let todo_trap env fn se = todo fn se (E.trap_with env ("TODO: " ^ fn))
let _todo_trap_SR env fn se = todo fn se (SR.Unreachable, E.trap_with env ("TODO: " ^ fn))

(* Locals *)

let new_local_ env t name =
  let i = E.add_anon_local env t in
  E.add_local_name env i name;
  ( G.i (LocalSet (nr i))
  , G.i (LocalGet (nr i))
  , i
  )

let new_local env name =
  let (set_i, get_i, _) = new_local_ env I32Type name
  in (set_i, get_i)

let new_local64 env name =
  let (set_i, get_i, _) = new_local_ env I64Type name
  in (set_i, get_i)

(* Some common code macros *)

(* Iterates while cond is true. *)
let compile_while env cond body =
    G.loop0 (
      cond ^^ G.if0 (body ^^ G.i (Br (nr 1l))) G.nop
    )

(* Expects a number n on the stack. Iterates from m to below that number. *)
let from_m_to_n env m mk_body =
    let (set_n, get_n) = new_local env "n" in
    let (set_i, get_i) = new_local env "i" in
    set_n ^^
    compile_unboxed_const m ^^
    set_i ^^

    compile_while env
      ( get_i ^^
        get_n ^^
        G.i (Compare (Wasm.Values.I32 I32Op.LtU))
      ) (
        mk_body get_i ^^

        get_i ^^
        compile_add_const 1l ^^
        set_i
      )

(* Expects a number on the stack. Iterates from zero to below that number. *)
let from_0_to_n env mk_body = from_m_to_n env 0l mk_body

(* Pointer reference and dereference  *)

let load_unskewed_ptr : G.t =
  G.i (Load {ty = I32Type; align = 2; offset = 0l; sz = None})

let store_unskewed_ptr : G.t =
  G.i (Store {ty = I32Type; align = 2; offset = 0l; sz = None})

let load_ptr : G.t =
  G.i (Load {ty = I32Type; align = 2; offset = ptr_unskew; sz = None})

let store_ptr : G.t =
  G.i (Store {ty = I32Type; align = 2; offset = ptr_unskew; sz = None})

module FakeMultiVal = struct
  (* For some use-cases (e.g. processing the compiler output with analysis
     tools) it is useful to avoid the multi-value extension.

     This module provides mostly transparent wrappers that put multiple values
     in statically allocated globals and pull them off again.

     So far only does I32Type (but that could be changed).

     If the multi_value flag is on, these do not do anything.
  *)
  let ty tys =
    if !Flags.multi_value || List.length tys <= 1
    then tys
    else []

  let global env i =
    E.get_global32_lazy env (Printf.sprintf "multi_val_%d" i) Mutable 0l

  let store env tys =
    if !Flags.multi_value || List.length tys <= 1 then G.nop else
    G.concat_mapi (fun i ty ->
      assert(ty = I32Type);
      G.i (GlobalSet (nr (global env i)))
    ) tys

  let load env tys =
    if !Flags.multi_value || List.length tys <= 1 then G.nop else
    let n = List.length tys - 1 in
    G.concat_mapi (fun i ty ->
      assert(ty = I32Type);
      G.i (GlobalGet (nr (global env (n - i))))
    ) tys

  (* A drop-in replacement for E.if_ *)
  let if_ env bt thn els =
    E.if_ env (ty bt) (thn ^^ store env bt) (els ^^ store env bt) ^^
    load env bt

end (* FakeMultiVal *)

module Func = struct
  (* This module contains basic bookkeeping functionality to define functions,
     in particular creating the environment, and finally adding it to the environment.
  *)

  let of_body env params retty mk_body =
    let env1 = E.mk_fun_env env (Int32.of_int (List.length params)) (List.length retty) in
    List.iteri (fun i (n,_t) -> E.add_local_name env1 (Int32.of_int i) n) params;
    let ty = FuncType (List.map snd params, FakeMultiVal.ty retty) in
    let body = G.to_instr_list (
      mk_body env1 ^^ FakeMultiVal.store env1 retty
    ) in
    (nr { ftype = nr (E.func_type env ty);
          locals = E.get_locals env1;
          body }
    , E.get_local_names env1)

  let define_built_in env name params retty mk_body =
    E.define_built_in env name (lazy (of_body env params retty mk_body))

  (* (Almost) transparently lift code into a function and call this function. *)
  (* Also add a hack to support multiple return values *)
  let share_code env name params retty mk_body =
    define_built_in env name params retty mk_body;
    G.i (Call (nr (E.built_in env name))) ^^
    FakeMultiVal.load env retty


  (* Shorthands for various arities *)
  let share_code0 env name retty mk_body =
    share_code env name [] retty (fun env -> mk_body env)
  let share_code1 env name p1 retty mk_body =
    share_code env name [p1] retty (fun env -> mk_body env
        (G.i (LocalGet (nr 0l)))
    )
  let share_code2 env name (p1,p2) retty mk_body =
    share_code env name [p1; p2] retty (fun env -> mk_body env
        (G.i (LocalGet (nr 0l)))
        (G.i (LocalGet (nr 1l)))
    )
  let share_code3 env name (p1, p2, p3) retty mk_body =
    share_code env name [p1; p2; p3] retty (fun env -> mk_body env
        (G.i (LocalGet (nr 0l)))
        (G.i (LocalGet (nr 1l)))
        (G.i (LocalGet (nr 2l)))
    )
  let _share_code4 env name (p1, p2, p3, p4) retty mk_body =
    share_code env name [p1; p2; p3; p4] retty (fun env -> mk_body env
        (G.i (LocalGet (nr 0l)))
        (G.i (LocalGet (nr 1l)))
        (G.i (LocalGet (nr 2l)))
        (G.i (LocalGet (nr 3l)))
    )
  let share_code6 env name (p1, p2, p3, p4, p5, p6) retty mk_body =
    share_code env name [p1; p2; p3; p4; p5; p6] retty (fun env -> mk_body env
        (G.i (LocalGet (nr 0l)))
        (G.i (LocalGet (nr 1l)))
        (G.i (LocalGet (nr 2l)))
        (G.i (LocalGet (nr 3l)))
        (G.i (LocalGet (nr 4l)))
        (G.i (LocalGet (nr 5l)))
    )
  let _share_code7 env name (p1, p2, p3, p4, p5, p6, p7) retty mk_body =
    share_code env name [p1; p2; p3; p4; p5; p6; p7] retty (fun env -> mk_body env
        (G.i (LocalGet (nr 0l)))
        (G.i (LocalGet (nr 1l)))
        (G.i (LocalGet (nr 2l)))
        (G.i (LocalGet (nr 3l)))
        (G.i (LocalGet (nr 4l)))
        (G.i (LocalGet (nr 5l)))
        (G.i (LocalGet (nr 6l)))
    )
  let _share_code9 env name (p1, p2, p3, p4, p5, p6, p7, p8, p9) retty mk_body =
    share_code env name [p1; p2; p3; p4; p5; p6; p7; p8; p9] retty (fun env -> mk_body env
        (G.i (LocalGet (nr 0l)))
        (G.i (LocalGet (nr 1l)))
        (G.i (LocalGet (nr 2l)))
        (G.i (LocalGet (nr 3l)))
        (G.i (LocalGet (nr 4l)))
        (G.i (LocalGet (nr 5l)))
        (G.i (LocalGet (nr 6l)))
        (G.i (LocalGet (nr 7l)))
        (G.i (LocalGet (nr 8l)))
    )

end (* Func *)

module RTS = struct
  (* The connection to the C and Rust parts of the RTS *)
  let system_imports env =
    E.add_func_import env "rts" "memcpy" [I32Type; I32Type; I32Type] [I32Type]; (* standard libc memcpy *)
    E.add_func_import env "rts" "memcmp" [I32Type; I32Type; I32Type] [I32Type];
    E.add_func_import env "rts" "version" [] [I32Type];
    E.add_func_import env "rts" "parse_idl_header" [I32Type; I32Type; I32Type; I32Type; I32Type] [];
    E.add_func_import env "rts" "idl_sub_buf_words" [I32Type; I32Type] [I32Type];
    E.add_func_import env "rts" "idl_sub_buf_init" [I32Type; I32Type; I32Type] [];
    E.add_func_import env "rts" "idl_sub"
      [I32Type; I32Type; I32Type; I32Type; I32Type; I32Type; I32Type; I32Type; I32Type] [I32Type];
    E.add_func_import env "rts" "leb128_decode" [I32Type] [I32Type];
    E.add_func_import env "rts" "sleb128_decode" [I32Type] [I32Type];
    E.add_func_import env "rts" "bigint_of_word32" [I32Type] [I32Type];
    E.add_func_import env "rts" "bigint_of_int32" [I32Type] [I32Type];
    E.add_func_import env "rts" "bigint_to_word32_wrap" [I32Type] [I32Type];
    E.add_func_import env "rts" "bigint_to_word32_trap" [I32Type] [I32Type];
    E.add_func_import env "rts" "bigint_to_word32_trap_with" [I32Type; I32Type] [I32Type];
    E.add_func_import env "rts" "bigint_of_word64" [I64Type] [I32Type];
    E.add_func_import env "rts" "bigint_of_int64" [I64Type] [I32Type];
    E.add_func_import env "rts" "bigint_of_float64" [F64Type] [I32Type];
    E.add_func_import env "rts" "bigint_to_float64" [I32Type] [F64Type];
    E.add_func_import env "rts" "bigint_to_word64_wrap" [I32Type] [I64Type];
    E.add_func_import env "rts" "bigint_to_word64_trap" [I32Type] [I64Type];
    E.add_func_import env "rts" "bigint_eq" [I32Type; I32Type] [I32Type];
    E.add_func_import env "rts" "bigint_isneg" [I32Type] [I32Type];
    E.add_func_import env "rts" "bigint_count_bits" [I32Type] [I32Type];
    E.add_func_import env "rts" "bigint_2complement_bits" [I32Type] [I32Type];
    E.add_func_import env "rts" "bigint_lt" [I32Type; I32Type] [I32Type];
    E.add_func_import env "rts" "bigint_gt" [I32Type; I32Type] [I32Type];
    E.add_func_import env "rts" "bigint_le" [I32Type; I32Type] [I32Type];
    E.add_func_import env "rts" "bigint_ge" [I32Type; I32Type] [I32Type];
    E.add_func_import env "rts" "bigint_add" [I32Type; I32Type] [I32Type];
    E.add_func_import env "rts" "bigint_sub" [I32Type; I32Type] [I32Type];
    E.add_func_import env "rts" "bigint_mul" [I32Type; I32Type] [I32Type];
    E.add_func_import env "rts" "bigint_rem" [I32Type; I32Type] [I32Type];
    E.add_func_import env "rts" "bigint_div" [I32Type; I32Type] [I32Type];
    E.add_func_import env "rts" "bigint_pow" [I32Type; I32Type] [I32Type];
    E.add_func_import env "rts" "bigint_neg" [I32Type] [I32Type];
    E.add_func_import env "rts" "bigint_lsh" [I32Type; I32Type] [I32Type];
    E.add_func_import env "rts" "bigint_rsh" [I32Type; I32Type] [I32Type];
    E.add_func_import env "rts" "bigint_abs" [I32Type] [I32Type];
    E.add_func_import env "rts" "bigint_leb128_size" [I32Type] [I32Type];
    E.add_func_import env "rts" "bigint_leb128_encode" [I32Type; I32Type] [];
    E.add_func_import env "rts" "bigint_leb128_stream_encode" [I32Type; I32Type] [];
    E.add_func_import env "rts" "bigint_leb128_decode" [I32Type] [I32Type];
    E.add_func_import env "rts" "bigint_leb128_decode_word64" [I64Type; I64Type; I32Type] [I32Type];
    E.add_func_import env "rts" "bigint_sleb128_size" [I32Type] [I32Type];
    E.add_func_import env "rts" "bigint_sleb128_encode" [I32Type; I32Type] [];
    E.add_func_import env "rts" "bigint_sleb128_stream_encode" [I32Type; I32Type] [];
    E.add_func_import env "rts" "bigint_sleb128_decode" [I32Type] [I32Type];
    E.add_func_import env "rts" "bigint_sleb128_decode_word64" [I64Type; I64Type; I32Type] [I32Type];
    E.add_func_import env "rts" "leb128_encode" [I32Type; I32Type] [];
    E.add_func_import env "rts" "sleb128_encode" [I32Type; I32Type] [];
    E.add_func_import env "rts" "utf8_valid" [I32Type; I32Type] [I32Type];
    E.add_func_import env "rts" "utf8_validate" [I32Type; I32Type] [];
    E.add_func_import env "rts" "skip_leb128" [I32Type] [];
    E.add_func_import env "rts" "skip_any" [I32Type; I32Type; I32Type; I32Type] [];
    E.add_func_import env "rts" "find_field" [I32Type; I32Type; I32Type; I32Type; I32Type] [I32Type];
    E.add_func_import env "rts" "skip_fields" [I32Type; I32Type; I32Type; I32Type] [];
    E.add_func_import env "rts" "remember_continuation" [I32Type] [I32Type];
    E.add_func_import env "rts" "recall_continuation" [I32Type] [I32Type];
    E.add_func_import env "rts" "peek_future_continuation" [I32Type] [I32Type];
    E.add_func_import env "rts" "continuation_count" [] [I32Type];
    E.add_func_import env "rts" "continuation_table_size" [] [I32Type];
    E.add_func_import env "rts" "blob_of_text" [I32Type] [I32Type];
    E.add_func_import env "rts" "text_compare" [I32Type; I32Type] [I32Type];
    E.add_func_import env "rts" "text_concat" [I32Type; I32Type] [I32Type];
    E.add_func_import env "rts" "text_iter_done" [I32Type] [I32Type];
    E.add_func_import env "rts" "text_iter" [I32Type] [I32Type];
    E.add_func_import env "rts" "text_iter_next" [I32Type] [I32Type];
    E.add_func_import env "rts" "text_len" [I32Type] [I32Type];
    E.add_func_import env "rts" "text_of_ptr_size" [I32Type; I32Type] [I32Type];
    E.add_func_import env "rts" "text_singleton" [I32Type] [I32Type];
    E.add_func_import env "rts" "text_size" [I32Type] [I32Type];
    E.add_func_import env "rts" "text_to_buf" [I32Type; I32Type] [];
    E.add_func_import env "rts" "blob_of_principal" [I32Type] [I32Type];
    E.add_func_import env "rts" "principal_of_blob" [I32Type] [I32Type];
    E.add_func_import env "rts" "compute_crc32" [I32Type] [I32Type];
    E.add_func_import env "rts" "blob_iter_done" [I32Type] [I32Type];
    E.add_func_import env "rts" "blob_iter" [I32Type] [I32Type];
    E.add_func_import env "rts" "blob_iter_next" [I32Type] [I32Type];
    E.add_func_import env "rts" "pow" [F64Type; F64Type] [F64Type]; (* musl *)
    E.add_func_import env "rts" "sin" [F64Type] [F64Type]; (* musl *)
    E.add_func_import env "rts" "cos" [F64Type] [F64Type]; (* musl *)
    E.add_func_import env "rts" "tan" [F64Type] [F64Type]; (* musl *)
    E.add_func_import env "rts" "asin" [F64Type] [F64Type]; (* musl *)
    E.add_func_import env "rts" "acos" [F64Type] [F64Type]; (* musl *)
    E.add_func_import env "rts" "atan" [F64Type] [F64Type]; (* musl *)
    E.add_func_import env "rts" "atan2" [F64Type; F64Type] [F64Type]; (* musl *)
    E.add_func_import env "rts" "exp" [F64Type] [F64Type]; (* musl *)
    E.add_func_import env "rts" "log" [F64Type] [F64Type]; (* musl *)
    E.add_func_import env "rts" "fmod" [F64Type; F64Type] [F64Type]; (* remainder, musl *)
    E.add_func_import env "rts" "float_fmt" [F64Type; I32Type; I32Type] [I32Type];
    E.add_func_import env "rts" "char_to_upper" [I32Type] [I32Type];
    E.add_func_import env "rts" "char_to_lower" [I32Type] [I32Type];
    E.add_func_import env "rts" "char_is_whitespace" [I32Type] [I32Type];
    E.add_func_import env "rts" "char_is_lowercase" [I32Type] [I32Type];
    E.add_func_import env "rts" "char_is_uppercase" [I32Type] [I32Type];
    E.add_func_import env "rts" "char_is_alphabetic" [I32Type] [I32Type];
    E.add_func_import env "rts" "get_max_live_size" [] [I32Type];
    E.add_func_import env "rts" "get_reclaimed" [] [I64Type];
    E.add_func_import env "rts" "copying_gc" [] [];
    E.add_func_import env "rts" "compacting_gc" [] [];
    E.add_func_import env "rts" "generational_gc" [] [];
    E.add_func_import env "rts" "schedule_copying_gc" [] [];
    E.add_func_import env "rts" "schedule_compacting_gc" [] [];
    E.add_func_import env "rts" "schedule_generational_gc" [] [];
    E.add_func_import env "rts" "alloc_words" [I32Type] [I32Type];
    E.add_func_import env "rts" "get_total_allocations" [] [I64Type];
    E.add_func_import env "rts" "get_heap_size" [] [I32Type];
    E.add_func_import env "rts" "init" [I32Type] [];
    E.add_func_import env "rts" "alloc_blob" [I32Type] [I32Type];
    E.add_func_import env "rts" "alloc_array" [I32Type] [I32Type];
    E.add_func_import env "rts" "alloc_stream" [I32Type] [I32Type];
    E.add_func_import env "rts" "stream_write" [I32Type; I32Type; I32Type] [];
    E.add_func_import env "rts" "stream_write_byte" [I32Type; I32Type] [];
    E.add_func_import env "rts" "stream_write_text" [I32Type; I32Type] [];
    E.add_func_import env "rts" "stream_split" [I32Type] [I32Type];
    E.add_func_import env "rts" "stream_shutdown" [I32Type] [];
    E.add_func_import env "rts" "stream_reserve" [I32Type; I32Type] [I32Type];
    E.add_func_import env "rts" "stream_stable_dest" [I32Type; I64Type; I64Type] [];
<<<<<<< HEAD
    E.add_func_import env "rts" "set_serialization_status" [I32Type] [];
    E.add_func_import env "rts" "check_forwarding_pointer" [I32Type] [I32Type];
    E.add_func_import env "rts" "set_artificial_forwarding" [I32Type] [];
    E.add_func_import env "rts" "create_artificial_forward" [I32Type] [];
=======
    E.add_func_import env "rts" "init_write_barrier" [] [];
    E.add_func_import env "rts" "write_barrier" [I32Type] [];
>>>>>>> 88486d59
    ()

end (* RTS *)

module GC = struct
  (* Record mutator/gc instructions counts *)

  let instruction_counter env =
    compile_unboxed_zero ^^
    E.call_import env "ic0" "performance_counter"

  let register_globals env =
    (E.add_global64 env "__mutator_instructions" Mutable 0L;
     E.add_global64 env "__collector_instructions" Mutable 0L)

  let get_mutator_instructions env =
    G.i (GlobalGet (nr (E.get_global env "__mutator_instructions")))
  let set_mutator_instructions env =
    G.i (GlobalSet (nr (E.get_global env "__mutator_instructions")))

  let get_collector_instructions env =
    G.i (GlobalGet (nr (E.get_global env "__collector_instructions")))
  let set_collector_instructions env =
    G.i (GlobalSet (nr (E.get_global env "__collector_instructions")))

  let record_mutator_instructions env =
    match E.mode env with
    | Flags.(ICMode | RefMode)  ->
      instruction_counter env ^^
      set_mutator_instructions env
    | _ -> G.nop

  let record_collector_instructions env =
    match E.mode env with
    | Flags.(ICMode | RefMode)  ->
      instruction_counter env ^^
      get_mutator_instructions env ^^
      G.i (Binary (Wasm.Values.I64 I64Op.Sub)) ^^
      set_collector_instructions env
    | _ -> G.nop

  let collect_garbage env =
    record_mutator_instructions env ^^
    E.collect_garbage env ^^
    record_collector_instructions env

end (* GC *)

module Heap = struct
  (* General heap object functionality (allocation, setting fields, reading fields) *)

  (* Memory addresses are 32 bit (I32Type). *)
  let word_size = 4l

  (* The heap base global can only be used late, see conclude_module
     and GHC.register *)
  let get_heap_base env =
    G.i (GlobalGet (nr (E.get_global env "__heap_base")))

  let get_total_allocation env =
    E.call_import env "rts" "get_total_allocations"

  let get_reclaimed env =
    E.call_import env "rts" "get_reclaimed"

  let get_memory_size =
    G.i MemorySize ^^
    G.i (Convert (Wasm.Values.I64 I64Op.ExtendUI32)) ^^
    compile_mul64_const page_size64

  let get_max_live_size env =
    E.call_import env "rts" "get_max_live_size"

  let dyn_alloc_words env =
    E.call_import env "rts" "alloc_words"

  (* Static allocation (always words)
     (uses dynamic allocation for smaller and more readable code) *)
  let alloc env (n : int32) : G.t =
    compile_unboxed_const n  ^^
    dyn_alloc_words env

  (* Heap objects *)

  (* At this level of abstraction, heap objects are just flat arrays of words *)

  let load_field_unskewed (i : int32) : G.t =
    let offset = Int32.mul word_size i in
    G.i (Load {ty = I32Type; align = 2; offset; sz = None})

  let load_field (i : int32) : G.t =
    let offset = Int32.(add (mul word_size i) ptr_unskew) in
    G.i (Load {ty = I32Type; align = 2; offset; sz = None})

  let store_field (i : int32) : G.t =
    let offset = Int32.(add (mul word_size i) ptr_unskew) in
    G.i (Store {ty = I32Type; align = 2; offset; sz = None})

  (* Although we occasionally want to treat two consecutive
     32 bit fields as one 64 bit number *)

  let load_field64_unskewed (i : int32) : G.t =
    let offset = Int32.mul word_size i in
    G.i (Load {ty = I64Type; align = 2; offset; sz = None})

  let load_field64 (i : int32) : G.t =
    let offset = Int32.(add (mul word_size i) ptr_unskew) in
    G.i (Load {ty = I64Type; align = 2; offset; sz = None})

  let store_field64 (i : int32) : G.t =
    let offset = Int32.(add (mul word_size i) ptr_unskew) in
    G.i (Store {ty = I64Type; align = 2; offset; sz = None})

  (* Or even as a single 64 bit float *)

  let load_field_float64 (i : int32) : G.t =
    let offset = Int32.(add (mul word_size i) ptr_unskew) in
    G.i (Load {ty = F64Type; align = 2; offset; sz = None})

  let store_field_float64 (i : int32) : G.t =
    let offset = Int32.(add (mul word_size i) ptr_unskew) in
    G.i (Store {ty = F64Type; align = 2; offset; sz = None})

  (* Convenience functions related to memory *)
  (* Copying bytes (works on unskewed memory addresses) *)
  let memcpy env = E.call_import env "rts" "memcpy" ^^ G.i Drop
  (* Comparing bytes (works on unskewed memory addresses) *)
  let memcmp env = E.call_import env "rts" "memcmp"

  let register env =
    let get_heap_base_fn = E.add_fun env "get_heap_base" (Func.of_body env [] [I32Type] (fun env ->
      get_heap_base env
    )) in

    E.add_export env (nr {
      name = Wasm.Utf8.decode "get_heap_base";
      edesc = nr (FuncExport (nr get_heap_base_fn))
    })

  let get_heap_size env =
    E.call_import env "rts" "get_heap_size"

end (* Heap *)

module Stack = struct
  (* The RTS includes C code which requires a shadow stack in linear memory.
     We reserve some space for it at the beginning of memory space (just like
     wasm-l would), this way stack overflow would cause out-of-memory, and not
     just overwrite static data.

     We sometimes use the stack space if we need small amounts of scratch space.

     All pointers here are unskewed.

     (We report logical stack overflow as "RTS Stack underflow" as the stack
     grows downwards.)
  *)

  let end_ () = Int32.mul (Int32.of_int (!Flags.rts_stack_pages)) page_size

  let register_globals env =
    (* stack pointer *)
    E.add_global32 env "__stack_pointer" Mutable (end_());
    (* frame pointer *)
    E.add_global32 env "__frame_pointer" Mutable (end_());
    (* low watermark *)
    if !Flags.measure_rts_stack then
      E.add_global32 env "__stack_min" Mutable (end_());
    E.export_global env "__stack_pointer"

  let get_stack_ptr env =
    G.i (GlobalGet (nr (E.get_global env "__stack_pointer")))
  let set_stack_ptr env =
    G.i (GlobalSet (nr (E.get_global env "__stack_pointer")))

  let get_min env =
    G.i (GlobalGet (nr (E.get_global env "__stack_min")))
  let set_min env =
    G.i (GlobalSet (nr (E.get_global env "__stack_min")))

  let get_max_stack_size env =
    if !Flags.measure_rts_stack then
      compile_unboxed_const (end_()) ^^
      get_min env ^^
      G.i (Binary (Wasm.Values.I32 I32Op.Sub))
    else (* report max available *)
      compile_unboxed_const (end_())

  let update_stack_min env =
    if !Flags.measure_rts_stack then
    get_stack_ptr env ^^
    get_min env ^^
    G.i (Compare (Wasm.Values.I32 I32Op.LtU)) ^^
    (G.if0
       (get_stack_ptr env ^^
        set_min env)
      G.nop)
    else G.nop

  let stack_overflow env =
    Func.share_code0 env "stack_overflow" [] (fun env ->
      (* read last word of reserved page to force trap *)
      compile_unboxed_const 0xFFFF_FFFCl ^^
      G.i (Load {ty = I32Type; align = 2; offset = 0l; sz = None}) ^^
      G.i Unreachable
    )

  let alloc_words env n =
    let n_bytes = Int32.mul n Heap.word_size in
    (* avoid absurd allocations *)
    assert Int32.(to_int n_bytes < !Flags.rts_stack_pages * to_int page_size);
    (* alloc words *)
    get_stack_ptr env ^^
    compile_unboxed_const n_bytes ^^
    G.i (Binary (Wasm.Values.I32 I32Op.Sub)) ^^
    set_stack_ptr env ^^
    update_stack_min env ^^
    get_stack_ptr env ^^
    (* check for stack overflow, if necessary *)
    if n_bytes >= page_size then
      get_stack_ptr env ^^
      G.i (Unary (Wasm.Values.I32 I32Op.Clz)) ^^
      G.if0
        G.nop (* we found leading zeros, i.e. no wraparound *)
        (stack_overflow env)
    else
      G.nop

  let free_words env n =
    get_stack_ptr env ^^
    compile_unboxed_const (Int32.mul n Heap.word_size) ^^
    G.i (Binary (Wasm.Values.I32 I32Op.Add)) ^^
    set_stack_ptr env

  (* TODO: why not just remember and reset the stack pointer, instead of calling free_words? Also below *)
  let with_words env name n f =
    let (set_x, get_x) = new_local env name in
    alloc_words env n ^^ set_x ^^
    f get_x ^^
    free_words env n


  let dynamic_alloc_words env get_n =
    get_stack_ptr env ^^
    compile_divU_const Heap.word_size ^^
    get_n ^^
    G.i (Compare (Wasm.Values.I32 I32Op.LtU)) ^^
    (G.if0
      (stack_overflow env)
      G.nop) ^^
    get_stack_ptr env ^^
    get_n ^^
    compile_mul_const Heap.word_size ^^
    G.i (Binary (Wasm.Values.I32 I32Op.Sub)) ^^
    set_stack_ptr env ^^
    update_stack_min env ^^
    get_stack_ptr env

  let dynamic_free_words env get_n =
    get_stack_ptr env ^^
    get_n ^^
    compile_mul_const Heap.word_size ^^
    G.i (Binary (Wasm.Values.I32 I32Op.Add)) ^^
    set_stack_ptr env

  (* TODO: why not just remember and reset the stack pointer, instead of calling free_words? Also above*)
  let dynamic_with_words env name f =
    let (set_n, get_n) = new_local env "n" in
    let (set_x, get_x) = new_local env name in
    set_n ^^
    dynamic_alloc_words env get_n ^^ set_x ^^
    f get_x ^^
    dynamic_free_words env get_n

  (* Stack Frames *)

  (* Traditional frame pointer for accessing statically allocated locals/args (all words)
     Used (sofar) only in serialization to compress Wasm stack
     at cost of expanding Rust/C Stack (whose size we control)*)
  let get_frame_ptr env =
    G.i (GlobalGet (nr (E.get_global env "__frame_pointer")))
  let set_frame_ptr env =
    G.i (GlobalSet (nr (E.get_global env "__frame_pointer")))

  (* Frame pointer operations *)

  (* Enter/exit a new frame of `n` words, saving and restoring prev frame pointer *)
  let with_frame env name n f =
    (* reserve space for n words + saved frame_ptr *)
    alloc_words env (Int32.add n 1l) ^^
    (* store the current frame_ptr at offset 0*)
    get_frame_ptr env ^^
    G.i (Store {ty = I32Type; align = 2; offset = 0l; sz = None}) ^^
    get_stack_ptr env ^^
    (* set_frame_ptr to stack_ptr *)
    set_frame_ptr env ^^
    (* do as f *)
    f () ^^
    (* assert frame_ptr == stack_ptr *)
    get_frame_ptr env ^^
    get_stack_ptr env ^^
    G.i (Compare (Wasm.Values.I32 I32Op.Eq)) ^^
    E.else_trap_with env "frame_ptr <> stack_ptr" ^^
    (* restore the saved frame_ptr *)
    get_frame_ptr env ^^
    G.i (Load {ty = I32Type; align = 2; offset = 0l; sz = None}) ^^
    set_frame_ptr env ^^
    (* free the frame *)
    free_words env (Int32.add n 1l)

  (* read local n of current frame *)
  let get_local env n =
    let offset = Int32.mul (Int32.add n 1l) Heap.word_size in
    get_frame_ptr env ^^
      G.i (Load { ty = I32Type; align = 2; offset; sz = None})

  (* read local n of previous frame *)
  let get_prev_local env n =
    let offset = Int32.mul (Int32.add n 1l) Heap.word_size in
    (* indirect through save frame_ptr at offset 0 *)
    get_frame_ptr env ^^
    G.i (Load { ty = I32Type; align = 2; offset = 0l; sz = None}) ^^
    G.i (Load { ty = I32Type; align = 2; offset; sz = None})

  (* set local n of current frame *)
  let set_local env n =
    let offset = Int32.mul (Int32.add n 1l) Heap.word_size in
    Func.share_code1 env ("set_local %i" ^ Int32.to_string n) ("val", I32Type) []
      (fun env get_val ->
         get_frame_ptr env ^^
         get_val ^^
         G.i (Store { ty = I32Type; align = 2; offset; sz = None}))

end (* Stack *)


module ContinuationTable = struct
  (* See rts/motoko-rts/src/closure_table.rs *)
  let remember env : G.t = E.call_import env "rts" "remember_continuation"
  let recall env : G.t = E.call_import env "rts" "recall_continuation"
  let peek_future env : G.t = E.call_import env "rts" "peek_future_continuation"
  let count env : G.t = E.call_import env "rts" "continuation_count"
  let size env : G.t = E.call_import env "rts" "continuation_table_size"
end (* ContinuationTable *)

module Bool = struct
  (* Boolean literals are either 0 or 1, at StackRep Vanilla
     They need not be shifted before put in the heap,
     because the "zero page" never contains GC-ed objects
  *)

  let vanilla_lit = function
    | false -> 0l
    | true -> 1l

  let lit b = compile_unboxed_const (vanilla_lit b)

  let neg = G.i (Test (Wasm.Values.I32 I32Op.Eqz))

end (* Bool *)

module BitTagged = struct

  (* This module takes care of pointer tagging:

     A pointer to an object at offset `i` on the heap is represented as
     `i-1`, so the low two bits of the pointer are always set (0b…11).
     We call `i-1` a *skewed* pointer, in a feeble attempt to avoid the term
     shifted, which may sound like a logical shift.

     We use the constants ptr_skew and ptr_unskew to change a pointer as a
     signpost where we switch between raw pointers to skewed ones.

     This means we can store a small unboxed scalar x as (x `lsl` 1), and still
     tell it apart from a pointer by looking at the last bits: if set, it is a
     pointer.

     Small here means -2^30 ≤ x < 2^30, and untagging needs to happen with an
     _arithmetic_ right shift. This is the right thing to do for signed
     numbers, and because we want to apply a consistent logic for all types,
     especially as there is only one wasm type, we use the same range for
     signed numbers as well.

     Boolean false is a non-pointer by construction.
     Boolean true (1) needs not be shifted as GC will not consider it.

     Summary:

       0b…11: A pointer
       0b…x0: A shifted scalar
       0b000: `false`
       0b001: `true`

     Note that {Nat,Int}{8,16} do not need to be explicitly bit-tagged:
     The bytes are stored in the _most_ significant byte(s) of the `i32`,
     thus lowest two bits are always 0.
     All arithmetic is implemented directly on that representation, see
     module TaggedSmallWord.
  *)
  let is_pointer env =
    let (set_value, get_value) = new_local env "is_pointer" in
    set_value ^^
    get_value ^^
    compile_unboxed_const 1l ^^ (* true literal *)
    G.i (Compare (Wasm.Values.I32 I32Op.Ne)) ^^
    get_value ^^
    compile_bitand_const 0x1l ^^
    G.i (Binary (Wasm.Values.I32 I32Op.And))

  (* Note: `true` is not handled here, needs specific check where needed. *)
  let if_tagged_scalar env retty is1 is2 =
    compile_bitand_const 0x1l ^^
    E.if_ env retty is2 is1

  (* With two bit-tagged pointers on the stack, decide
     whether both are scalars and invoke is1 (the fast path)
     if so, and otherwise is2 (the slow path).
     Note: `true` is not handled here, needs specific check where needed.
  *)
  let if_both_tagged_scalar env retty is1 is2 =
    G.i (Binary (Wasm.Values.I32 I32Op.Or)) ^^
    compile_bitand_const 0x1l ^^
    E.if_ env retty is2 is1

  (* 64 bit numbers *)

  (* static *)
  let can_tag_const (n : int64) =
    let lower_bound = Int64.(neg (shift_left 1L 30)) in
    let upper_bound = Int64.shift_left 1L 30 in
    lower_bound <= n && n < upper_bound

  let tag_const i = Int32.shift_left (Int64.to_int32 i) 1


  (* dynamic *)
  let if_can_tag_i64 env retty is1 is2 =
    Func.share_code1 env "can_tag_i64" ("x", I64Type) [I32Type] (fun env get_x ->
      (* checks that all but the low 30 bits are either all 0 or all 1 *)
      get_x ^^ compile_shl64_const 1L ^^
      get_x ^^ G.i (Binary (Wasm.Values.I64 I32Op.Xor)) ^^
      compile_shrU64_const 31L ^^
      G.i (Test (Wasm.Values.I64 I64Op.Eqz))
    ) ^^
    E.if_ env retty is1 is2

  let if_can_tag_u64 env retty is1 is2 =
    compile_shrU64_const 30L ^^
    G.i (Test (Wasm.Values.I64 I64Op.Eqz)) ^^
    E.if_ env retty is1 is2

  let tag =
    G.i (Convert (Wasm.Values.I32 I32Op.WrapI64)) ^^
    compile_shl_const 1l

  let untag env =
    compile_shrS_const 1l ^^
    G.i (Convert (Wasm.Values.I64 I64Op.ExtendSI32))

  (* 32 bit numbers, dynamic, w.r.t `Int` *)

  let if_can_tag_i32 env retty is1 is2 =
    Func.share_code1 env "cannot_tag_i32" ("x", I32Type) [I32Type] (fun env get_x ->
      (* checks that all but the low 30 bits are both either 0 or 1 *)
      get_x ^^ compile_shrU_const 30l ^^
      G.i (Unary (Wasm.Values.I32 I32Op.Popcnt)) ^^
      G.i (Unary (Wasm.Values.I32 I32Op.Ctz))
    ) ^^
    E.if_ env retty is1 is2

  let if_can_tag_u32 env retty is1 is2 =
    compile_shrU_const 30l ^^
    E.if_ env retty is2 is1 (* NB: swapped branches *)

  let tag_i32 = compile_shl_const 1l
  let untag_i32 = compile_shrS_const 1l

end (* BitTagged *)

module Tagged = struct
  (* Tagged objects all have an object header consisting of a tag and a forwarding pointer.
     The tag is to describe their runtime type and serves to traverse the heap 
     (serialization, GC), but also for objectification of arrays.

     The tag is a word at the beginning of the object.

     They forwarding pointer supports object moving in the incremental garbage collection.

         obj header
     ┌──────┬─────────┬──
     │ tag  │ fwd ptr │ ...
     └──────┴─────────┴──

     All tagged heap objects have a size of at least two words
     (important for GC, which replaces them with an Indirection).

     Attention: This mapping is duplicated in these places
       * here
       * motoko-rts/src/types.rs
       * motoko-rts/src/stream.rs
       * motoko-rts/src/text.rs
       * motoko-rts/src/memory.rs
       * motoko-rts/src/bigint.rs
       * motoko-rts/src/blob-iter.rs
       * motoko-rts/src/static-checks.rs
       * In all GC implementations in motoko-rts/src/gc/
     so update all!
   *)

  type [@warning "-37"] tag  =
    | Object
    | ObjInd (* The indirection used for object fields *)
    | Array (* Also a tuple *)
    | Bits64 (* Contains a 64 bit number *)
    | MutBox (* used for mutable heap-allocated variables *)
    | Closure
    | Some (* For opt *)
    | Variant
    | Blob
    | Indirection (* Only used by the GC *)
    | Bits32 (* Contains a 32 bit unsigned number *)
    | BigInt
    | Concat (* String concatenation, used by rts/text.c *)
    | Null (* For opt. Static singleton! *)
    | StableSeen (* Marker that we have seen this thing before *)
    | CoercionFailure (* Used in the Candid decoder. Static singleton! *)
    | OneWordFiller (* Only used by the RTS *)
    | FreeSpace (* Only used by the RTS *)

  (* Tags needs to have the lowest bit set, to allow distinguishing object
     headers from heap locations (object or field addresses).

     (Reminder: objects and fields are word-aligned so will have the lowest two
     bits unset) *)
  let int_of_tag = function
    | Object -> 1l
    | ObjInd -> 3l
    | Array -> 5l
    | Bits64 -> 7l
    | MutBox -> 9l
    | Closure -> 11l
    | Some -> 13l
    | Variant -> 15l
    | Blob -> 17l
    | Indirection -> 19l
    | Bits32 -> 21l
    | BigInt -> 23l
    | Concat -> 25l
    | Null -> 27l
    | OneWordFiller -> 29l
    | FreeSpace -> 31l
    (* Next two tags won't be seen by the GC, so no need to set the lowest bit
       for `CoercionFailure` and `StableSeen` *)
    | CoercionFailure -> 0xfffffffel
    | StableSeen -> 0xffffffffl

  (* The tag *)
  let header_size = 2l
  let tag_field = 0l
  let forwarding_pointer_field = 1l

  (* Assumes a pointer to the object on the stack *)
  let store_tag tag =
    compile_unboxed_const (int_of_tag tag) ^^
    Heap.store_field tag_field

  let store_forwarding_pointer env =
    let (set_object_ptr, get_object_ptr) = new_local env "object_ptr" in
    set_object_ptr ^^
    get_object_ptr ^^ (* object pointer *)
    get_object_ptr ^^ (* forwarding pointer *)
    Heap.store_field forwarding_pointer_field

  let load_forwarding_pointer env =
    (if !Flags.sanity then
      E.call_import env "rts" "check_forwarding_pointer"
    else
      Heap.load_field forwarding_pointer_field)
    
  let load_tag env =
    load_forwarding_pointer env ^^
    Heap.load_field tag_field
    
  (* Branches based on the tag of the object pointed to,
     leaving the object on the stack afterwards. *)
  let branch_default env retty def (cases : (tag * G.t) list) : G.t =
    let (set_tag, get_tag) = new_local env "tag" in

    let rec go = function
      | [] -> def
      | ((tag, code) :: cases) ->
        get_tag ^^
        compile_eq_const (int_of_tag tag) ^^
        E.if_ env retty code (go cases)
    in
    load_tag env ^^
    set_tag ^^
    go cases

  (* like branch_default but also pushes the scrutinee on the stack for the
   * branch's consumption *)
  let _branch_default_with env retty def cases =
    let (set_o, get_o) = new_local env "o" in
    let prep (t, code) = (t, get_o ^^ code)
    in set_o ^^ get_o ^^ branch_default env retty def (List.map prep cases)

  (* like branch_default_with but the tag is known statically *)
  let branch_with env retty = function
    | [] -> G.i Unreachable
    | [_, code] -> code
    | (_, code) :: cases ->
       let (set_o, get_o) = new_local env "o" in
       let prep (t, code) = (t, get_o ^^ code)
       in set_o ^^ get_o ^^ branch_default env retty (get_o ^^ code) (List.map prep cases)

  (* Can a value of this type be represented by a heap object with this tag? *)
  (* Needs to be conservative, i.e. return `true` if unsure *)
  (* This function can also be used as assertions in a lint mode, e.g. in compile_exp *)
  let can_have_tag ty tag =
    let open Mo_types.Type in
    match (tag : tag) with
    | Array ->
      begin match normalize ty with
      | (Con _ | Any) -> true
      | (Array _ | Tup _) -> true
      | (Prim _ |  Obj _ | Opt _ | Variant _ | Func _ | Non) -> false
      | (Pre | Async _ | Mut _ | Var _ | Typ _) -> assert false
      end
    | Blob ->
      begin match normalize ty with
      | (Con _ | Any) -> true
      | (Prim (Text|Blob|Principal)) -> true
      | (Prim _ | Obj _ | Array _ | Tup _ | Opt _ | Variant _ | Func _ | Non) -> false
      | (Pre | Async _ | Mut _ | Var _ | Typ _) -> assert false
      end
    | Object ->
      begin match normalize ty with
      | (Con _ | Any) -> true
      | (Obj _) -> true
      | (Prim _ | Array _ | Tup _ | Opt _ | Variant _ | Func _ | Non) -> false
      | (Pre | Async _ | Mut _ | Var _ | Typ _) -> assert false
      end
    | _ -> true

  (* like branch_with but with type information to statically skip some branches *)
  let _branch_typed_with env ty retty branches =
    branch_with env retty (List.filter (fun (tag,c) -> can_have_tag ty tag) branches)

  let obj env tag element_instructions : G.t =
    let (set_heap_obj, get_heap_obj) = new_local env "heap_object" in

    let n = List.length element_instructions in
    Heap.alloc env (Wasm.I32.add header_size (Wasm.I32.of_int_u n)) ^^
    set_heap_obj ^^

    get_heap_obj ^^
    compile_unboxed_const (int_of_tag tag) ^^
    Heap.store_field tag_field ^^

    get_heap_obj ^^
    get_heap_obj ^^ (* forwarding pointer *)
    Heap.store_field forwarding_pointer_field ^^

    let init_elem idx instrs : G.t =
      get_heap_obj ^^
      instrs ^^
      Heap.store_field (Wasm.I32.add header_size (Wasm.I32.of_int_u idx))
    in
    G.concat_mapi init_elem element_instructions ^^
    get_heap_obj ^^
    (if !Flags.sanity then
      E.call_import env "rts" "create_artificial_forward" ^^
      get_heap_obj
    else
      G.nop
    )

  let new_static_obj env tag payload =
    let payload = StaticBytes.as_bytes payload in
    let header_size = Int32.(mul Heap.word_size header_size) in
    let size = Int32.(add header_size (Int32.of_int (String.length payload))) in
    let unskewed_ptr = E.reserve_static_memory env size in
    let skewed_ptr = Int32.(add unskewed_ptr ptr_skew) in
    let tag = bytes_of_int32 (int_of_tag tag) in
    let forward = bytes_of_int32 skewed_ptr in (* forwarding pointer *)
    let data = tag ^ forward ^ payload in
    E.write_static_memory env unskewed_ptr data;
    skewed_ptr

  let shared_static_obj env tag payload =
    let tag_word = bytes_of_int32 (int_of_tag tag) in
    let payload_bytes = StaticBytes.as_bytes payload in
    let key = tag_word ^ payload_bytes in
    match E.object_pool_find env key with
    | Some ptr -> ptr (* no forwarding pointer dereferencing needed as static objects do not move *)
    | None ->
      let ptr = new_static_obj env tag payload in
      E.object_pool_add env key ptr;
      ptr

end (* Tagged *)

module MutBox = struct
  (* 
      Mutable heap objects 
  
       ┌──────┬─────┬─────────┐
       │ obj header │ payload │
       └──────┴─────┴─────────┘

     The object header includes the obj tag (MutBox) and the forwarding pointer.
  *)

  let field = Tagged.header_size

  let alloc env =
    Tagged.obj env Tagged.MutBox [ compile_unboxed_zero ]

  let static env =
    let ptr = Tagged.new_static_obj env Tagged.MutBox StaticBytes.[
      I32 0l; (* zero *)
    ] in
    E.add_static_root env ptr;
    ptr
    
  let load_field env =
    Tagged.load_forwarding_pointer env ^^
    Heap.load_field field

  let store_field env =
    let (set_mutbox_value, get_mutbox_value) = new_local env "mutbox_value" in
    set_mutbox_value ^^
    Tagged.load_forwarding_pointer env ^^
    get_mutbox_value ^^
    Heap.store_field field
end


module Opt = struct
  (* The Option type. Optional values are represented as

    1. ┌──────┐
       │ null │
       └──────┘

       A special null value. It is fully static, and because it is unique, can
       be recognized by pointer comparison (only the GC will care about the heap
       tag).


    2. ┌──────┬─────────┐
       │ some │ payload │
       └──────┴─────────┘

       A heap-allocated box for `?v` values. Should only ever contain null or
       another such box.

    3. Anything else (pointer or unboxed scalar): Constituent value, implicitly
       injected into the opt type.

    This way, `?t` is represented without allocation, with the only exception of
    the value `?ⁿnull` for n>0.

    NB: `?ⁿnull` is essentially represented by the unary encoding of the number
    of n. This could be optimized further, by storing `n` in the Some payload,
    instead of a pointer, but unlikely worth it.

  *)

  let some_payload_field = Tagged.header_size

  (* This relies on the fact that add_static deduplicates *)
  let null_vanilla_lit env : int32 =
    Tagged.shared_static_obj env Tagged.Null []
    
  let null_lit env =
    compile_unboxed_const (null_vanilla_lit env)

  let is_some env =
    (* no forwarding pointer dereferencing as the null object is static and does not move *)
    (* Moreover, pattern matching sometimes calls this function to compare scalars against null *)
    null_lit env ^^
    G.i (Compare (Wasm.Values.I32 I32Op.Ne))

  let inject env e =
    e ^^
    Func.share_code1 env "opt_inject" ("x", I32Type) [I32Type] (fun env get_x ->
      get_x ^^ BitTagged.is_pointer env ^^
      E.if_ env [I32Type] 
        ( get_x ^^ Tagged.branch_default env [I32Type]
          ( get_x ) (* default, no wrapping *)
          [ Tagged.Null,
            (* NB: even ?null does not require allocation: We use a static
               singleton for that: *)
            compile_unboxed_const (Tagged.shared_static_obj env Tagged.Some StaticBytes.[
              I32 (null_vanilla_lit env)
            ])
          ; Tagged.Some,
            Tagged.obj env Tagged.Some [get_x]
          ]
        )
        ( get_x ) (* default, no wrapping *)
    )

  (* This function is used where conceptually, Opt.inject should be used, but
  we know for sure that it wouldn’t do anything anyways, except dereferencing the forwarding pointer *)
  let inject_simple env e = 
    e ^^ Tagged.load_forwarding_pointer env
    

  let load_some_payload_field env =
    Tagged.load_forwarding_pointer env ^^
    Heap.load_field some_payload_field

  let project env =
    Func.share_code1 env "opt_project" ("x", I32Type) [I32Type] (fun env get_x ->
      get_x ^^ BitTagged.is_pointer env ^^
      E.if_ env [I32Type] 
        ( get_x ^^ Tagged.branch_default env [I32Type]
          ( get_x ) (* default, no wrapping *)
          [ Tagged.Some,
            get_x ^^ load_some_payload_field env
          ; Tagged.Null,
            E.trap_with env "Internal error: opt_project: null!"
          ]
        )
        ( get_x ) (* default, no wrapping *)
    )

end (* Opt *)

module Variant = struct
  (* The Variant type. We store the variant tag in a first word; we can later
     optimize and squeeze it in the Tagged tag. We can also later support unboxing
     variants with an argument of type ().

       ┌──────┬─────┬────────────┬─────────┐
       │ obj header │ varianttag │ payload │
       └──────┴─────┴────────────┴─────────┘

     The object header includes the obj tag (TAG_VARIANT) and the forwarding pointer.
  *)

  let variant_tag_field = Tagged.header_size
  let payload_field = Int32.add variant_tag_field 1l

  let hash_variant_label env : Mo_types.Type.lab -> int32 =
    E.hash env

  let inject env l e =
    Tagged.obj env Tagged.Variant [compile_unboxed_const (hash_variant_label env l); e]

  let get_variant_tag env = 
    Tagged.load_forwarding_pointer env ^^
    Heap.load_field variant_tag_field

  let project env = 
    Tagged.load_forwarding_pointer env ^^
    Heap.load_field payload_field

  (* Test if the top of the stack points to a variant with this label *)
  let test_is env l =
    get_variant_tag env ^^
    compile_eq_const (hash_variant_label env l)

end (* Variant *)


module Closure = struct
  (* In this module, we deal with closures, i.e. functions that capture parts
     of their environment.

     The structure of a closure is:

       ┌──────┬─────┬───────┬──────┬──────────────┐
       │ obj header │ funid │ size │ captured ... │
       └──────┴─────┴───────┴──────┴──────────────┘

     The object header includes the object tag (TAG_CLOSURE) and the forwarding pointer.

  *)
  let header_size = Int32.add Tagged.header_size 2l

  let funptr_field = Tagged.header_size
  let len_field = Int32.add 1l Tagged.header_size

  let load_data env i = 
    Tagged.load_forwarding_pointer env ^^
    Heap.load_field (Int32.add header_size i)

  let store_data env i = 
    let (set_closure_data, get_closure_data) = new_local env "closure_data" in
    set_closure_data ^^
    Tagged.load_forwarding_pointer env ^^
    get_closure_data ^^
    Heap.store_field (Int32.add header_size i)

  let prepare_closure_call env =
    Tagged.load_forwarding_pointer env

  (* Expect on the stack
     * the function closure (using prepare_closure_call)
     * and arguments (n-ary!)
     * the function closure again!
  *)
  let call_closure env n_args n_res =
    (* Calculate the wasm type for a given calling convention.
       An extra first argument for the closure! *)
    let ty = E.func_type env (FuncType (
      I32Type :: Lib.List.make n_args I32Type,
      FakeMultiVal.ty (Lib.List.make n_res I32Type))) in
    (* get the table index *)
    Tagged.load_forwarding_pointer env ^^
    Heap.load_field funptr_field ^^
    (* All done: Call! *)
    G.i (CallIndirect (nr ty)) ^^
    FakeMultiVal.load env (Lib.List.make n_res I32Type)

  let static_closure env fi : int32 =
    Tagged.shared_static_obj env Tagged.Closure StaticBytes.[
      I32 (E.add_fun_ptr env fi);
      I32 0l
    ]

end (* Closure *)


module BoxedWord64 = struct
  (* We store large word64s, nat64s and int64s in immutable boxed 64bit heap objects.

     Small values are stored unboxed, tagged, see BitTagged. The bit-tagging logic is
     contained in BitTagged; here we just do the boxing.

     The heap layout of a BoxedWord64 is:

       ┌──────┬─────┬─────┬─────┐
       │ obj header │    i64    │
       └──────┴─────┴─────┴─────┘

     The object header includes the object tag (Bits64) and the forwarding pointer.

  *)

  let payload_field = Tagged.header_size

  let vanilla_lit env i =
    if BitTagged.can_tag_const i
    then BitTagged.tag_const i
    else
      Tagged.shared_static_obj env Tagged.Bits64 StaticBytes.[
        I64 i
      ]

  let compile_box env compile_elem : G.t =
    let (set_i, get_i) = new_local env "boxed_i64" in
    Heap.alloc env 4l ^^
    set_i ^^
    get_i ^^ Tagged.(store_tag Bits64) ^^
    get_i ^^ Tagged.(store_forwarding_pointer env) ^^ (* forwarding pointer *)
    get_i ^^ compile_elem ^^ Heap.store_field64 payload_field ^^
    get_i ^^
    (if !Flags.sanity then
      E.call_import env "rts" "create_artificial_forward" ^^
      get_i
    else
      G.nop
    )

  let box env = Func.share_code1 env "box_i64" ("n", I64Type) [I32Type] (fun env get_n ->
      get_n ^^ BitTagged.if_can_tag_i64 env [I32Type]
        (get_n ^^ BitTagged.tag)
        (compile_box env get_n)
    )

  let unbox env = Func.share_code1 env "unbox_i64" ("n", I32Type) [I64Type] (fun env get_n ->
      get_n ^^
      BitTagged.if_tagged_scalar env [I64Type]
        ( get_n ^^ BitTagged.untag env)
        ( get_n ^^ Tagged.load_forwarding_pointer env ^^ Heap.load_field64 payload_field)
    )
end (* BoxedWord64 *)

module Word64 = struct

  let compile_add env = G.i (Binary (Wasm.Values.I64 I64Op.Add))
  let compile_signed_sub env = G.i (Binary (Wasm.Values.I64 I64Op.Sub))
  let compile_mul env = G.i (Binary (Wasm.Values.I64 I64Op.Mul))
  let compile_signed_div env = G.i (Binary (Wasm.Values.I64 I64Op.DivS))
  let compile_signed_mod env = G.i (Binary (Wasm.Values.I64 I64Op.RemS))
  let compile_unsigned_div env = G.i (Binary (Wasm.Values.I64 I64Op.DivU))
  let compile_unsigned_rem env = G.i (Binary (Wasm.Values.I64 I64Op.RemU))
  let compile_unsigned_sub env =
    Func.share_code2 env "nat_sub" (("n1", I64Type), ("n2", I64Type)) [I64Type] (fun env get_n1 get_n2 ->
      get_n1 ^^ get_n2 ^^ G.i (Compare (Wasm.Values.I64 I64Op.LtU)) ^^
      E.then_trap_with env "Natural subtraction underflow" ^^
      get_n1 ^^ get_n2 ^^ G.i (Binary (Wasm.Values.I64 I64Op.Sub))
    )

  let compile_unsigned_pow env =
    let name = prim_fun_name Type.Nat64 "wpow_nat" in
    Func.share_code2 env name (("n", I64Type), ("exp", I64Type)) [I64Type]
      (fun env get_n get_exp ->
        let set_n = G.setter_for get_n in
        let set_exp = G.setter_for get_exp in
        let (set_acc, get_acc) = new_local64 env "acc" in

        (* start with result = 1 *)
        compile_const_64 1L ^^ set_acc ^^

        (* handle exp == 0 *)
        get_exp ^^ G.i (Test (Wasm.Values.I64 I64Op.Eqz)) ^^
        G.if1 I64Type get_acc (* done *)
        begin
          G.loop0 begin
            (* Are we done? *)
            get_exp ^^ compile_const_64 1L ^^ G.i (Compare (Wasm.Values.I64 I64Op.LeU)) ^^
            G.if0 G.nop (* done *)
            begin
              (* Check low bit of exp to see if we need to multiply *)
              get_exp ^^ compile_shl64_const 63L ^^ G.i (Test (Wasm.Values.I64 I64Op.Eqz)) ^^
              G.if0 G.nop
              begin
                (* Multiply! *)
                get_acc ^^ get_n ^^ G.i (Binary (Wasm.Values.I64 I64Op.Mul)) ^^ set_acc
              end ^^
              (* Square n, and shift exponent *)
              get_n ^^ get_n ^^ G.i (Binary (Wasm.Values.I64 I64Op.Mul)) ^^ set_n ^^
              get_exp ^^ compile_shrU64_const 1L ^^ set_exp ^^
              (* And loop *)
              G.i (Br (nr 1l))
            end
          end ^^
          (* Multiply a last time *)
          get_acc ^^ get_n ^^ G.i (Binary (Wasm.Values.I64 I64Op.Mul))
        end
      )


  let compile_signed_wpow env =
    Func.share_code2 env "wrap_pow_Int64" (("n", I64Type), ("exp", I64Type)) [I64Type]
      (fun env get_n get_exp ->
        get_exp ^^
        compile_const_64 0L ^^
        G.i (Compare (Wasm.Values.I64 I64Op.GeS)) ^^
        E.else_trap_with env "negative power" ^^
        get_n ^^ get_exp ^^ compile_unsigned_pow env
      )

  let _compile_eq env = G.i (Compare (Wasm.Values.I64 I64Op.Eq))
  let compile_relop env i64op = G.i (Compare (Wasm.Values.I64 i64op))

end (* BoxedWord64 *)


module BoxedSmallWord = struct
  (* We store proper 32bit Word32 in immutable boxed 32bit heap objects.

     Small values are stored unboxed, tagged, see BitTagged.

     The heap layout of a BoxedSmallWord is:

       ┌──────┬─────┬─────┐
       │ obj header │ i32 │
       └──────┴─────┴─────┘

     The object header includes the object tag (Bits32) and the forwarding pointer.

  *)

  let payload_field = Tagged.header_size

  let vanilla_lit env i =
    if BitTagged.can_tag_const (Int64.of_int (Int32.to_int i))
    then BitTagged.tag_const (Int64.of_int (Int32.to_int i))
    else
      Tagged.shared_static_obj env Tagged.Bits32 StaticBytes.[
        I32 i
      ]

  let compile_box env compile_elem : G.t =
    let (set_i, get_i) = new_local env "boxed_i32" in
    Heap.alloc env 3l ^^
    set_i ^^
    get_i ^^ Tagged.(store_tag Bits32) ^^
    get_i ^^ Tagged.(store_forwarding_pointer env) ^^ (* forwarding pointer *)
    get_i ^^ compile_elem ^^ Heap.store_field payload_field ^^
    get_i ^^
    (if !Flags.sanity then
      E.call_import env "rts" "create_artificial_forward" ^^
      get_i
    else 
      G.nop)

  let box env = Func.share_code1 env "box_i32" ("n", I32Type) [I32Type] (fun env get_n ->
      get_n ^^ compile_shrU_const 30l ^^
      G.i (Unary (Wasm.Values.I32 I32Op.Popcnt)) ^^
      G.i (Unary (Wasm.Values.I32 I32Op.Ctz)) ^^
      G.if1 I32Type
        (get_n ^^ BitTagged.tag_i32)
        (compile_box env get_n)
    )

  let unbox env = Func.share_code1 env "unbox_i32" ("n", I32Type) [I32Type] (fun env get_n ->
      get_n ^^
      BitTagged.if_tagged_scalar env [I32Type]
        (get_n ^^ BitTagged.untag_i32)
        (get_n ^^ Tagged.load_forwarding_pointer env ^^ Heap.load_field payload_field)
    )

  let _lit env n = compile_unboxed_const n ^^ box env

end (* BoxedSmallWord *)

module TaggedSmallWord = struct
  (* While smaller-than-32bit words are treated as i32 from the WebAssembly
     perspective, there are certain differences that are type based. This module
     provides helpers to abstract over those.

     Caution: Some functions here are also used for Nat32/Int32, while others
     are _only_ used for the small ones. Check call-sites!
  *)

  let bits_of_type = function
    | Type.(Int8|Nat8) -> 8
    | Type.(Int16|Nat16) -> 16
    | _ -> 32

  let shift_of_type ty = Int32.of_int (32 - bits_of_type ty)

  let bitwidth_mask_of_type = function
    | Type.(Int8|Nat8) -> 0b111l
    | Type.(Int16|Nat16) -> 0b1111l
    | p -> todo "bitwidth_mask_of_type" (Arrange_type.prim p) 0l

  let const_of_type ty n = Int32.(shift_left n (to_int (shift_of_type ty)))

  let padding_of_type ty = Int32.(sub (const_of_type ty 1l) one)

  let mask_of_type ty = Int32.lognot (padding_of_type ty)

  (* Makes sure that we only shift/rotate the maximum number of bits available in the word. *)
  let clamp_shift_amount = function
    | Type.(Nat32|Int32) -> G.nop
    | ty -> compile_bitand_const (bitwidth_mask_of_type ty)

  let shift_leftWordNtoI32 = compile_shl_const

  (* Makes sure that the word payload (e.g. shift/rotate amount) is in the LSB bits of the word. *)
  let lsb_adjust = function
    | Type.(Int32|Nat32) -> G.nop
    | Type.(Nat8|Nat16) as ty -> compile_shrU_const (shift_of_type ty)
    | Type.(Int8|Int16) as ty -> compile_shrS_const (shift_of_type ty)
    | _ -> assert false

  (* Makes sure that the word payload (e.g. operation result) is in the MSB bits of the word. *)
  let msb_adjust = function
    | Type.(Int32|Nat32) -> G.nop
    | ty -> shift_leftWordNtoI32 (shift_of_type ty)

  (* Makes sure that the word representation invariant is restored. *)
  let sanitize_word_result = function
    | Type.(Nat32|Int32) -> G.nop
    | ty -> compile_bitand_const (mask_of_type ty)

  (* Sets the number (according to the type's word invariant) of LSBs. *)
  let compile_word_padding = function
    | Type.(Nat32|Int32) -> G.nop
    | ty -> compile_bitor_const (padding_of_type ty)

  (* Kernel for counting leading zeros, according to the word invariant. *)
  let clz_kernel ty =
    compile_word_padding ty ^^
    G.i (Unary (Wasm.Values.I32 I32Op.Clz)) ^^
    msb_adjust ty

  (* Kernel for counting trailing zeros, according to the word invariant. *)
  let ctz_kernel ty =
    compile_word_padding ty ^^
    compile_rotr_const (shift_of_type ty) ^^
    G.i (Unary (Wasm.Values.I32 I32Op.Ctz)) ^^
    msb_adjust ty

  (* Kernel for testing a bit position, according to the word invariant. *)
  let btst_kernel env ty =
    let (set_b, get_b) = new_local env "b"
    in lsb_adjust ty ^^ set_b ^^ lsb_adjust ty ^^
       compile_unboxed_one ^^ get_b ^^ clamp_shift_amount ty ^^
       G.i (Binary (Wasm.Values.I32 I32Op.Shl)) ^^
       G.i (Binary (Wasm.Values.I32 I32Op.And))

  (* Code points occupy 21 bits, so can always be tagged scalars *)
  let untag_codepoint = compile_shrU_const 8l
  let tag_codepoint = compile_shl_const 8l

  (* Checks (n < 0xD800 || 0xE000 ≤ n ≤ 0x10FFFF),
     ensuring the codepoint range and the absence of surrogates. *)
  let check_and_tag_codepoint env =
    Func.share_code1 env "Nat32->Char" ("n", I32Type) [I32Type] (fun env get_n ->
      get_n ^^ compile_unboxed_const 0xD800l ^^
      G.i (Compare (Wasm.Values.I32 I32Op.GeU)) ^^
      get_n ^^ compile_unboxed_const 0xE000l ^^
      G.i (Compare (Wasm.Values.I32 I32Op.LtU)) ^^
      G.i (Binary (Wasm.Values.I32 I32Op.And)) ^^
      get_n ^^ compile_unboxed_const 0x10FFFFl ^^
      G.i (Compare (Wasm.Values.I32 I32Op.GtU)) ^^
      G.i (Binary (Wasm.Values.I32 I32Op.Or)) ^^
      E.then_trap_with env "codepoint out of range" ^^
      get_n ^^ tag_codepoint
    )

  let vanilla_lit ty v =
    Int32.(shift_left (of_int v) (to_int (shift_of_type ty)))

  (* Wrapping implementation for multiplication and exponentiation. *)

  let compile_word_mul env ty =
    lsb_adjust ty ^^
    G.i (Binary (Wasm.Values.I32 I32Op.Mul))

  let compile_nat_power env ty =
    (* Square- and multiply exponentiation *)
    let name = prim_fun_name ty "wpow_nat" in
    Func.share_code2 env name (("n", I32Type), ("exp", I32Type)) [I32Type]
      (fun env get_n get_exp ->
        let set_n = G.setter_for get_n in
        let set_exp = G.setter_for get_exp in
        let (set_acc, get_acc) = new_local env "acc" in

        (* unshift arguments *)
        get_exp ^^ compile_shrU_const (shift_of_type ty) ^^ set_exp ^^
        get_n ^^ compile_shrU_const (shift_of_type ty) ^^ set_n ^^

        (* The accumulator starts with and stays shifted, so no other shifts needed. *)
        compile_unboxed_const (const_of_type ty 1l) ^^ set_acc ^^

        (* handle exp == 0 *)
        get_exp ^^ G.i (Test (Wasm.Values.I32 I32Op.Eqz)) ^^
        G.if1 I32Type get_acc (* done *)
        begin
          G.loop0 begin
            (* Are we done? *)
            get_exp ^^ compile_unboxed_const 1l ^^ G.i (Compare (Wasm.Values.I32 I32Op.LeU)) ^^
            G.if0 G.nop (* done *)
            begin
              (* Check low bit of exp to see if we need to multiply *)
              get_exp ^^ compile_shl_const 31l ^^ G.i (Test (Wasm.Values.I32 I32Op.Eqz)) ^^
              G.if0 G.nop
              begin
                (* Multiply! *)
                get_acc ^^ get_n ^^ G.i (Binary (Wasm.Values.I32 I32Op.Mul)) ^^ set_acc
              end ^^
              (* Square n, and shift exponent *)
              get_n ^^ get_n ^^ G.i (Binary (Wasm.Values.I32 I32Op.Mul)) ^^ set_n ^^
              get_exp ^^ compile_shrU_const 1l ^^ set_exp ^^
              (* And loop *)
              G.i (Br (nr 1l))
            end
          end ^^
          (* Multiply a last time *)
          get_acc ^^ get_n ^^ G.i (Binary (Wasm.Values.I32 I32Op.Mul))
          (* Accumulator was shifted, so no further shift needed here *)
        end
      )

  let compile_int_power env ty =
    let name = prim_fun_name ty "wpow_int" in
    Func.share_code2 env name (("n", I32Type), ("exp", I32Type)) [I32Type]
      (fun env get_n get_exp ->
        get_exp ^^
        compile_unboxed_const 0l ^^
        G.i (Compare (Wasm.Values.I32 I32Op.GeS)) ^^
        E.else_trap_with env "negative power"  ^^
        get_n ^^ get_exp ^^ compile_nat_power env ty
      )


  (* To rotate, first rotate a copy by bits_of_type into the other direction *)
  let rotl env ty =
     Func.share_code2 env (prim_fun_name ty "rotl") (("n", I32Type), ("by", I32Type)) [I32Type]
       (fun env get_n get_by ->
        let open Wasm.Values in
        let beside_adjust = compile_rotr_const (Int32.of_int (bits_of_type ty)) in
        get_n ^^ get_n ^^ beside_adjust ^^ G.i (Binary (I32 I32Op.Or)) ^^
        get_by ^^ lsb_adjust ty ^^ clamp_shift_amount ty ^^ G.i (Binary (I32 I32Op.Rotl)) ^^
        sanitize_word_result ty
       )

  let rotr env ty =
     Func.share_code2 env (prim_fun_name ty "rotr") (("n", I32Type), ("by", I32Type)) [I32Type]
       (fun env get_n get_by ->
        let open Wasm.Values in
        let beside_adjust = compile_rotl_const (Int32.of_int (bits_of_type ty)) in
        get_n ^^ get_n ^^ beside_adjust ^^ G.i (Binary (I32 I32Op.Or)) ^^
        get_by ^^ lsb_adjust ty ^^ clamp_shift_amount ty ^^ G.i (Binary (I32 I32Op.Rotr)) ^^
        sanitize_word_result ty
       )

end (* TaggedSmallWord *)


module Float = struct
  (* We store floats (C doubles) in immutable boxed 64bit heap objects.

     The heap layout of a Float is:

       ┌──────┬─────┬─────┬─────┐
       │ obj header │    f64    │
       └──────┴─────┴─────┴─────┘

     For now the tag stored is that of a Bits64, because the payload is
     treated opaquely by the RTS. We'll introduce a separate tag when the need of
     debug inspection (or GC representation change) arises.

     The object header includes the object tag (Bits64) and the forwarding pointer.
  *)

  let payload_field = Tagged.header_size

  let compile_unboxed_const f = G.i (Const (nr (Wasm.Values.F64 f)))
  
  let vanilla_lit env f =
    Tagged.shared_static_obj env Tagged.Bits64 StaticBytes.[
      I64 (Wasm.F64.to_bits f)
    ]

  let box env = Func.share_code1 env "box_f64" ("f", F64Type) [I32Type] (fun env get_f ->
    let (set_i, get_i) = new_local env "boxed_f64" in
    Heap.alloc env 4l ^^
    set_i ^^
    get_i ^^ Tagged.(store_tag Bits64) ^^
    get_i ^^ Tagged.(store_forwarding_pointer env) ^^ (* forwarding pointer *)
    get_i ^^ get_f ^^ Heap.store_field_float64 payload_field ^^
    get_i ^^
    (if !Flags.sanity then
      E.call_import env "rts" "create_artificial_forward" ^^
      get_i
    else 
      G.nop
    )
  )

  let unbox env = Tagged.load_forwarding_pointer env ^^ Heap.load_field_float64 payload_field

end (* Float *)


module ReadBuf = struct
  (*
  Combinators to safely read from a dynamic buffer.

  We represent a buffer by a pointer to two words in memory (usually allocated
  on the shadow stack): The first is a pointer to the current position of the buffer,
  the second one a pointer to the end (to check out-of-bounds).

  Code that reads from this buffer will update the former, i.e. it is mutable.

  The format is compatible with C (pointer to a struct) and avoids the need for the
  multi-value extension that we used before to return both parse result _and_
  updated pointer.

  All pointers here are unskewed!

  This module is mostly for serialization, but because there are bits of
  serialization code in the BigNumType implementations, we put it here.
  *)

  let get_ptr get_buf =
    get_buf ^^ G.i (Load {ty = I32Type; align = 2; offset = 0l; sz = None})
  let get_end get_buf =
    get_buf ^^ G.i (Load {ty = I32Type; align = 2; offset = Heap.word_size; sz = None})
  let set_ptr get_buf new_val =
    get_buf ^^ new_val ^^ G.i (Store {ty = I32Type; align = 2; offset = 0l; sz = None})
  let set_end get_buf new_val =
    get_buf ^^ new_val ^^ G.i (Store {ty = I32Type; align = 2; offset = Heap.word_size; sz = None})
  let set_size get_buf get_size =
    set_end get_buf
      (get_ptr get_buf ^^ get_size ^^ G.i (Binary (Wasm.Values.I32 I32Op.Add)))

  let alloc env f = Stack.with_words env "buf" 2l f

  let advance get_buf get_delta =
    set_ptr get_buf (get_ptr get_buf ^^ get_delta ^^ G.i (Binary (Wasm.Values.I32 I32Op.Add)))

  let read_leb128 env get_buf =
    get_buf ^^ E.call_import env "rts" "leb128_decode"

  let read_sleb128 env get_buf =
    get_buf ^^ E.call_import env "rts" "sleb128_decode"

  let check_space env get_buf get_delta =
    get_delta ^^
    get_end get_buf ^^ get_ptr get_buf ^^ G.i (Binary (Wasm.Values.I32 I32Op.Sub)) ^^
    G.i (Compare (Wasm.Values.I32 I64Op.LeU)) ^^
    E.else_trap_with env "IDL error: out of bounds read"

  let check_page_end env get_buf incr_delta =
    get_ptr get_buf ^^ compile_bitand_const 0xFFFFl ^^
    incr_delta ^^
    compile_shrU_const 16l

  let is_empty env get_buf =
    get_end get_buf ^^ get_ptr get_buf ^^
    G.i (Compare (Wasm.Values.I32 I64Op.Eq))

  let read_byte env get_buf =
    check_space env get_buf (compile_unboxed_const 1l) ^^
    get_ptr get_buf ^^
    G.i (Load {ty = I32Type; align = 0; offset = 0l; sz = Some Wasm.Types.(Pack8, ZX)}) ^^
    advance get_buf (compile_unboxed_const 1l)

  let read_word16 env get_buf =
    check_space env get_buf (compile_unboxed_const 2l) ^^
    get_ptr get_buf ^^
    G.i (Load {ty = I32Type; align = 0; offset = 0l; sz = Some Wasm.Types.(Pack16, ZX)}) ^^
    advance get_buf (compile_unboxed_const 2l)

  let read_word32 env get_buf =
    check_space env get_buf (compile_unboxed_const 4l) ^^
    get_ptr get_buf ^^
    G.i (Load {ty = I32Type; align = 0; offset = 0l; sz = None}) ^^
    advance get_buf (compile_unboxed_const 4l)

  let speculative_read_word64 env get_buf =
    check_page_end env get_buf (compile_add_const 8l) ^^
    G.if1 I64Type
      (compile_const_64 (-1L))
      begin
        get_ptr get_buf ^^
        G.i (Load {ty = I64Type; align = 0; offset = 0l; sz = None})
      end

  let read_word64 env get_buf =
    check_space env get_buf (compile_unboxed_const 8l) ^^
    get_ptr get_buf ^^
    G.i (Load {ty = I64Type; align = 0; offset = 0l; sz = None}) ^^
    advance get_buf (compile_unboxed_const 8l)

  let read_float64 env get_buf =
    check_space env get_buf (compile_unboxed_const 8l) ^^
    get_ptr get_buf ^^
    G.i (Load {ty = F64Type; align = 0; offset = 0l; sz = None}) ^^
    advance get_buf (compile_unboxed_const 8l)

  let read_blob env get_buf get_len =
    check_space env get_buf get_len ^^
    (* Already has destination address on the stack *)
    get_ptr get_buf ^^
    get_len ^^
    Heap.memcpy env ^^
    advance get_buf get_len

end (* Buf *)


type comparator = Lt | Le | Ge | Gt

module type BigNumType =
sig
  (* word from SR.Vanilla, trapping, unsigned semantics *)
  val to_word32 : E.t -> G.t
  val to_word64 : E.t -> G.t
  val to_word32_with : E.t -> G.t (* with error message on stack (ptr/len) *)

  (* word from SR.Vanilla, lossy, raw bits *)
  val truncate_to_word32 : E.t -> G.t
  val truncate_to_word64 : E.t -> G.t

  (* unsigned word to SR.Vanilla *)
  val from_word30 : E.t -> G.t
  val from_word32 : E.t -> G.t
  val from_word64 : E.t -> G.t

  (* signed word to SR.Vanilla *)
  val from_signed_word32 : E.t -> G.t
  val from_signed_word64 : E.t -> G.t

  (* buffers *)
  (* given a numeric object on stack (vanilla),
     push the number (i32) of bytes necessary
     to externalize the numeric object *)
  val compile_data_size_signed : E.t -> G.t
  val compile_data_size_unsigned : E.t -> G.t
  (* given on stack
     - numeric object (vanilla, TOS)
     - data buffer
    store the binary representation of the numeric object into the data buffer,
    and push the number (i32) of bytes stored onto the stack
   *)
  val compile_store_to_data_buf_signed : E.t -> G.t
  val compile_store_to_data_buf_unsigned : E.t -> G.t
  (* given on stack
     - numeric object (vanilla, TOS)
     - (unskewed) stream
    store the binary representation of the numeric object into the stream
   *)
  val compile_store_to_stream_signed : E.t -> G.t
  val compile_store_to_stream_unsigned : E.t -> G.t
  (* given a ReadBuf on stack, consume bytes from it,
     deserializing to a numeric object
     and leave it on the stack (vanilla).
     The boolean argument is true if the value to be read is signed.
   *)
  val compile_load_from_data_buf : E.t -> G.t -> bool -> G.t

  (* literals *)
  val vanilla_lit : E.t -> Big_int.big_int -> int32

  (* arithmetic *)
  val compile_abs : E.t -> G.t
  val compile_neg : E.t -> G.t
  val compile_add : E.t -> G.t
  val compile_signed_sub : E.t -> G.t
  val compile_unsigned_sub : E.t -> G.t
  val compile_mul : E.t -> G.t
  val compile_signed_div : E.t -> G.t
  val compile_signed_mod : E.t -> G.t
  val compile_unsigned_div : E.t -> G.t
  val compile_unsigned_rem : E.t -> G.t
  val compile_unsigned_pow : E.t -> G.t
  val compile_lsh : E.t -> G.t
  val compile_rsh : E.t -> G.t

  (* comparisons *)
  val compile_eq : E.t -> G.t
  val compile_is_negative : E.t -> G.t
  val compile_relop : E.t -> comparator -> G.t

  (* representation checks *)
  (* given a numeric object on the stack as skewed pointer, check whether
     it can be faithfully stored in N bits, including a leading sign bit
     leaves boolean result on the stack
     N must be 2..64
   *)
  val fits_signed_bits : E.t -> int -> G.t
  (* given a numeric object on the stack as skewed pointer, check whether
     it can be faithfully stored in N unsigned bits
     leaves boolean result on the stack
     N must be 1..64
   *)
  val fits_unsigned_bits : E.t -> int -> G.t
end

let i64op_from_relop = function
  | Lt -> I64Op.LtS
  | Le -> I64Op.LeS
  | Ge -> I64Op.GeS
  | Gt -> I64Op.GtS

let name_from_relop = function
  | Lt -> "B_lt"
  | Le -> "B_le"
  | Ge -> "B_ge"
  | Gt -> "B_gt"

(* helper, measures the dynamics of the unsigned i32, returns (32 - effective bits) *)
let unsigned_dynamics get_x =
  get_x ^^
  G.i (Unary (Wasm.Values.I32 I32Op.Clz))

(* helper, measures the dynamics of the signed i32, returns (32 - effective bits) *)
let signed_dynamics get_x =
  get_x ^^ compile_shl_const 1l ^^
  get_x ^^
  G.i (Binary (Wasm.Values.I32 I32Op.Xor)) ^^
  G.i (Unary (Wasm.Values.I32 I32Op.Clz))

module I32Leb = struct
  let compile_size dynamics get_x =
    get_x ^^ G.if1 I32Type
      begin
        compile_unboxed_const 38l ^^
        dynamics get_x ^^
        G.i (Binary (Wasm.Values.I32 I32Op.Sub)) ^^
        compile_divU_const 7l
      end
      compile_unboxed_one

  let compile_leb128_size get_x = compile_size unsigned_dynamics get_x
  let compile_sleb128_size get_x = compile_size signed_dynamics get_x

  let compile_store_to_data_buf_unsigned env get_x get_buf =
    get_x ^^ get_buf ^^ E.call_import env "rts" "leb128_encode" ^^
    compile_leb128_size get_x

  let compile_store_to_data_buf_signed env get_x get_buf =
    get_x ^^ get_buf ^^ E.call_import env "rts" "sleb128_encode" ^^
    compile_sleb128_size get_x
end

module MakeCompact (Num : BigNumType) : BigNumType = struct

  (* Compact BigNums are a representation of signed 31-bit bignums (of the
     underlying boxed representation `Num`), that fit into an i32 as per the
     BitTagged representation.

     Many arithmetic operations can be be performed on this right-zero-padded
     representation directly. For some operations (e.g. multiplication) the
     second argument needs to be furthermore right-shifted to avoid overflow.
     Similarly, for division the result must be left-shifted.

     Generally all operations begin with checking whether both arguments are
     already tagged scalars. If so, the arithmetic can be performed in machine
     registers (fast path). Otherwise one or both arguments need boxing and the
     arithmetic needs to be carried out on the underlying boxed bignum
     representation (slow path).

     The result appears as a boxed number in the latter case, so a check is
     performed if it can be a tagged scalar. Conversely in the former case the
     64-bit result can either be a tagged scalar or needs to be boxed.

     Manipulation of the result is unnecessary for the comparison predicates.

     For the `pow` operation the check that both arguments are tagged scalars
     is not sufficient. Here we count and multiply effective bitwidths to
     figure out whether the operation will overflow 64 bits, and if so, we fall
     back to the slow path.
   *)

  (* TODO: There is some unnecessary result shifting when the div result needs
     to be boxed. Is this possible at all to happen? With (/-1) maybe! *)

  (* TODO: Does the result of the rem/mod fast path ever needs boxing? *)

  (* examine the skewed pointer and determine if number fits into 31 bits *)
  let fits_in_vanilla env = Num.fits_signed_bits env 31

  (* Tagged scalar to right-0-padded signed i64 *)
  let extend64 = G.i (Convert (Wasm.Values.I64 I64Op.ExtendSI32))

  (* A variant of BitTagged.can_tag that works on right-0-tagged 64 bit numbers *)
  let if_can_tag_padded env retty is1 is2 =
    compile_shrS64_const 1L ^^ BitTagged.if_can_tag_i64 env retty is1 is2

  (* right-0-padded signed i64 to tagged scalar *)
  let tag_padded = G.i (Convert (Wasm.Values.I32 I32Op.WrapI64))

  (* creates a boxed bignum from a right-0-padded signed i64 *)
  let box64 env = compile_shrS64_const 1L ^^ Num.from_signed_word64 env

  (* creates a boxed bignum from an right-0-padded signed i32 *)
  let extend_and_box64 env = extend64 ^^ box64 env

  (* check if both arguments are tagged scalars,
     if so, promote to right-0-padded, signed i64 and perform the fast path.
     Otherwise make sure that both arguments are in heap representation,
     and run the slow path on them.
     In both cases bring the results into normal form.
   *)
  let try_unbox2 name fast slow env =
    Func.share_code2 env name (("a", I32Type), ("b", I32Type)) [I32Type]
      (fun env get_a get_b ->
        let set_res, get_res = new_local env "res" in
        let set_res64, get_res64 = new_local64 env "res64" in
        get_a ^^ get_b ^^
        BitTagged.if_both_tagged_scalar env [I32Type]
          begin
            get_a ^^ extend64 ^^
            get_b ^^ extend64 ^^
            fast env ^^ set_res64 ^^
            get_res64 ^^
            if_can_tag_padded env [I32Type]
              (get_res64 ^^ tag_padded)
              (get_res64 ^^ box64 env)
          end
          begin
            get_a ^^ BitTagged.if_tagged_scalar env [I32Type]
              (get_a ^^ extend_and_box64 env)
              get_a ^^
            get_b ^^ BitTagged.if_tagged_scalar env [I32Type]
              (get_b ^^ extend_and_box64 env)
              get_b ^^
            slow env ^^ set_res ^^ get_res ^^
            fits_in_vanilla env ^^
            G.if1 I32Type
              (get_res ^^ Num.truncate_to_word32 env ^^ BitTagged.tag_i32)
              get_res
          end)

  let compile_add = try_unbox2 "B_add" Word64.compile_add Num.compile_add

  let adjust_arg2 code env = compile_shrS64_const 1L ^^ code env
  let adjust_result code env = code env ^^ compile_shl64_const 1L

  let compile_mul = try_unbox2 "B_mul" (adjust_arg2 Word64.compile_mul) Num.compile_mul
  let compile_signed_sub = try_unbox2 "B+sub" Word64.compile_signed_sub Num.compile_signed_sub
  let compile_signed_div = try_unbox2 "B+div" (adjust_result Word64.compile_signed_div) Num.compile_signed_div
  let compile_signed_mod = try_unbox2 "B_mod" Word64.compile_signed_mod Num.compile_signed_mod
  let compile_unsigned_div = try_unbox2 "B_div" (adjust_result Word64.compile_unsigned_div) Num.compile_unsigned_div
  let compile_unsigned_rem = try_unbox2 "B_rem" Word64.compile_unsigned_rem Num.compile_unsigned_rem
  let compile_unsigned_sub = try_unbox2 "B_sub" Word64.compile_unsigned_sub Num.compile_unsigned_sub

  let compile_unsigned_pow env =
    Func.share_code2 env "B_pow" (("a", I32Type), ("b", I32Type)) [I32Type]
    (fun env get_a get_b ->
    let set_res, get_res = new_local env "res" in
    let set_res64, get_res64 = new_local64 env "res64" in
    get_a ^^ get_b ^^
    BitTagged.if_both_tagged_scalar env [I32Type]
      begin
        let set_a64, get_a64 = new_local64 env "a64" in
        let set_b64, get_b64 = new_local64 env "b64" in
        (* Convert to plain Word64 *)
        get_a ^^ extend64 ^^ compile_shrS64_const 1L ^^ set_a64 ^^
        get_b ^^ extend64 ^^ compile_shrS64_const 1L ^^ set_b64 ^^

        (* estimate bitcount of result: `bits(a) * b <= 64` guarantees
           the absence of overflow in 64-bit arithmetic *)
        compile_const_64 64L ^^
        get_a64 ^^ G.i (Unary (Wasm.Values.I64 I64Op.Clz)) ^^ G.i (Binary (Wasm.Values.I64 I64Op.Sub)) ^^
        get_b64 ^^ G.i (Binary (Wasm.Values.I64 I64Op.Mul)) ^^
        compile_const_64 64L ^^ G.i (Compare (Wasm.Values.I64 I64Op.LeU)) ^^
        G.if1 I32Type
          begin
            get_a64 ^^ get_b64 ^^ Word64.compile_unsigned_pow env ^^ set_res64 ^^
            get_res64 ^^ BitTagged.if_can_tag_i64 env [I32Type]
              (get_res64 ^^ BitTagged.tag)
              (get_res64 ^^ Num.from_word64 env)
          end
          begin
            get_a64 ^^ Num.from_signed_word64 env ^^
            get_b64 ^^ Num.from_signed_word64 env ^^
            Num.compile_unsigned_pow env ^^ set_res ^^
            get_res ^^ fits_in_vanilla env ^^
            G.if1 I32Type
              (get_res ^^ Num.truncate_to_word32 env ^^ BitTagged.tag_i32)
              get_res
          end
      end
      begin
        get_a ^^ BitTagged.if_tagged_scalar env [I32Type]
          (get_a ^^ extend_and_box64 env)
          get_a ^^
        get_b ^^ BitTagged.if_tagged_scalar env [I32Type]
          (get_b ^^ extend_and_box64 env)
          get_b ^^
        Num.compile_unsigned_pow env ^^ set_res ^^
        get_res ^^ fits_in_vanilla env ^^
        G.if1 I32Type
          (get_res ^^ Num.truncate_to_word32 env ^^ BitTagged.tag_i32)
          get_res
      end)

  (*
    Note [left shifting compact Nat]
    For compact Nats (i.e. non-heap allocated ones) we first try to perform the shift in the i64 domain.
    for this we extend (signed, but that doesn't really matter) to 64 bits and then perform the left shift.
    Then we check whether the result will fit back into the compact representation by either
     - comparing: truncate to i32, then sign-extend back to i64, with the shift result
     - count leading zeros >= 33 (currently we don't use this idea).
    If the test works out, we have to ensure that the shift amount was smaller than 64, due to Wasm semantics.
    If this is the case then the truncated i32 is the result (lowest bit is guaranteed to be clear),
    otherwise we have to fall back to bignum arithmetic. We have two choices:
     - reuse the 64-bit shift result going to heap (not currently, amount must be less than 33 for this to work)
     - convert the original base to bigum and do the shift there.

    N.B. we currently choose the shift cutoff as 42, just because (it must be <64).
   *)

  let compile_lsh env =
    Func.share_code2 env "B_lsh" (("n", I32Type), ("amount", I32Type)) [I32Type]
    (fun env get_n get_amount ->
      get_n ^^
      BitTagged.if_tagged_scalar env [I32Type]
        ( (* see Note [left shifting compact Nat] *)
          get_n ^^
          G.i (Convert (Wasm.Values.I64 I64Op.ExtendSI32)) ^^
          get_amount ^^
          G.i (Convert (Wasm.Values.I64 I64Op.ExtendUI32)) ^^
          G.i (Binary (Wasm.Values.I64 I64Op.Shl)) ^^
          let set_remember, get_remember = new_local64 env "remember" in
          set_remember ^^ get_remember ^^
          G.i (Convert (Wasm.Values.I32 I32Op.WrapI64)) ^^
          let set_res, get_res = new_local env "res" in
          set_res ^^ get_res ^^
          G.i (Convert (Wasm.Values.I64 I64Op.ExtendSI32)) ^^ (* exclude sign flip *)
          get_remember ^^
          G.i (Compare (Wasm.Values.I64 I64Op.Eq)) ^^
          get_amount ^^ compile_rel_const I32Op.LeU 42l ^^
          G.i (Binary (Wasm.Values.I32 I32Op.And)) ^^
          G.if1 I32Type
            get_res
            (get_n ^^ compile_shrS_const 1l ^^ Num.from_word30 env ^^ get_amount ^^ Num.compile_lsh env)
        )
        (get_n ^^ get_amount ^^ Num.compile_lsh env))

  let compile_rsh env =
    Func.share_code2 env "B_rsh" (("n", I32Type), ("amount", I32Type)) [I32Type]
    (fun env get_n get_amount ->
      get_n ^^
      BitTagged.if_tagged_scalar env [I32Type]
        begin
          get_n ^^
          get_amount ^^
          G.i (Binary (Wasm.Values.I32 I32Op.ShrU)) ^^
          compile_bitand_const 0xFFFFFFFEl ^^
          get_amount ^^ compile_rel_const I32Op.LeU 31l ^^
          G.i (Binary (Wasm.Values.I32 I32Op.Mul)) (* branch-free `if` *)
        end
        begin
          get_n ^^ get_amount ^^ Num.compile_rsh env ^^
          let set_res, get_res = new_local env "res" in
          set_res ^^ get_res ^^
          fits_in_vanilla env ^^
          G.if1 I32Type
            (get_res ^^ Num.truncate_to_word32 env ^^ BitTagged.tag_i32)
            get_res
        end)

  let compile_is_negative env =
    let set_n, get_n = new_local env "n" in
    set_n ^^ get_n ^^
    BitTagged.if_tagged_scalar env [I32Type]
      (get_n ^^ compile_unboxed_const 0l ^^ G.i (Compare (Wasm.Values.I32 I32Op.LtS)))
      (get_n ^^ Num.compile_is_negative env)

  let vanilla_lit env = function
    | n when Big_int.is_int_big_int n && BitTagged.can_tag_const (Big_int.int64_of_big_int n) ->
      BitTagged.tag_const (Big_int.int64_of_big_int n)
    | n -> Num.vanilla_lit env n

  let compile_neg env =
    Func.share_code1 env "B_neg" ("n", I32Type) [I32Type] (fun env get_n ->
      get_n ^^ BitTagged.if_tagged_scalar env [I32Type]
        begin
          get_n ^^ compile_eq_const 0x80000000l ^^ (* -2^30 shifted *)
          G.if1 I32Type
            (compile_unboxed_const 0x40000000l ^^ Num.from_word32 env)
            begin
              compile_unboxed_const 0l ^^
              get_n ^^
              G.i (Binary (Wasm.Values.I32 I32Op.Sub))
            end
        end
        (get_n ^^ Num.compile_neg env)
    )

  let try_comp_unbox2 name fast slow env =
    Func.share_code2 env name (("a", I32Type), ("b", I32Type)) [I32Type]
      (fun env get_a get_b ->
        get_a ^^ get_b ^^
        BitTagged.if_both_tagged_scalar env [I32Type]
          begin
            get_a ^^ extend64 ^^
            get_b ^^ extend64 ^^
            fast env
          end
          begin
            get_a ^^ BitTagged.if_tagged_scalar env [I32Type]
              (get_a ^^ extend_and_box64 env)
              get_a ^^
            get_b ^^ BitTagged.if_tagged_scalar env [I32Type]
              (get_b ^^ extend_and_box64 env)
              get_b ^^
            slow env
          end)

  let compile_eq env =
    Func.share_code2 env "B_eq" (("a", I32Type), ("b", I32Type)) [I32Type]
      (fun env get_a get_b ->
        get_a ^^ get_b ^^
        G.i (Compare (Wasm.Values.I32 I32Op.Eq)) ^^
        G.if1 I32Type
          (Bool.lit true)
          (get_a ^^ get_b ^^
           BitTagged.if_both_tagged_scalar env [I32Type]
             (Bool.lit false)
             begin
               get_a ^^ BitTagged.if_tagged_scalar env [I32Type]
                 (get_a ^^ extend_and_box64 env)
                 get_a ^^
               get_b ^^ BitTagged.if_tagged_scalar env [I32Type]
                 (get_b ^^ extend_and_box64 env)
                 get_b ^^
               Num.compile_eq env
             end))

  let compile_relop env bigintop =
    try_comp_unbox2 (name_from_relop bigintop)
      (fun env' -> Word64.compile_relop env' (i64op_from_relop bigintop))
      (fun env' -> Num.compile_relop env' bigintop)
      env

  let try_unbox iN fast slow env =
    let set_a, get_a = new_local env "a" in
    set_a ^^ get_a ^^
    BitTagged.if_tagged_scalar env [iN]
      (get_a ^^ fast env)
      (get_a ^^ slow env)

  let fits_unsigned_bits env n =
    try_unbox I32Type (fun _ -> match n with
        | 32 | 64 -> G.i Drop ^^ Bool.lit true
        | 8 | 16 ->
          compile_bitand_const Int32.(logor 1l (shift_left minus_one (n + 1))) ^^
          G.i (Test (Wasm.Values.I32 I32Op.Eqz))
        | _ -> assert false
      )
      (fun env -> Num.fits_unsigned_bits env n)
      env

  let fits_signed_bits env n =
    let set_a, get_a = new_local env "a" in
    try_unbox I32Type (fun _ -> match n with
        | 32 | 64 -> G.i Drop ^^ Bool.lit true
        | 8 | 16 ->
           set_a ^^
           get_a ^^ get_a ^^ compile_shrS_const 1l ^^
           G.i (Binary (Wasm.Values.I32 I32Op.Xor)) ^^
           compile_bitand_const
             Int32.(shift_left minus_one n) ^^
           G.i (Test (Wasm.Values.I32 I32Op.Eqz))
        | _ -> assert false
      )
      (fun env -> Num.fits_signed_bits env n)
      env

  let compile_abs env =
    try_unbox I32Type
      begin
        fun _ ->
        let set_a, get_a = new_local env "a" in
        set_a ^^
        get_a ^^ compile_unboxed_const 0l ^^ G.i (Compare (Wasm.Values.I32 I32Op.LtS)) ^^
        G.if1 I32Type
          begin
            get_a ^^
            (* -2^30 is small enough for compact representation, but 2^30 isn't *)
            compile_eq_const 0x80000000l ^^ (* i.e. -2^30 shifted *)
            G.if1 I32Type
              (compile_unboxed_const 0x40000000l ^^ Num.from_word32 env)
              begin
                (* absolute value works directly on shifted representation *)
                compile_unboxed_const 0l ^^
                get_a ^^
                G.i (Binary (Wasm.Values.I32 I32Op.Sub))
              end
          end
          get_a
      end
      Num.compile_abs
      env

  let compile_load_from_word64 env get_data_buf = function
    | false -> get_data_buf ^^ E.call_import env "rts" "bigint_leb128_decode_word64"
    | true -> get_data_buf ^^ E.call_import env "rts" "bigint_sleb128_decode_word64"

  let compile_load_from_data_buf env get_data_buf signed =
    (* see Note [speculating for short (S)LEB encoded bignums] *)
    ReadBuf.speculative_read_word64 env get_data_buf ^^
    let set_a, get_a = new_local64 env "a" in
    set_a ^^ get_a ^^
    compile_xor64_const (-1L) ^^
    compile_bitand64_const 0b1000000010000000100000001000000010000000L ^^
    let set_eom, get_eom = new_local64 env "eom" in
    set_eom ^^ get_eom ^^
    G.i (Test (Wasm.Values.I64 I64Op.Eqz)) ^^
    G.if1 I32Type
      begin
        Num.compile_load_from_data_buf env get_data_buf signed
      end
      begin
        get_a ^^
        get_eom ^^ G.i (Unary (Wasm.Values.I64 I64Op.Ctz)) ^^
        compile_load_from_word64 env get_data_buf signed
      end

  let compile_store_to_data_buf_unsigned env =
    let set_x, get_x = new_local env "x" in
    let set_buf, get_buf = new_local env "buf" in
    set_x ^^ set_buf ^^
    get_x ^^
    try_unbox I32Type
      (fun env ->
        BitTagged.untag_i32 ^^ set_x ^^
        I32Leb.compile_store_to_data_buf_unsigned env get_x get_buf
      )
      (fun env ->
        G.i Drop ^^
        get_buf ^^ get_x ^^ Num.compile_store_to_data_buf_unsigned env)
      env

  let compile_store_to_data_buf_signed env =
    let set_x, get_x = new_local env "x" in
    let set_buf, get_buf = new_local env "buf" in
    set_x ^^ set_buf ^^
    get_x ^^
    try_unbox I32Type
      (fun env ->
        BitTagged.untag_i32 ^^ set_x ^^
        I32Leb.compile_store_to_data_buf_signed env get_x get_buf
      )
      (fun env ->
        G.i Drop ^^
        get_buf ^^ get_x ^^ Num.compile_store_to_data_buf_signed env)
      env

  let compile_store_to_stream_unsigned env =
    let set_x, get_x = new_local env "x" in
    let set_stream, get_stream = new_local env "stream" in
    set_x ^^ set_stream ^^
    get_x ^^
    try_unbox I32Type
      (fun env ->
        BitTagged.untag_i32 ^^ set_x ^^
        (* get size & reserve & encode *)
        let dest =
          get_stream ^^
          I32Leb.compile_leb128_size get_x ^^
          E.call_import env "rts" "stream_reserve" in
        I32Leb.compile_store_to_data_buf_unsigned env get_x dest)
      (fun env ->
        G.i Drop ^^
        get_stream ^^ get_x ^^ Num.compile_store_to_stream_unsigned env ^^
        compile_unboxed_zero)
      env ^^
      G.i Drop

  let compile_store_to_stream_signed env =
    let set_x, get_x = new_local env "x" in
    let set_stream, get_stream = new_local env "stream" in
    set_x ^^ set_stream ^^
    get_x ^^
    try_unbox I32Type
      (fun env ->
        BitTagged.untag_i32 ^^ set_x ^^
        (* get size & reserve & encode *)
        let dest =
          get_stream ^^
          I32Leb.compile_sleb128_size get_x ^^
          E.call_import env "rts" "stream_reserve" in
        I32Leb.compile_store_to_data_buf_signed env get_x dest)
      (fun env ->
        G.i Drop ^^
        get_stream ^^ get_x ^^ Num.compile_store_to_stream_signed env ^^
        compile_unboxed_zero)
      env ^^
      G.i Drop

  let compile_data_size_unsigned env =
    try_unbox I32Type
      (fun _ ->
        let set_x, get_x = new_local env "x" in
        BitTagged.untag_i32 ^^ set_x ^^
        I32Leb.compile_leb128_size get_x
      )
      (fun env -> Num.compile_data_size_unsigned env)
      env

  let compile_data_size_signed env =
    try_unbox I32Type
      (fun _ ->
        let set_x, get_x = new_local env "x" in
        BitTagged.untag_i32 ^^ set_x ^^
        I32Leb.compile_sleb128_size get_x
      )
      (fun env -> Num.compile_data_size_signed env)
      env

  let from_signed_word32 env =
    let set_a, get_a = new_local env "a" in
    set_a ^^
    get_a ^^ BitTagged.if_can_tag_i32 env  [I32Type]
      (get_a ^^ BitTagged.tag_i32)
      (get_a ^^ Num.from_signed_word32 env)

  let from_signed_word64 env =
    let set_a, get_a = new_local64 env "a" in
    set_a ^^
    get_a ^^ BitTagged.if_can_tag_i64 env [I32Type]
      (get_a ^^ BitTagged.tag)
      (get_a ^^ Num.from_signed_word64 env)

  let from_word30 env =
    compile_shl_const 1l

  let from_word32 env =
    let set_a, get_a = new_local env "a" in
    set_a ^^
    get_a ^^ BitTagged.if_can_tag_u32 env [I32Type]
      (get_a ^^ BitTagged.tag_i32)
      (get_a ^^ G.i (Convert (Wasm.Values.I64 I64Op.ExtendUI32)) ^^ Num.from_word64 env)

  let from_word64 env =
    let set_a, get_a = new_local64 env "a" in
    set_a ^^
    get_a ^^ BitTagged.if_can_tag_u64 env [I32Type]
      (get_a ^^ BitTagged.tag)
      (get_a ^^ Num.from_word64 env)

  let truncate_to_word64 env =
    let set_a, get_a = new_local env "a" in
    set_a ^^ get_a ^^
    BitTagged.if_tagged_scalar env [I64Type]
      (get_a ^^ BitTagged.untag env)
      (get_a ^^ Num.truncate_to_word64 env)

  let truncate_to_word32 env =
    let set_a, get_a = new_local env "a" in
    set_a ^^ get_a ^^
    BitTagged.if_tagged_scalar env [I32Type]
      (get_a ^^ BitTagged.untag_i32)
      (get_a ^^ Num.truncate_to_word32 env)

  let to_word64 env =
    let set_a, get_a = new_local env "a" in
    set_a ^^ get_a ^^
    BitTagged.if_tagged_scalar env [I64Type]
      (get_a ^^ BitTagged.untag env)
      (get_a ^^ Num.to_word64 env)

  let to_word32 env =
    let set_a, get_a = new_local env "a" in
    set_a ^^ get_a ^^
    BitTagged.if_tagged_scalar env [I32Type]
      (get_a ^^ BitTagged.untag_i32)
      (get_a ^^ Num.to_word32 env)

  let to_word32_with env =
    let set_a, get_a = new_local env "a" in
    let set_err_msg, get_err_msg = new_local env "err_msg" in
    set_err_msg ^^ set_a ^^
    get_a ^^
    BitTagged.if_tagged_scalar env [I32Type]
      (get_a ^^ BitTagged.untag_i32)
      (get_a ^^ get_err_msg ^^ Num.to_word32_with env)
end

module BigNumLibtommath : BigNumType = struct

  let to_word32 env = E.call_import env "rts" "bigint_to_word32_trap"
  let to_word64 env = E.call_import env "rts" "bigint_to_word64_trap"
  let to_word32_with env = E.call_import env "rts" "bigint_to_word32_trap_with"

  let truncate_to_word32 env = E.call_import env "rts" "bigint_to_word32_wrap"
  let truncate_to_word64 env = E.call_import env "rts" "bigint_to_word64_wrap"

  let from_word30 env = E.call_import env "rts" "bigint_of_word32"
  let from_word32 env = E.call_import env "rts" "bigint_of_word32"
  let from_word64 env = E.call_import env "rts" "bigint_of_word64"
  let from_signed_word32 env = E.call_import env "rts" "bigint_of_int32"
  let from_signed_word64 env = E.call_import env "rts" "bigint_of_int64"

  let compile_data_size_unsigned env = E.call_import env "rts" "bigint_leb128_size"
  let compile_data_size_signed env = E.call_import env "rts" "bigint_sleb128_size"

  let compile_store_to_data_buf_unsigned env =
    let (set_buf, get_buf) = new_local env "buf" in
    let (set_n, get_n) = new_local env "n" in
    set_n ^^ set_buf ^^
    get_n ^^ get_buf ^^ E.call_import env "rts" "bigint_leb128_encode" ^^
    get_n ^^ E.call_import env "rts" "bigint_leb128_size"

  let compile_store_to_stream_unsigned env =
    E.call_import env "rts" "bigint_leb128_stream_encode"

  let compile_store_to_data_buf_signed env =
    let (set_buf, get_buf) = new_local env "buf" in
    let (set_n, get_n) = new_local env "n" in
    set_n ^^ set_buf ^^
    get_n ^^ get_buf ^^ E.call_import env "rts" "bigint_sleb128_encode" ^^
    get_n ^^ E.call_import env "rts" "bigint_sleb128_size"

  let compile_store_to_stream_signed env =
    E.call_import env "rts" "bigint_sleb128_stream_encode"

  let compile_load_from_data_buf env get_data_buf = function
    | false -> get_data_buf ^^ E.call_import env "rts" "bigint_leb128_decode"
    | true -> get_data_buf ^^ E.call_import env "rts" "bigint_sleb128_decode"

  let vanilla_lit env n =
    (* See enum mp_sign *)
    let sign = if Big_int.sign_big_int n >= 0 then 0l else 1l in

    let n = Big_int.abs_big_int n in

    let limbs =
      (* see MP_DIGIT_BIT *)
      let twoto28 = Big_int.power_int_positive_int 2 28 in
      let rec go n =
        if Big_int.sign_big_int n = 0
        then []
        else
          let (a, b) = Big_int.quomod_big_int n twoto28 in
          [ Big_int.int32_of_big_int b ] @ go a
      in go n
    in
    (* how many 32 bit digits *)
    let size = Int32.of_int (List.length limbs) in

    (* cf. mp_int in tommath.h *)
    let ptr = Tagged.shared_static_obj env Tagged.BigInt StaticBytes.[
      I32 size; (* used *)
      I32 size; (* size; relying on Heap.word_size == size_of(mp_digit) *)
      I32 sign;
      I32 0l; (* dp; this will be patched in BigInt::mp_int_ptr in the RTS when used *)
      i32s limbs

    ] in
    ptr

  let assert_nonneg env =
    Func.share_code1 env "assert_nonneg" ("n", I32Type) [I32Type] (fun env get_n ->
      get_n ^^
      E.call_import env "rts" "bigint_isneg" ^^
      E.then_trap_with env "Natural subtraction underflow" ^^
      get_n
    )

  let compile_abs env = E.call_import env "rts" "bigint_abs"
  let compile_neg env = E.call_import env "rts" "bigint_neg"
  let compile_add env = E.call_import env "rts" "bigint_add"
  let compile_mul env = E.call_import env "rts" "bigint_mul"
  let compile_signed_sub env = E.call_import env "rts" "bigint_sub"
  let compile_signed_div env = E.call_import env "rts" "bigint_div"
  let compile_signed_mod env = E.call_import env "rts" "bigint_rem"
  let compile_unsigned_sub env = E.call_import env "rts" "bigint_sub" ^^ assert_nonneg env
  let compile_unsigned_rem env = E.call_import env "rts" "bigint_rem"
  let compile_unsigned_div env = E.call_import env "rts" "bigint_div"
  let compile_unsigned_pow env = E.call_import env "rts" "bigint_pow"
  let compile_lsh env = E.call_import env "rts" "bigint_lsh"
  let compile_rsh env = E.call_import env "rts" "bigint_rsh"

  let compile_eq env = E.call_import env "rts" "bigint_eq"
  let compile_is_negative env = E.call_import env "rts" "bigint_isneg"
  let compile_relop env = function
      | Lt -> E.call_import env "rts" "bigint_lt"
      | Le -> E.call_import env "rts" "bigint_le"
      | Ge -> E.call_import env "rts" "bigint_ge"
      | Gt -> E.call_import env "rts" "bigint_gt"

  let fits_signed_bits env bits =
    E.call_import env "rts" "bigint_2complement_bits" ^^
    compile_unboxed_const (Int32.of_int bits) ^^
    G.i (Compare (Wasm.Values.I32 I32Op.LeU))
  let fits_unsigned_bits env bits =
    E.call_import env "rts" "bigint_count_bits" ^^
    compile_unboxed_const (Int32.of_int bits) ^^
    G.i (Compare (Wasm.Values.I32 I32Op.LeU))

end (* BigNumLibtommath *)

module BigNum = MakeCompact(BigNumLibtommath)

(* Primitive functions *)
module Prim = struct
  (* The {Nat,Int}{8,16} bits sit in the MSBs of the i32, in this manner
     we can perform almost all operations, with the exception of
     - Mul (needs shr of one operand)
     - Shr (needs masking of result)
     - Rot (needs duplication into LSBs, masking of amount and masking of result)
     - ctz (needs shr of operand or sub from result)

     Both {Nat,Int}{8,16} fit into the vanilla stackrep, so no boxing is necessary.
     This MSB-stored schema is also essentially what the interpreter is using.
  *)
  let prim_word32toNat = BigNum.from_word32
  let prim_shiftWordNtoUnsigned env b =
    compile_shrU_const b ^^
    prim_word32toNat env
  let prim_word32toInt = BigNum.from_signed_word32
  let prim_shiftWordNtoSigned env b =
    compile_shrS_const b ^^
    prim_word32toInt env
  let prim_intToWord32 = BigNum.truncate_to_word32
  let prim_intToWordNShifted env b =
    prim_intToWord32 env ^^
    TaggedSmallWord.shift_leftWordNtoI32 b
end (* Prim *)

module Object = struct
 (* An object with a mutable field1 and immutable field 2 has the following
    heap layout:

    ┌──────┬─────┬──────────┬──────────┬─────────┬─────────────┬───┐
    │ obj header │ n_fields │ hash_ptr │ ind_ptr │ field2_data │ … │
    └──────┴─────┴──────────┴┬─────────┴┬────────┴─────────────┴───┘
         ┌───────────────────┘          │
         │   ┌──────────────────────────┘
         │   ↓
         │  ╶─┬────────┬─────────────┐
         │    │ ObjInd │ field1_data │
         ↓    └────────┴─────────────┘
        ╶─┬─────────────┬─────────────┬───┐
          │ field1_hash │ field2_hash │ … │
          └─────────────┴─────────────┴───┘

    The object header includes the object tag (Object) and the forwarding pointer.

    The field hash array lives in static memory (so no size header needed).
    The hash_ptr is skewed.

    The field2_data for immutable fields is a vanilla word.

    The field1_data for mutable fields are pointers to either an ObjInd, or a
    MutBox (they have the same layout). This indirection is a consequence of
    how we compile object literals with `await` instructions, as these mutable
    fields need to be able to alias local mutable variables.

    We could alternatively switch to an allocate-first approach in the
    await-translation of objects, and get rid of this indirection -- if it were
    not for the implementing of sharing of mutable stable values.
  *)

  let header_size = Int32.add Tagged.header_size 2l

  (* Number of object fields *)
  let size_field = Int32.add Tagged.header_size 0l
  let hash_ptr_field = Int32.add Tagged.header_size 1l

  module FieldEnv = Env.Make(String)

  (* This is for static objects *)
  let vanilla_lit env (fs : (string * int32) list) : int32 =
    let (hashes, ptrs) = fs
      |> List.map (fun (n, ptr) -> (Mo_types.Hash.hash n,ptr))
      |> List.sort compare
      |> List.split
    in

    let hash_ptr = E.add_static env StaticBytes.[ i32s hashes ] in

    Tagged.shared_static_obj env Tagged.Object StaticBytes.[
      I32 (Int32.of_int (List.length fs));
      I32 hash_ptr;
      i32s ptrs;
    ]

  (* This is for non-recursive objects, i.e. ObjNewE *)
  (* The instructions in the field already create the indirection if needed *)
  let lit_raw env (fs : (string * (unit -> G.t)) list ) =
    let name_pos_map =
      fs |>
      (* We could store only public fields in the object, but
         then we need to allocate separate boxes for the non-public ones:
         List.filter (fun (_, vis, f) -> vis.it = Public) |>
      *)
      List.map (fun (n,_) -> (E.hash env n, n)) |>
      List.sort compare |>
      List.mapi (fun i (_h,n) -> (n,Int32.of_int i)) |>
      List.fold_left (fun m (n,i) -> FieldEnv.add n i m) FieldEnv.empty in

    let sz = Int32.of_int (FieldEnv.cardinal name_pos_map) in

    (* Create hash array *)
    let hashes = fs |>
      List.map (fun (n,_) -> E.hash env n) |>
      List.sort compare in
    let hash_ptr = E.add_static env StaticBytes.[ i32s hashes ] in

    (* Allocate memory *)
    let (set_ri, get_ri, ri) = new_local_ env I32Type "obj" in
    Heap.alloc env (Int32.add header_size sz) ^^
    set_ri ^^

    (* Set tag *)
    get_ri ^^
    Tagged.(store_tag Object) ^^

    (* Set forwarding pointer *)
    get_ri ^^
    Tagged.(store_forwarding_pointer env) ^^

    (* Set size *)
    get_ri ^^
    compile_unboxed_const sz ^^
    Heap.store_field size_field ^^

    (* Set hash_ptr *)
    get_ri ^^
    compile_unboxed_const hash_ptr ^^
    Heap.store_field hash_ptr_field ^^

    (* Write all the fields *)
    let init_field (name, mk_is) : G.t =
      (* Write the pointer to the indirection *)
      get_ri ^^
      mk_is () ^^
      let i = FieldEnv.find name name_pos_map in
      let offset = Int32.add header_size i in
      Heap.store_field offset
    in
    G.concat_map init_field fs ^^

    (if !Flags.sanity then
      (* Sanity check: Create artificial forwarding object *)
      get_ri ^^
      E.call_import env "rts" "create_artificial_forward"
    else
      G.nop
    ) ^^
    
    (* Return the pointer to the object *)
    get_ri

  (* Returns a pointer to the object field (without following the field indirection) *)
  let idx_hash_raw env low_bound =
    let name = Printf.sprintf "obj_idx<%d>" low_bound  in
    Func.share_code2 env name (("x", I32Type), ("hash", I32Type)) [I32Type] (fun env get_x get_hash ->
      let set_x = G.setter_for get_x in
      let set_h_ptr, get_h_ptr = new_local env "h_ptr" in

      get_x ^^ Tagged.load_forwarding_pointer env ^^ set_x ^^

      get_x ^^ Heap.load_field hash_ptr_field ^^

      (* Linearly scan through the fields (binary search can come later) *)
      (* unskew h_ptr and advance both to low bound *)
      compile_add_const Int32.(add ptr_unskew (mul Heap.word_size (of_int low_bound))) ^^
      set_h_ptr ^^
      get_x ^^
      compile_add_const Int32.(mul Heap.word_size (add header_size (of_int low_bound))) ^^
      set_x ^^
      G.loop0 (
          get_h_ptr ^^ load_unskewed_ptr ^^
          get_hash ^^ G.i (Compare (Wasm.Values.I32 I32Op.Eq)) ^^
          G.if0
            (get_x ^^ G.i Return)
            (get_h_ptr ^^ compile_add_const Heap.word_size ^^ set_h_ptr ^^
             get_x ^^ compile_add_const Heap.word_size ^^ set_x ^^
             G.i (Br (nr 1l)))
        ) ^^
      G.i Unreachable
    )

  (* Returns a pointer to the object field (possibly following the indirection) *)
  let idx_hash env low_bound indirect =
    if indirect
    then
      let name = Printf.sprintf "obj_idx_ind<%d>" low_bound in
      Func.share_code2 env name (("x", I32Type), ("hash", I32Type)) [I32Type] (fun env get_x get_hash ->
      get_x ^^ get_hash ^^
      idx_hash_raw env low_bound ^^
      load_ptr ^^ Tagged.load_forwarding_pointer env ^^
      compile_add_const (Int32.mul MutBox.field Heap.word_size)
    )
    else idx_hash_raw env low_bound

  (* Determines whether the field is mutable (and thus needs an indirection) *)
  let is_mut_field env obj_type s =
    let _, fields = Type.as_obj_sub [s] obj_type in
    Type.is_mut (Type.lookup_val_field s fields)

  (* Computes a lower bound for the positional index of a field in an object *)
  let field_lower_bound env obj_type s =
    let open Type in
    let _, fields = as_obj_sub [s] obj_type in
    List.iter (function {typ = Typ _; _} -> assert false | _ -> ()) fields;
    let sorted_by_hash =
      List.sort
        (fun (h1, _) (h2, _) -> Lib.Uint32.compare h1 h2)
        (List.map (fun f -> Lib.Uint32.of_int32 (E.hash env f.lab), f) fields) in
    match Lib.List.index_of s (List.map (fun (_, {lab; _}) -> lab) sorted_by_hash) with
    | Some i -> i
    | _ -> assert false

  (* Returns a pointer to the object field (without following the indirection) *)
  let idx_raw env f =
    compile_unboxed_const (E.hash env f) ^^
    idx_hash_raw env 0

  (* Returns a pointer to the object field (possibly following the indirection) *)
  let idx env obj_type f =
    compile_unboxed_const (E.hash env f) ^^
    idx_hash env (field_lower_bound env obj_type f) (is_mut_field env obj_type f)

  (* load the value (or the mutbox) *)
  let load_idx_raw env f =
    idx_raw env f ^^
    load_ptr

  (* load the actual value (dereferencing the mutbox) *)
  let load_idx env obj_type f =
    idx env obj_type f ^^
    load_ptr

end (* Object *)

module Blob = struct
  (* The layout of a blob object is

     ┌──────┬─────┬─────────┬──────────────────┐
     │ obj header │ n_bytes │ bytes (padded) … │
     └──────┴─────┴─────────┴──────────────────┘

    The object header includes the object tag (Blob) and the forwarding pointer.

    This heap object is used for various kinds of binary, non-pointer data.

    When used for Text values, the bytes are UTF-8 encoded code points from
    Unicode.
  *)

  let header_size = Int32.add Tagged.header_size 1l
  let len_field = Int32.add Tagged.header_size 0l

  let len env = 
    Tagged.load_forwarding_pointer env ^^
    Heap.load_field len_field

  let vanilla_lit env s =
    Tagged.shared_static_obj env Tagged.Blob StaticBytes.[
      I32 (Int32.of_int (String.length s));
      Bytes s;
    ]

  let lit env s = compile_unboxed_const (vanilla_lit env s)

  let lit_ptr_len env s =
    compile_unboxed_const (Int32.add ptr_unskew (E.add_static env StaticBytes.[Bytes s])) ^^
    compile_unboxed_const (Int32.of_int (String.length s))

  let alloc env = E.call_import env "rts" "alloc_blob"

  let unskewed_payload_offset = Int32.(add ptr_unskew (mul Heap.word_size header_size))
  
  let payload_ptr_unskewed env = 
    Tagged.load_forwarding_pointer env ^^
    compile_add_const unskewed_payload_offset

  let as_ptr_len env = Func.share_code1 env "as_ptr_size" ("x", I32Type) [I32Type; I32Type] (
    fun env get_x ->
      get_x ^^ payload_ptr_unskewed env ^^
      get_x ^^ len env
    )

  let of_ptr_size env = Func.share_code2 env "blob_of_ptr_size" (("ptr", I32Type), ("size" , I32Type)) [I32Type] (
    fun env get_ptr get_size ->
      let (set_x, get_x) = new_local env "x" in
      get_size ^^ alloc env ^^ set_x ^^
      get_x ^^ payload_ptr_unskewed env ^^
      get_ptr ^^
      get_size ^^
      Heap.memcpy env ^^
      get_x
    )

  let of_size_copy env get_size_fun copy_fun offset_fun =
    let (set_len, get_len) = new_local env "len" in
    let (set_blob, get_blob) = new_local env "blob" in
    get_size_fun env ^^ set_len ^^

    get_len ^^ alloc env ^^ set_blob ^^
    get_blob ^^ payload_ptr_unskewed env ^^
    offset_fun env ^^
    get_len ^^
    copy_fun env ^^

    get_blob

  (* Lexicographic blob comparison. Expects two blobs on the stack *)
  let rec compare env op =
    let open Operator in
    let name = match op with
        | LtOp -> "Blob.compare_lt"
        | LeOp -> "Blob.compare_le"
        | GeOp -> "Blob.compare_ge"
        | GtOp -> "Blob.compare_gt"
        | EqOp -> "Blob.compare_eq"
        | NeqOp -> assert false in
    Func.share_code2 env name (("x", I32Type), ("y", I32Type)) [I32Type] (fun env get_x get_y ->
      let set_x = G.setter_for get_x in
      let set_y = G.setter_for get_y in
      get_x ^^ Tagged.load_forwarding_pointer env ^^ set_x ^^
      get_y ^^ Tagged.load_forwarding_pointer env ^^ set_y ^^

      match op with
        (* Some operators can be reduced to the negation of other operators *)
        | LtOp ->  get_x ^^ get_y ^^ compare env GeOp ^^ Bool.neg
        | GtOp ->  get_x ^^ get_y ^^ compare env LeOp ^^ Bool.neg
        | NeqOp -> assert false
        | _ ->
      begin
        let (set_len1, get_len1) = new_local env "len1" in
        let (set_len2, get_len2) = new_local env "len2" in
        let (set_len, get_len) = new_local env "len" in
        let (set_a, get_a) = new_local env "a" in
        let (set_b, get_b) = new_local env "b" in

        get_x ^^ len env ^^ set_len1 ^^
        get_y ^^ len env ^^ set_len2 ^^

        (* Find mininum length *)
        begin if op = EqOp then
          (* Early exit for equality *)
          get_len1 ^^ get_len2 ^^ G.i (Compare (Wasm.Values.I32 I32Op.Eq)) ^^
          G.if0 G.nop (Bool.lit false ^^ G.i Return) ^^

          get_len1 ^^ set_len
        else
          get_len1 ^^ get_len2 ^^ G.i (Compare (Wasm.Values.I32 I32Op.LeU)) ^^
          G.if0
            (get_len1 ^^ set_len)
            (get_len2 ^^ set_len)
        end ^^

        (* We could do word-wise comparisons if we know that the trailing bytes
           are zeroed *)
        get_len ^^
        from_0_to_n env (fun get_i ->
          get_x ^^
          payload_ptr_unskewed env ^^
          get_i ^^
          G.i (Binary (Wasm.Values.I32 I32Op.Add)) ^^
          G.i (Load {ty = I32Type; align = 0; offset = 0l; sz = Some Wasm.Types.(Pack8, ZX)}) ^^
          set_a ^^


          get_y ^^
          payload_ptr_unskewed env ^^
          get_i ^^
          G.i (Binary (Wasm.Values.I32 I32Op.Add)) ^^
          G.i (Load {ty = I32Type; align = 0; offset = 0l; sz = Some Wasm.Types.(Pack8, ZX)}) ^^
          set_b ^^

          get_a ^^ get_b ^^ G.i (Compare (Wasm.Values.I32 I32Op.Eq)) ^^
          G.if0 G.nop (
            (* first non-equal elements *)
            begin match op with
            | LeOp -> get_a ^^ get_b ^^ G.i (Compare (Wasm.Values.I32 I32Op.LeU))
            | GeOp -> get_a ^^ get_b ^^ G.i (Compare (Wasm.Values.I32 I32Op.GeU))
            | EqOp -> Bool.lit false
            | _ -> assert false
            end ^^
            G.i Return
          )
        ) ^^
        (* Common prefix is same *)
        match op with
        | LeOp -> get_len1 ^^ get_len2 ^^ G.i (Compare (Wasm.Values.I32 I32Op.LeU))
        | GeOp -> get_len1 ^^ get_len2 ^^ G.i (Compare (Wasm.Values.I32 I32Op.GeU))
        | EqOp -> Bool.lit true
        | _ -> assert false
      end
  )

  let iter env =
    E.call_import env "rts" "blob_iter"
  let iter_done env =
    E.call_import env "rts" "blob_iter_done"
  let iter_next env =
    E.call_import env "rts" "blob_iter_next" ^^
    TaggedSmallWord.msb_adjust Type.Nat8

  let dyn_alloc_scratch env = alloc env ^^ payload_ptr_unskewed env

  (* TODO: rewrite using MemoryFill *)
  let clear env =
    Func.share_code1 env "blob_clear" ("x", I32Type) [] (fun env get_x ->
      let (set_ptr, get_ptr) = new_local env "ptr" in
      let (set_len, get_len) = new_local env "len" in
      get_x ^^
      as_ptr_len env ^^
      set_len ^^
      set_ptr ^^

      (* round to word size *)
      get_len ^^
      compile_add_const (Int32.sub Heap.word_size 1l) ^^
      compile_divU_const Heap.word_size ^^

      (* clear all words *)
      from_0_to_n env (fun get_i ->
        get_ptr ^^
        compile_unboxed_const 0l ^^
        store_unskewed_ptr ^^
        get_ptr ^^
        compile_add_const Heap.word_size ^^
        set_ptr))

end (* Blob *)

module Text = struct
  (*
  Most of the heavy lifting around text values is in rts/motoko-rts/src/text.rs
  *)

  (* The layout of a concatenation node is

     ┌──────┬─────┬─────────┬───────┬───────┐
     │ obj header │ n_bytes │ text1 │ text2 │
     └──────┴─────┴─────────┴───────┴───────┘

    The object header includes the object tag (TAG_CONCAT defined in rts/types.rs) and the forwarding pointer

    This is internal to rts/text.c, with the exception of GC-related code.
  *)

  let of_ptr_size env =
    E.call_import env "rts" "text_of_ptr_size"
  let concat env =
    E.call_import env "rts" "text_concat"
  let size env =
    E.call_import env "rts" "text_size"
  let to_buf env =
    E.call_import env "rts" "text_to_buf"
  let len env =
    E.call_import env "rts" "text_len" ^^ BigNum.from_word32 env
  let prim_showChar env =
    TaggedSmallWord.untag_codepoint ^^
    E.call_import env "rts" "text_singleton"
  let to_blob env = E.call_import env "rts" "blob_of_text"

  let of_blob env =
    let (set_blob, get_blob) = new_local env "blob" in
    set_blob ^^
    get_blob ^^ Blob.as_ptr_len env ^^
    E.call_import env "rts" "utf8_valid" ^^
    G.if1 I32Type (Opt.inject_simple env get_blob) (Opt.null_lit env)


  let iter env =
    E.call_import env "rts" "text_iter"
  let iter_done env =
    E.call_import env "rts" "text_iter_done"
  let iter_next env =
    E.call_import env "rts" "text_iter_next" ^^
    TaggedSmallWord.tag_codepoint

  let compare env op =
    let open Operator in
    let name = match op with
        | LtOp -> "Text.compare_lt"
        | LeOp -> "Text.compare_le"
        | GeOp -> "Text.compare_ge"
        | GtOp -> "Text.compare_gt"
        | EqOp -> "Text.compare_eq"
        | NeqOp -> assert false in
    Func.share_code2 env name (("x", I32Type), ("y", I32Type)) [I32Type] (fun env get_x get_y ->
      let set_x = G.setter_for get_x in
      let set_y = G.setter_for get_y in
      get_x ^^ Tagged.load_forwarding_pointer env ^^ set_x ^^
      get_y ^^ Tagged.load_forwarding_pointer env ^^ set_y ^^

      get_x ^^ get_y ^^ E.call_import env "rts" "text_compare" ^^
      compile_unboxed_const 0l ^^
      match op with
        | LtOp -> G.i (Compare (Wasm.Values.I32 I32Op.LtS))
        | LeOp -> G.i (Compare (Wasm.Values.I32 I32Op.LeS))
        | GtOp -> G.i (Compare (Wasm.Values.I32 I32Op.GtS))
        | GeOp -> G.i (Compare (Wasm.Values.I32 I32Op.GeS))
        | EqOp -> G.i (Compare (Wasm.Values.I32 I32Op.Eq))
        | NeqOp -> assert false
    )


end (* Text *)

module Arr = struct
  (* Object layout:

     ┌──────┬─────┬──────────┬────────┬───┐
     │ obj header │ n_fields │ field1 │ … │
     └──────┴─────┴──────────┴────────┴───┘
     
     The object  header includes the object tag (Array) and the forwarding pointer.

     No difference between mutable and immutable arrays.
  *)

  let header_size = Int32.add Tagged.header_size 1l
  let element_size = 4l
  let len_field = Int32.add Tagged.header_size 0l

  let len env = 
    Tagged.load_forwarding_pointer env ^^
    Heap.load_field len_field

  (* Static array access. No checking *)
  let load_field env n = 
    Tagged.load_forwarding_pointer env ^^
    Heap.load_field Int32.(add n header_size)

  (* Dynamic array access. Returns the address (not the value) of the field.
     Does bounds checking *)
  let idx env =
    Func.share_code2 env "Array.idx" (("array", I32Type), ("idx", I32Type)) [I32Type] (fun env get_array get_idx ->
      (* No need to check the lower bound, we interpret idx as unsigned *)
      (* Check the upper bound *)
      get_idx ^^
      get_array ^^ len env ^^
      G.i (Compare (Wasm.Values.I32 I32Op.LtU)) ^^
      E.else_trap_with env "Array index out of bounds" ^^

      get_idx ^^
      compile_add_const header_size ^^
      compile_mul_const element_size ^^
      get_array ^^
      Tagged.load_forwarding_pointer env ^^
      G.i (Binary (Wasm.Values.I32 I32Op.Add))
    )

  (* As above, but taking a bigint (Nat), and reporting overflow as out of bounds *)
  let idx_bigint env =
    Func.share_code2 env "Array.idx_bigint" (("array", I32Type), ("idx", I32Type)) [I32Type] (fun env get_array get_idx ->
      get_array ^^
      get_idx ^^
      Blob.lit env "Array index out of bounds" ^^
      BigNum.to_word32_with env ^^
      idx env
  )

  let vanilla_lit env ptrs =
    Tagged.shared_static_obj env Tagged.Array StaticBytes.[
      I32 (Int32.of_int (List.length ptrs));
      i32s ptrs;
    ]

  (* Compile an array literal. *)
  let lit env element_instructions =
    Tagged.obj env Tagged.Array
     ([ compile_unboxed_const (Wasm.I32.of_int_u (List.length element_instructions))
      ] @ element_instructions)

  (* Does not initialize the fields! *)
  let alloc env = E.call_import env "rts" "alloc_array"
    

  let iterate env get_array body =
    let (set_boundary, get_boundary) = new_local env "boundary" in
    let (set_pointer, get_pointer) = new_local env "pointer" in
<<<<<<< HEAD
    let set_array = G.setter_for get_array in

    get_array ^^ Tagged.load_forwarding_pointer env ^^ set_array ^^
=======
>>>>>>> 88486d59

    (* Initial element pointer, skewed *)
    compile_unboxed_const header_size ^^
    compile_mul_const element_size ^^
    get_array ^^
    G.i (Binary (Wasm.Values.I32 I32Op.Add)) ^^
    set_pointer ^^

    (* Upper pointer boundary, skewed *)
    get_array ^^ 
    Heap.load_field len_field ^^
    compile_mul_const element_size ^^
    get_pointer ^^
    G.i (Binary (Wasm.Values.I32 I32Op.Add)) ^^
    set_boundary ^^

    (* Loop through all elements *)
    compile_while env
    ( get_pointer ^^
      get_boundary ^^
      G.i (Compare (Wasm.Values.I32 I32Op.LtU))
    ) (
      body get_pointer ^^

      (* Next element pointer, skewed *)
      get_pointer ^^
      compile_add_const element_size ^^
      set_pointer
    )

  (* The primitive operations *)
  (* No need to wrap them in RTS functions: They occur only once, in the prelude. *)
  let init env =
    let (set_x, get_x) = new_local env "x" in
    let (set_r, get_r) = new_local env "r" in
    set_x ^^

    (* Allocate *)
    BigNum.to_word32 env ^^
    alloc env ^^
    set_r ^^

    (* Write elements *)
    iterate env get_r (fun get_pointer ->
      get_pointer ^^
      get_x ^^
      store_ptr
    ) ^^
    get_r

  let tabulate env =
    let (set_f, get_f) = new_local env "f" in
    let (set_r, get_r) = new_local env "r" in
    let (set_i, get_i) = new_local env "i" in
    set_f ^^

    (* Allocate *)
    BigNum.to_word32 env ^^
    alloc env ^^
    set_r ^^

    (* Initial index *)
    compile_unboxed_const 0l ^^
    set_i ^^

    (* Write elements *)
    iterate env get_r (fun get_pointer ->
      get_pointer ^^
      (* The closure *)
      get_f ^^
      Closure.prepare_closure_call env ^^
      (* The arg *)
      get_i ^^
      BigNum.from_word32 env ^^
      (* The closure again *)
      get_f ^^
      (* Call *)
      Closure.call_closure env 1 1 ^^
      store_ptr ^^

      (* Increment index *)
      get_i ^^
      compile_add_const 1l ^^
      set_i
    ) ^^
    get_r

  let ofBlob env =
    Func.share_code1 env "Arr.ofBlob" ("blob", I32Type) [I32Type] (fun env get_blob ->
      let (set_len, get_len) = new_local env "len" in
      let (set_r, get_r) = new_local env "r" in

      get_blob ^^ Blob.len env ^^ set_len ^^

      get_len ^^ alloc env ^^ set_r ^^

      get_len ^^ from_0_to_n env (fun get_i ->
        get_r ^^ get_i ^^ idx env ^^
        get_blob ^^ Blob.payload_ptr_unskewed env ^^
        get_i ^^ G.i (Binary (Wasm.Values.I32 I32Op.Add)) ^^
        G.i (Load {ty = I32Type; align = 0; offset = 0l; sz = Some Wasm.Types.(Pack8, ZX)}) ^^
        TaggedSmallWord.msb_adjust Type.Nat8 ^^
        store_ptr
      ) ^^

      get_r
    )

  let toBlob env =
    Func.share_code1 env "Arr.toBlob" ("array", I32Type) [I32Type] (fun env get_a ->
      let (set_len, get_len) = new_local env "len" in
      let (set_r, get_r) = new_local env "r" in

      get_a ^^ len env ^^ set_len ^^

      get_len ^^ Blob.alloc env ^^ set_r ^^

      get_len ^^ from_0_to_n env (fun get_i ->
        get_r ^^ Blob.payload_ptr_unskewed env ^^
        get_i ^^ G.i (Binary (Wasm.Values.I32 I32Op.Add)) ^^
        get_a ^^ get_i ^^ idx env ^^
        load_ptr ^^
        TaggedSmallWord.lsb_adjust Type.Nat8 ^^
        G.i (Store {ty = I32Type; align = 0; offset = 0l; sz = Some Wasm.Types.Pack8})
      ) ^^

      get_r
    )

end (* Array *)

module Tuple = struct
  (* Tuples use the same object representation (and same tag) as arrays.
     Even though we know the size statically, we still need the size
     information for the GC.

     One could introduce tags for small tuples, to save one word.
  *)

  (* We represent the boxed empty tuple as the unboxed scalar 0, i.e. simply as
     number (but really anything is fine, we never look at this) *)
  let unit_vanilla_lit = 0l
  let compile_unit = compile_unboxed_const unit_vanilla_lit

  (* Expects on the stack the pointer to the array. *)
  let load_n env n = 
    Tagged.load_forwarding_pointer env ^^
    Heap.load_field (Int32.add Arr.header_size n)

  (* Takes n elements of the stack and produces an argument tuple *)
  let from_stack env n =
    if n = 0 then compile_unit
    else
      let name = Printf.sprintf "to_%i_tuple" n in
      let args = Lib.List.table n (fun i -> Printf.sprintf "arg%i" i, I32Type) in
      Func.share_code env name args [I32Type] (fun env ->
        Arr.lit env (Lib.List.table n (fun i -> G.i (LocalGet (nr (Int32.of_int i)))))
      )

  (* Takes an argument tuple and puts the elements on the stack: *)
  let to_stack env n =
    if n = 0 then G.i Drop else
    begin
      let name = Printf.sprintf "from_%i_tuple" n in
      let retty = Lib.List.make n I32Type in
      Func.share_code1 env name ("tup", I32Type) retty (fun env get_tup ->
        G.table n (fun i -> get_tup ^^ load_n env (Int32.of_int i))
      )
    end

end (* Tuple *)

module Lifecycle = struct
  (*
  This module models the life cycle of a canister as a very simple state machine,
  keeps track of the current state of the canister, and traps noisily if an
  unexpected transition happens. Such a transition would either be a bug in the
  underlying system, or in our RTS.
  *)

  type state =
    | PreInit
  (* We do not use the (start) function when compiling canisters, so skip
     these two:
    | InStart
    | Started (* (start) has run *)
  *)
    | InInit (* canister_init *)
    | Idle (* basic steady state *)
    | InUpdate
    | InQuery
    | PostQuery (* an invalid state *)
    | InPreUpgrade
    | PostPreUpgrade (* an invalid state *)
    | InPostUpgrade

  let string_of_state state = match state with
    | PreInit -> "PreInit"
    | InInit -> "InInit"
    | Idle -> "Idle"
    | InUpdate -> "InUpdate"
    | InQuery -> "InQuery"
    | PostQuery -> "PostQuery"
    | InPreUpgrade -> "InPreUpgrade"
    | PostPreUpgrade -> "PostPreUpgrade"
    | InPostUpgrade -> "InPostUpgrade"

  let int_of_state = function
    | PreInit -> 0l (* Automatically null *)
    (*
    | InStart -> 1l
    | Started -> 2l
    *)
    | InInit -> 3l
    | Idle -> 4l
    | InUpdate -> 5l
    | InQuery -> 6l
    | PostQuery -> 7l
    | InPreUpgrade -> 8l
    | PostPreUpgrade -> 9l
    | InPostUpgrade -> 10l

  let ptr () = Stack.end_ ()
  let end_ () = Int32.add (Stack.end_ ()) Heap.word_size

  (* Which states may come before this *)
  let pre_states = function
    | PreInit -> []
    (*
    | InStart -> [PreInit]
    | Started -> [InStart]
    *)
    | InInit -> [PreInit]
    | Idle -> [InInit; InUpdate; InPostUpgrade]
    | InUpdate -> [Idle]
    | InQuery -> [Idle]
    | PostQuery -> [InQuery]
    | InPreUpgrade -> [Idle]
    | PostPreUpgrade -> [InPreUpgrade]
    | InPostUpgrade -> [InInit]

  let get env =
    compile_unboxed_const (ptr ()) ^^
    load_unskewed_ptr

  let set env new_state =
    compile_unboxed_const (ptr ()) ^^
    compile_unboxed_const (int_of_state new_state) ^^
    store_unskewed_ptr

  let trans env new_state =
    let name = "trans_state" ^ Int32.to_string (int_of_state new_state) in
    Func.share_code0 env name [] (fun env ->
      G.block0 (
        let rec go = function
        | [] -> E.trap_with env
          ("internal error: unexpected state entering " ^ string_of_state new_state)
        | (s::ss) ->
          get env ^^ compile_eq_const (int_of_state s) ^^
          G.if0 (G.i (Br (nr 1l))) G.nop ^^
          go ss
        in go (pre_states new_state)
        ) ^^
      set env new_state
    )

end (* Lifecycle *)


module IC = struct

  (* IC-specific stuff: System imports, databufs etc. *)

  let register_globals env =
    (* result of last ic0.call_perform  *)
    E.add_global32 env "__call_perform_status" Mutable 0l;
    E.add_global32 env "__call_perform_message" Mutable 0l
    (* NB: __call_perform_message is not a root so text contents *must* be static *)

  let get_call_perform_status env =
    G.i (GlobalGet (nr (E.get_global env "__call_perform_status")))
  let set_call_perform_status env =
    G.i (GlobalSet (nr (E.get_global env "__call_perform_status")))
  let get_call_perform_message env =
    G.i (GlobalGet (nr (E.get_global env "__call_perform_message")))
  let set_call_perform_message env =
    G.i (GlobalSet (nr (E.get_global env "__call_perform_message")))

  let init_globals env =
    Blob.lit env "" ^^
    set_call_perform_message env

  let i32s n = Lib.List.make n I32Type
  let i64s n = Lib.List.make n I64Type

  let import_ic0 env =
      E.add_func_import env "ic0" "accept_message" [] [];
      E.add_func_import env "ic0" "call_data_append" (i32s 2) [];
      E.add_func_import env "ic0" "call_cycles_add128" (i64s 2) [];
      E.add_func_import env "ic0" "call_new" (i32s 8) [];
      E.add_func_import env "ic0" "call_perform" [] [I32Type];
      E.add_func_import env "ic0" "call_on_cleanup" (i32s 2) [];
      E.add_func_import env "ic0" "canister_cycle_balance128" [I32Type] [];
      E.add_func_import env "ic0" "canister_self_copy" (i32s 3) [];
      E.add_func_import env "ic0" "canister_self_size" [] [I32Type];
      E.add_func_import env "ic0" "canister_status" [] [I32Type];
      E.add_func_import env "ic0" "debug_print" (i32s 2) [];
      E.add_func_import env "ic0" "msg_arg_data_copy" (i32s 3) [];
      E.add_func_import env "ic0" "msg_arg_data_size" [] [I32Type];
      E.add_func_import env "ic0" "msg_caller_copy" (i32s 3) [];
      E.add_func_import env "ic0" "msg_caller_size" [] [I32Type];
      E.add_func_import env "ic0" "msg_cycles_available128" [I32Type] [];
      E.add_func_import env "ic0" "msg_cycles_refunded128" [I32Type] [];
      E.add_func_import env "ic0" "msg_cycles_accept128" [I64Type; I64Type; I32Type] [];
      E.add_func_import env "ic0" "certified_data_set" (i32s 2) [];
      E.add_func_import env "ic0" "data_certificate_present" [] [I32Type];
      E.add_func_import env "ic0" "data_certificate_size" [] [I32Type];
      E.add_func_import env "ic0" "data_certificate_copy" (i32s 3) [];
      E.add_func_import env "ic0" "msg_method_name_size" [] [I32Type];
      E.add_func_import env "ic0" "msg_method_name_copy" (i32s 3) [];
      E.add_func_import env "ic0" "msg_reject_code" [] [I32Type];
      E.add_func_import env "ic0" "msg_reject_msg_size" [] [I32Type];
      E.add_func_import env "ic0" "msg_reject_msg_copy" (i32s 3) [];
      E.add_func_import env "ic0" "msg_reject" (i32s 2) [];
      E.add_func_import env "ic0" "msg_reply_data_append" (i32s 2) [];
      E.add_func_import env "ic0" "msg_reply" [] [];
      E.add_func_import env "ic0" "performance_counter" [I32Type] [I64Type];
      E.add_func_import env "ic0" "trap" (i32s 2) [];
      E.add_func_import env "ic0" "stable64_write" (i64s 3) [];
      E.add_func_import env "ic0" "stable64_read" (i64s 3) [];
      E.add_func_import env "ic0" "stable64_size" [] [I64Type];
      E.add_func_import env "ic0" "stable64_grow" [I64Type] [I64Type];
      E.add_func_import env "ic0" "time" [] [I64Type];
      if !Flags.global_timer then
        E.add_func_import env "ic0" "global_timer_set" [I64Type] [I64Type];
      ()

  let system_imports env =
    match E.mode env with
    | Flags.ICMode ->
      import_ic0 env
    | Flags.RefMode  ->
      import_ic0 env
    | Flags.WASIMode ->
      E.add_func_import env "wasi_unstable" "fd_write" [I32Type; I32Type; I32Type; I32Type] [I32Type];
    | Flags.WasmMode -> ()

  let system_call env funcname = E.call_import env "ic0" funcname

  let register env =

      Func.define_built_in env "print_ptr" [("ptr", I32Type); ("len", I32Type)] [] (fun env ->
        match E.mode env with
        | Flags.WasmMode -> G.i Nop
        | Flags.ICMode | Flags.RefMode ->
            G.i (LocalGet (nr 0l)) ^^
            G.i (LocalGet (nr 1l)) ^^
            system_call env "debug_print"
        | Flags.WASIMode -> begin
          let get_ptr = G.i (LocalGet (nr 0l)) in
          let get_len = G.i (LocalGet (nr 1l)) in

          Stack.with_words env "io_vec" 6l (fun get_iovec_ptr ->
            (* We use the iovec functionality to append a newline *)
            get_iovec_ptr ^^
            get_ptr ^^
            G.i (Store {ty = I32Type; align = 2; offset = 0l; sz = None}) ^^

            get_iovec_ptr ^^
            get_len ^^
            G.i (Store {ty = I32Type; align = 2; offset = 4l; sz = None}) ^^

            get_iovec_ptr ^^
            get_iovec_ptr ^^ compile_add_const 16l ^^
            G.i (Store {ty = I32Type; align = 2; offset = 8l; sz = None}) ^^

            get_iovec_ptr ^^
            compile_unboxed_const 1l ^^
            G.i (Store {ty = I32Type; align = 2; offset = 12l; sz = None}) ^^

            get_iovec_ptr ^^
            compile_unboxed_const (Int32.of_int (Char.code '\n')) ^^
            G.i (Store {ty = I32Type; align = 0; offset = 16l; sz = Some Wasm.Types.Pack8}) ^^

            (* Call fd_write twice to work around
               https://github.com/bytecodealliance/wasmtime/issues/629
            *)

            compile_unboxed_const 1l (* stdout *) ^^
            get_iovec_ptr ^^
            compile_unboxed_const 1l (* one string segment (2 doesn't work) *) ^^
            get_iovec_ptr ^^ compile_add_const 20l ^^ (* out for bytes written, we ignore that *)
            E.call_import env "wasi_unstable" "fd_write" ^^
            G.i Drop ^^

            compile_unboxed_const 1l (* stdout *) ^^
            get_iovec_ptr ^^ compile_add_const 8l ^^
            compile_unboxed_const 1l (* one string segment *) ^^
            get_iovec_ptr ^^ compile_add_const 20l ^^ (* out for bytes written, we ignore that *)
            E.call_import env "wasi_unstable" "fd_write" ^^
            G.i Drop)
          end);

      E.add_export env (nr {
        name = Wasm.Utf8.decode "print_ptr";
        edesc = nr (FuncExport (nr (E.built_in env "print_ptr")))
      })


  let performance_counter env =
    match E.mode env with
    | Flags.(ICMode | RefMode) ->
      system_call env "performance_counter"
    | _ ->
      E.trap_with env "cannot get performance counter when running locally"

  let print_ptr_len env = G.i (Call (nr (E.built_in env "print_ptr")))

  let print_text env =
    Func.share_code1 env "print_text" ("str", I32Type) [] (fun env get_str ->
      let (set_blob, get_blob) = new_local env "blob" in
      get_str ^^ Text.to_blob env ^^ set_blob ^^
      get_blob ^^ Blob.payload_ptr_unskewed env ^^
      get_blob ^^ Blob.len env ^^
      print_ptr_len env
    )

  (* For debugging *)
  let _compile_static_print env s =
    Blob.lit_ptr_len env s ^^ print_ptr_len env

  let ic_trap env = system_call env "trap"

  let trap_ptr_len env =
    match E.mode env with
    | Flags.WasmMode -> G.i Unreachable
    | Flags.WASIMode -> print_ptr_len env ^^ G.i Unreachable
    | Flags.ICMode | Flags.RefMode -> ic_trap env ^^ G.i Unreachable

  let trap_with env s =
    Blob.lit_ptr_len env s ^^ trap_ptr_len env

  let trap_text env  =
    Text.to_blob env ^^ Blob.as_ptr_len env ^^ trap_ptr_len env

  let default_exports env =
    (* these exports seem to be wanted by the hypervisor/v8 *)
    E.add_export env (nr {
      name = Wasm.Utf8.decode (
        match E.mode env with
        | Flags.WASIMode -> "memory"
        | _  -> "mem"
      );
      edesc = nr (MemoryExport (nr 0l))
    });
    E.add_export env (nr {
      name = Wasm.Utf8.decode "table";
      edesc = nr (TableExport (nr 0l))
    })

  let export_init env =
    assert (E.mode env = Flags.ICMode || E.mode env = Flags.RefMode);
    let empty_f = Func.of_body env [] [] (fun env ->
      Lifecycle.trans env Lifecycle.InInit ^^

      G.i (Call (nr (E.built_in env "init"))) ^^
      GC.collect_garbage env ^^

      Lifecycle.trans env Lifecycle.Idle
    ) in
    let fi = E.add_fun env "canister_init" empty_f in
    E.add_export env (nr {
      name = Wasm.Utf8.decode "canister_init";
      edesc = nr (FuncExport (nr fi))
      })

  let export_heartbeat env =
    assert (E.mode env = Flags.ICMode || E.mode env = Flags.RefMode);
    let fi = E.add_fun env "canister_heartbeat"
      (Func.of_body env [] [] (fun env ->
        G.i (Call (nr (E.built_in env "heartbeat_exp"))) ^^
        (* TODO(3622)
           Until DTS is implemented for heartbeats, don't collect garbage here,
           just record mutator_instructions and leave GC scheduling to the
           already scheduled async message running `system` function `heartbeat` *)
        GC.record_mutator_instructions env (* future: GC.collect_garbage env *)))
    in
    E.add_export env (nr {
      name = Wasm.Utf8.decode "canister_heartbeat";
      edesc = nr (FuncExport (nr fi))
    })

  let export_timer env =
    assert !Flags.global_timer;
    assert (E.mode env = Flags.ICMode || E.mode env = Flags.RefMode);
    let fi = E.add_fun env "canister_global_timer"
      (Func.of_body env [] [] (fun env ->
        G.i (Call (nr (E.built_in env "timer_exp"))) ^^
        (* TODO(3622)
           Until DTS is implemented for timers, don't collect garbage here,
           just record mutator_instructions and leave GC scheduling to the
           already scheduled async message running `system` function `timer` *)
        GC.record_mutator_instructions env (* future: GC.collect_garbage env *)))
    in
    E.add_export env (nr {
      name = Wasm.Utf8.decode "canister_global_timer";
      edesc = nr (FuncExport (nr fi))
    })

  let export_inspect env =
    assert (E.mode env = Flags.ICMode || E.mode env = Flags.RefMode);
    let fi = E.add_fun env "canister_inspect_message"
      (Func.of_body env [] [] (fun env ->
        G.i (Call (nr (E.built_in env "inspect_exp"))) ^^
        system_call env "accept_message" (* assumes inspect_exp traps to reject *)
        (* no need to GC !*)))
    in
    E.add_export env (nr {
      name = Wasm.Utf8.decode "canister_inspect_message";
      edesc = nr (FuncExport (nr fi))
    })

  let export_wasi_start env =
    assert (E.mode env = Flags.WASIMode);
    let fi = E.add_fun env "_start" (Func.of_body env [] [] (fun env1 ->
      Lifecycle.trans env Lifecycle.InInit ^^
      G.i (Call (nr (E.built_in env "init"))) ^^
      Lifecycle.trans env Lifecycle.Idle
    )) in
    E.add_export env (nr {
      name = Wasm.Utf8.decode "_start";
      edesc = nr (FuncExport (nr fi))
      })

  let export_upgrade_methods env =
    if E.mode env = Flags.ICMode || E.mode env = Flags.RefMode then
    let status_stopped = 3l in
    let pre_upgrade_fi = E.add_fun env "pre_upgrade" (Func.of_body env [] [] (fun env ->
      Lifecycle.trans env Lifecycle.InPreUpgrade ^^
      (* check status is stopped or trap on outstanding callbacks *)
      system_call env "canister_status" ^^ compile_eq_const status_stopped ^^
      G.if0
       (G.nop)
       (ContinuationTable.count env ^^
          E.then_trap_with env "canister_pre_upgrade attempted with outstanding message callbacks (try stopping the canister before upgrade)") ^^
      (* call pre_upgrade expression & any system method *)
      (G.i (Call (nr (E.built_in env "pre_exp")))) ^^
      Lifecycle.trans env Lifecycle.PostPreUpgrade
    )) in

    let post_upgrade_fi = E.add_fun env "post_upgrade" (Func.of_body env [] [] (fun env ->
      Lifecycle.trans env Lifecycle.InInit ^^
      G.i (Call (nr (E.built_in env "init"))) ^^
      Lifecycle.trans env Lifecycle.InPostUpgrade ^^
      G.i (Call (nr (E.built_in env "post_exp"))) ^^
      Lifecycle.trans env Lifecycle.Idle ^^
      GC.collect_garbage env
    )) in

    E.add_export env (nr {
      name = Wasm.Utf8.decode "canister_pre_upgrade";
      edesc = nr (FuncExport (nr pre_upgrade_fi))
    });

    E.add_export env (nr {
      name = Wasm.Utf8.decode "canister_post_upgrade";
      edesc = nr (FuncExport (nr post_upgrade_fi))
    })


  let get_self_reference env =
    match E.mode env with
    | Flags.ICMode | Flags.RefMode ->
      Func.share_code0 env "canister_self" [I32Type] (fun env ->
        Blob.of_size_copy env
          (fun env -> system_call env "canister_self_size")
          (fun env -> system_call env "canister_self_copy")
          (fun env -> compile_unboxed_const 0l)
      )
    | _ ->
      E.trap_with env "cannot get self-actor-reference when running locally"

  let get_system_time env =
    match E.mode env with
    | Flags.ICMode | Flags.RefMode ->
      system_call env "time"
    | _ ->
      E.trap_with env "cannot get system time when running locally"

  let caller env =
    match E.mode env with
    | Flags.ICMode | Flags.RefMode ->
      Blob.of_size_copy env
        (fun env -> system_call env "msg_caller_size")
        (fun env -> system_call env "msg_caller_copy")
        (fun env -> compile_unboxed_const 0l)
    | _ ->
      E.trap_with env (Printf.sprintf "cannot get caller when running locally")

  let method_name env =
    match E.mode env with
    | Flags.ICMode | Flags.RefMode ->
      Blob.of_size_copy env
        (fun env -> system_call env "msg_method_name_size")
        (fun env -> system_call env "msg_method_name_copy")
        (fun env -> compile_unboxed_const 0l)
    | _ ->
      E.trap_with env (Printf.sprintf "cannot get method_name when running locally")

  let arg_data env =
    match E.mode env with
    | Flags.ICMode | Flags.RefMode ->
      Blob.of_size_copy env
        (fun env -> system_call env "msg_arg_data_size")
        (fun env -> system_call env "msg_arg_data_copy")
        (fun env -> compile_unboxed_const 0l)
    | _ ->
      E.trap_with env (Printf.sprintf "cannot get arg_data when running locally")

  let reject env arg_instrs =
    match E.mode env with
    | Flags.ICMode | Flags.RefMode ->
      arg_instrs ^^
      Text.to_blob env ^^
      Blob.as_ptr_len env ^^
      system_call env "msg_reject"
    | _ ->
      E.trap_with env (Printf.sprintf "cannot reject when running locally")

  let error_code env =
     Func.share_code0 env "error_code" [I32Type] (fun env ->
      let (set_code, get_code) = new_local env "code" in
      system_call env "msg_reject_code" ^^ set_code ^^
      List.fold_right (fun (tag, const) code ->
        get_code ^^ compile_unboxed_const const ^^
        G.i (Compare (Wasm.Values.I32 I32Op.Eq)) ^^
        G.if1 I32Type
          (Variant.inject env tag Tuple.compile_unit)
          code)
        ["system_fatal", 1l;
         "system_transient", 2l;
         "destination_invalid", 3l;
         "canister_reject", 4l;
         "canister_error", 5l]
        (Variant.inject env "future" (get_code ^^ BoxedSmallWord.box env)))

  let error_message env =
    Func.share_code0 env "error_message" [I32Type] (fun env ->
      Blob.of_size_copy env
        (fun env -> system_call env "msg_reject_msg_size")
        (fun env -> system_call env "msg_reject_msg_copy")
        (fun env -> compile_unboxed_const 0l)
    )

  let error_value env =
    Func.share_code0 env "error_value" [I32Type] (fun env ->
      error_code env ^^
      error_message env ^^
      Tuple.from_stack env 2
    )

  let reply_with_data env =
    Func.share_code2 env "reply_with_data" (("start", I32Type), ("size", I32Type)) [] (
      fun env get_data_start get_data_size ->
        get_data_start ^^
        get_data_size ^^
        system_call env "msg_reply_data_append" ^^
        system_call env "msg_reply"
   )

  (* Actor reference on the stack *)
  let actor_public_field env name =
    (* simply tuple canister name and function name *)
    Blob.lit env name ^^
    Tuple.from_stack env 2

  let fail_assert env at =
    let open Source in
    let at = {
        left = {at.left with file = Filename.basename at.left.file};
        right = {at.right with file = Filename.basename at.right.file}
      }
    in
    E.trap_with env (Printf.sprintf "assertion failed at %s" (string_of_region at))

  let async_method_name = Type.(motoko_async_helper_fld.lab)

  let assert_caller_self env =
    let (set_len1, get_len1) = new_local env "len1" in
    let (set_len2, get_len2) = new_local env "len2" in
    let (set_str1, get_str1) = new_local env "str1" in
    let (set_str2, get_str2) = new_local env "str2" in
    system_call env "canister_self_size" ^^ set_len1 ^^
    system_call env "msg_caller_size" ^^ set_len2 ^^
    get_len1 ^^ get_len2 ^^ G.i (Compare (Wasm.Values.I32 I32Op.Eq)) ^^
    E.else_trap_with env "not a self-call" ^^

    get_len1 ^^ Blob.dyn_alloc_scratch env ^^ set_str1 ^^
    get_str1 ^^ compile_unboxed_const 0l ^^ get_len1 ^^
    system_call env "canister_self_copy" ^^

    get_len2 ^^ Blob.dyn_alloc_scratch env ^^ set_str2 ^^
    get_str2 ^^ compile_unboxed_const 0l ^^ get_len2 ^^
    system_call env "msg_caller_copy" ^^


    get_str1 ^^ get_str2 ^^ get_len1 ^^ Heap.memcmp env ^^
    compile_eq_const 0l ^^
    E.else_trap_with env "not a self-call"

  (* Cycles *)

  let cycle_balance env =
    match E.mode env with
    | Flags.ICMode
    | Flags.RefMode ->
      system_call env "canister_cycle_balance128"
    | _ ->
      E.trap_with env "cannot read balance when running locally"

  let cycles_add env =
    match E.mode env with
    | Flags.ICMode
    | Flags.RefMode ->
      system_call env "call_cycles_add128"
    | _ ->
      E.trap_with env "cannot accept cycles when running locally"

  let cycles_accept env =
    match E.mode env with
    | Flags.ICMode
    | Flags.RefMode ->
      system_call env "msg_cycles_accept128"
    | _ ->
      E.trap_with env "cannot accept cycles when running locally"

  let cycles_available env =
    match E.mode env with
    | Flags.ICMode
    | Flags.RefMode ->
      system_call env "msg_cycles_available128"
    | _ ->
      E.trap_with env "cannot get cycles available when running locally"

  let cycles_refunded env =
    match E.mode env with
    | Flags.ICMode
    | Flags.RefMode ->
      system_call env "msg_cycles_refunded128"
    | _ ->
      E.trap_with env "cannot get cycles refunded when running locally"

  let set_certified_data env =
    match E.mode env with
    | Flags.ICMode
    | Flags.RefMode ->
      Blob.as_ptr_len env ^^
      system_call env "certified_data_set"
    | _ ->
      E.trap_with env "cannot set certified data when running locally"

  let get_certificate env =
    match E.mode env with
    | Flags.ICMode
    | Flags.RefMode ->
      system_call env "data_certificate_present" ^^
      G.if1 I32Type
      begin
        Opt.inject_simple env (
          Blob.of_size_copy env
            (fun env -> system_call env "data_certificate_size")
            (fun env -> system_call env "data_certificate_copy")
            (fun env -> compile_unboxed_const 0l)
        )
      end (Opt.null_lit env)
    | _ ->
      E.trap_with env "cannot get certificate when running locally"

end (* IC *)

module Cycles = struct

  let from_word128_ptr env = Func.share_code1 env "from_word128_ptr" ("ptr", I32Type) [I32Type]
    (fun env get_ptr ->
      get_ptr ^^
      (G.i (Load {ty = I64Type; align = 0; offset = 0l; sz = None })) ^^
      BigNum.from_word64 env ^^
      get_ptr ^^
      compile_add_const 8l ^^
      (G.i (Load {ty = I64Type; align = 0; offset = 0l; sz = None })) ^^
      BigNum.from_word64 env ^^
      (* shift left 64 bits *)
      compile_unboxed_const 64l ^^
      BigNum.compile_lsh env ^^
      BigNum.compile_add env)

  (* takes a bignum from the stack, traps if ≥2^128, and leaves two 64bit words on the stack *)
  (* only used twice, so ok to not use share_code1; that would require I64Type support in FakeMultiVal *)
  let to_two_word64 env =
    let (set_val, get_val) = new_local env "cycles" in
    set_val ^^
    get_val ^^
    compile_unboxed_const (BigNum.vanilla_lit env (Big_int.power_int_positive_int 2 128)) ^^
    BigNum.compile_relop env Lt ^^
    E.else_trap_with env "cycles out of bounds" ^^

    get_val ^^
    (* shift right 64 bits *)
    compile_unboxed_const 64l ^^
    BigNum.compile_rsh env ^^
    BigNum.truncate_to_word64 env ^^

    get_val ^^
    BigNum.truncate_to_word64 env

  let balance env =
    Func.share_code0 env "cycle_balance" [I32Type] (fun env ->
      Stack.with_words env "dst" 4l (fun get_dst ->
        get_dst ^^
        IC.cycle_balance env ^^
        get_dst ^^
        from_word128_ptr env
      )
    )

  let add env =
    Func.share_code1 env "cycle_add" ("cycles", I32Type) [] (fun env get_x ->
      get_x ^^
      to_two_word64 env ^^
      IC.cycles_add env
    )

  let accept env =
    Func.share_code1 env "cycle_accept" ("cycles", I32Type) [I32Type] (fun env get_x ->
      Stack.with_words env "dst" 4l (fun get_dst ->
        get_x ^^
        to_two_word64 env ^^
        get_dst ^^
        IC.cycles_accept env ^^
        get_dst ^^
        from_word128_ptr env
      )
    )

  let available env =
    Func.share_code0 env "cycle_available" [I32Type] (fun env ->
      Stack.with_words env "dst" 4l (fun get_dst ->
        get_dst ^^
        IC.cycles_available env ^^
        get_dst ^^
        from_word128_ptr env
      )
    )

  let refunded env =
    Func.share_code0 env "cycle_refunded" [I32Type] (fun env ->
      Stack.with_words env "dst" 4l (fun get_dst ->
        get_dst ^^
        IC.cycles_refunded env ^^
        get_dst ^^
        from_word128_ptr env
      )
    )

end (* Cycles *)


module StableMem = struct

  (* start from 1 to avoid accidental reads of 0 *)
  let version = Int32.of_int 1

  let register_globals env =
    (* size (in pages) *)
    E.add_global64 env "__stablemem_size" Mutable 0L

  let get_mem_size env =
    G.i (GlobalGet (nr (E.get_global env "__stablemem_size")))
  let set_mem_size env =
    G.i (GlobalSet (nr (E.get_global env "__stablemem_size")))

  (* stable memory bounds check *)
  let guard env =
    match E.mode env with
    | Flags.ICMode | Flags.RefMode ->
      Func.share_code1 env "__stablemem_guard"
        ("offset", I64Type) []
        (fun env get_offset ->
          get_offset ^^
          compile_const_64 (Int64.of_int page_size_bits) ^^
          G.i (Binary (Wasm.Values.I64 I64Op.ShrU)) ^^
          get_mem_size env  ^^
          G.i (Compare (Wasm.Values.I64 I64Op.LtU)) ^^
          E.else_trap_with env "StableMemory offset out of bounds")
    | _ -> assert false

  (* check [offset,.., offset + size) within bounds, assumes size > 0 *)
  let guard_range env =
    match E.mode env with
    | Flags.ICMode | Flags.RefMode ->
      Func.share_code2 env "__stablemem_guard_range"
        (("offset", I64Type), ("size", I32Type)) []
        (fun env get_offset get_size ->
          let (set_sum, get_sum) = new_local64 env "sum" in
          get_offset ^^
          get_size ^^ G.i (Convert (Wasm.Values.I64 I64Op.ExtendUI32)) ^^
          G.i (Binary (Wasm.Values.I64 I64Op.Add)) ^^
          set_sum ^^
          get_sum ^^
          get_offset ^^
          G.i (Compare (Wasm.Values.I64 I64Op.LtU)) ^^
          E.then_trap_with env "StableMemory range overflow" ^^
          get_sum
          ^^
          get_mem_size env ^^
          compile_const_64 (Int64.of_int page_size_bits) ^^
          G.i (Binary (Wasm.Values.I64 I64Op.Shl)) ^^
          G.i (Compare (Wasm.Values.I64 I64Op.LeU)) ^^
          E.else_trap_with env "StableMemory range out of bounds")
    | _ -> assert false

  let add_guard env guarded get_offset bytes =
    if guarded then
     (get_offset ^^
      if bytes = 1l then
        guard env
      else
        compile_unboxed_const bytes ^^
        guard_range env)
    else G.nop

  let read env guarded name typ bytes load =
    match E.mode env with
    | Flags.ICMode | Flags.RefMode ->
      Func.share_code1 env (Printf.sprintf "__stablemem_%sread_%s" (if guarded then "guarded_" else "") name)
        ("offset", I64Type) [typ]
        (fun env get_offset ->
          let words = Int32.div (Int32.add bytes 3l) 4l in
          add_guard env guarded get_offset bytes ^^
          Stack.with_words env "temp_ptr" words (fun get_temp_ptr ->
            get_temp_ptr ^^ G.i (Convert (Wasm.Values.I64 I64Op.ExtendUI32)) ^^
            get_offset ^^
            compile_const_64 (Int64.of_int32 bytes) ^^
            IC.system_call env "stable64_read" ^^
            get_temp_ptr ^^ load))
    | _ -> assert false

  let write env guarded name typ bytes store =
    match E.mode env with
    | Flags.ICMode | Flags.RefMode ->
      Func.share_code2 env (Printf.sprintf "__stablemem_%swrite_%s" (if guarded then "guarded_" else "") name)
        (("offset", I64Type), ("value", typ)) []
        (fun env get_offset get_value ->
          let words = Int32.div (Int32.add bytes 3l) 4l in
          add_guard env guarded get_offset bytes ^^
          Stack.with_words env "temp_ptr" words (fun get_temp_ptr ->
            get_temp_ptr ^^ get_value ^^ store ^^
            get_offset ^^
            get_temp_ptr ^^ G.i (Convert (Wasm.Values.I64 I64Op.ExtendUI32)) ^^
            compile_const_64 (Int64.of_int32 bytes) ^^
            IC.system_call env "stable64_write"))
    | _ -> assert false

  let _read_word32 env =
    read env false "word32" I32Type 4l load_unskewed_ptr
  let write_word32 env =
    write env false "word32" I32Type 4l store_unskewed_ptr


  (* read and clear word32 from stable mem offset on stack *)
  let read_and_clear_word32 env =
    match E.mode env with
    | Flags.ICMode | Flags.RefMode ->
      Func.share_code1 env "__stablemem_read_and_clear_word32"
        ("offset", I64Type) [I32Type]
        (fun env get_offset ->
          Stack.with_words env "temp_ptr" 1l (fun get_temp_ptr ->
            let (set_word, get_word) = new_local env "word" in
            (* read word *)
            get_temp_ptr ^^ G.i (Convert (Wasm.Values.I64 I64Op.ExtendUI32)) ^^
            get_offset ^^
            compile_const_64 4L ^^
            IC.system_call env "stable64_read" ^^
            get_temp_ptr ^^ load_unskewed_ptr ^^
            set_word ^^
            (* write 0 *)
            get_temp_ptr ^^ compile_unboxed_const 0l ^^ store_unskewed_ptr ^^
            get_offset ^^
            get_temp_ptr ^^ G.i (Convert (Wasm.Values.I64 I64Op.ExtendUI32)) ^^
            compile_const_64 4L ^^
            IC.system_call env "stable64_write" ^^
            (* return word *)
            get_word
        ))
    | _ -> assert false

  (* ensure_pages : ensure at least num pages allocated,
     growing (real) stable memory if needed *)
  let ensure_pages env =
    match E.mode env with
    | Flags.ICMode | Flags.RefMode ->
      Func.share_code1 env "__stablemem_grow"
        ("pages", I64Type) [I64Type]
        (fun env get_pages ->
          let (set_size, get_size) = new_local64 env "size" in
          let (set_pages_needed, get_pages_needed) = new_local64 env "pages_needed" in

          IC.system_call env "stable64_size" ^^
          set_size ^^

          get_pages ^^
          get_size ^^
          G.i (Binary (Wasm.Values.I64 I64Op.Sub)) ^^
          set_pages_needed ^^

          get_pages_needed ^^
          compile_const_64 0L ^^
          G.i (Compare (Wasm.Values.I64 I64Op.GtS)) ^^
          G.if1 I64Type
            (get_pages_needed ^^
             IC.system_call env "stable64_grow")
            get_size)
    | _ -> assert false

  (* ensure stable memory includes [offset..offset+size), assumes size > 0 *)
  let ensure env =
    match E.mode env with
    | Flags.ICMode | Flags.RefMode ->
      Func.share_code2 env "__stablemem_ensure"
        (("offset", I64Type), ("size", I64Type)) []
        (fun env get_offset get_size ->
          let (set_sum, get_sum) = new_local64 env "sum" in
          get_offset ^^
          get_size ^^
          G.i (Binary (Wasm.Values.I64 I64Op.Add)) ^^
          set_sum ^^
          (* check for overflow *)
          get_sum ^^
          get_offset ^^
          G.i (Compare (Wasm.Values.I64 I64Op.LtU)) ^^
          E.then_trap_with env "Range overflow" ^^
          (* ensure page *)
          get_sum ^^
          compile_const_64 (Int64.of_int page_size_bits) ^^
          G.i (Binary (Wasm.Values.I64 I64Op.ShrU)) ^^
          compile_add64_const 1L ^^
          ensure_pages env ^^
          (* Check result *)
          compile_const_64 0L ^^
          G.i (Compare (Wasm.Values.I64 I64Op.LtS)) ^^
          E.then_trap_with env "Out of stable memory.")
    | _ -> assert false

  (* API *)

  let logical_grow env =
    match E.mode env with
    | Flags.ICMode | Flags.RefMode ->
      Func.share_code1 env "__stablemem_logical_grow"
        ("pages", I64Type) [I64Type] (fun env get_pages ->
          let (set_size, get_size) = new_local64 env "size" in
          get_mem_size env ^^
          set_size ^^

          (* check within --max-stable-pages *)
          get_size ^^
          get_pages ^^
          G.i (Binary (Wasm.Values.I64 I64Op.Add)) ^^
          compile_const_64 (Int64.of_int (!Flags.max_stable_pages)) ^^
          G.i (Compare (Wasm.Values.I64 I64Op.GtU)) ^^
          G.if1 I64Type
            begin
             compile_const_64 (-1L) ^^
             G.i Return
            end
            begin
              let (set_new_size, get_new_size) = new_local64 env "new_size" in
              get_size ^^
              get_pages ^^
              G.i (Binary (Wasm.Values.I64 I64Op.Add)) ^^
              set_new_size ^^

              (* physical grow if necessary *)
              let (set_ensured, get_ensured) = new_local64 env "ensured" in
              get_new_size ^^
              ensure_pages env ^^
              set_ensured ^^

              (* Check result *)
              get_ensured ^^
              compile_const_64 0L ^^
              G.i (Compare (Wasm.Values.I64 I64Op.LtS)) ^^
              G.if1 I64Type
                ((* propagate failure -1; preserve logical size *)
                 get_ensured)
                ((* update logical size *)
                 get_new_size ^^
                 set_mem_size env ^^
                 (* return old logical size *)
                 get_size)
            end)
   | _ -> assert false

  let load_word32 env =
    read env true "word32" I32Type 4l load_unskewed_ptr
  let store_word32 env =
    write env true "word32" I32Type 4l store_unskewed_ptr

  let load_word8 env =
    read env true "word8" I32Type 1l
      (G.i (Load {ty = I32Type; align = 0; offset = 0l; sz = Some Wasm.Types.(Pack8, ZX)}))
  let store_word8 env =
    write env true "word8" I32Type 1l store_unskewed_ptr

  let load_word16 env =
    read env true "word16" I32Type 2l
      (G.i (Load {ty = I32Type; align = 0; offset = 0l; sz = Some Wasm.Types.(Pack16, ZX)}))
  let store_word16 env =
    write env true "word16" I32Type 2l store_unskewed_ptr

  let load_word64 env =
    read env true "word64" I64Type 8l
      (G.i (Load {ty = I64Type; align = 0; offset = 0l; sz = None }))
  let store_word64 env =
    write env true "word64" I64Type 8l
      (G.i (Store {ty = I64Type; align = 0; offset = 0l; sz = None}))

  let load_float64 env =
    read env true "float64" F64Type 8l
      (G.i (Load {ty = F64Type; align = 0; offset = 0l; sz = None }))
  let store_float64 env =
    write env true "float64" F64Type 8l
      (G.i (Store {ty = F64Type; align = 0; offset = 0l; sz = None}))


  let load_blob env =
    match E.mode env with
    | Flags.ICMode | Flags.RefMode ->
      Func.share_code2 env "__stablemem_load_blob"
        (("offset", I64Type), ("len", I32Type)) [I32Type]
        (fun env get_offset get_len ->
          let (set_blob, get_blob) = new_local env "blob" in
          get_offset ^^
          get_len ^^
          guard_range env ^^
          get_len ^^ Blob.alloc env ^^ set_blob ^^
          get_blob ^^ Blob.payload_ptr_unskewed env ^^ G.i (Convert (Wasm.Values.I64 I64Op.ExtendUI32)) ^^
          get_offset ^^
          get_len ^^ G.i (Convert (Wasm.Values.I64 I64Op.ExtendUI32)) ^^
          IC.system_call env "stable64_read" ^^
          get_blob)
    | _ -> assert false

  let store_blob env =
    match E.mode env with
    | Flags.ICMode | Flags.RefMode ->
      Func.share_code2 env "__stablemem_store_blob"
        (("offset", I64Type), ("blob", I32Type)) []
        (fun env get_offset get_blob ->
         let (set_len, get_len) = new_local env "len" in
          get_blob ^^ Blob.len env ^^ set_len ^^
          get_offset ^^
          get_len ^^
          guard_range env ^^
          get_offset ^^
          get_blob ^^ Blob.payload_ptr_unskewed env ^^ G.i (Convert (Wasm.Values.I64 I64Op.ExtendUI32)) ^^
          get_len ^^ G.i (Convert (Wasm.Values.I64 I64Op.ExtendUI32)) ^^
          IC.system_call env "stable64_write")
    | _ -> assert false

end (* StableMemory *)

module RTS_Exports = struct
  let system_exports env =
    let bigint_trap_fi = E.add_fun env "bigint_trap" (
      Func.of_body env [] [] (fun env ->
        E.trap_with env "bigint function error"
      )
    ) in
    E.add_export env (nr {
      name = Wasm.Utf8.decode "bigint_trap";
      edesc = nr (FuncExport (nr bigint_trap_fi))
    });

    let rts_trap_fi = E.add_fun env "rts_trap" (
      Func.of_body env ["str", I32Type; "len", I32Type] [] (fun env ->
        let get_str = G.i (LocalGet (nr 0l)) in
        let get_len = G.i (LocalGet (nr 1l)) in
        get_str ^^ get_len ^^ IC.trap_ptr_len env
      )
    ) in
    E.add_export env (nr {
      name = Wasm.Utf8.decode "rts_trap";
      edesc = nr (FuncExport (nr rts_trap_fi))
    });

    let stable64_write_moc_fi =
      if E.mode env = Flags.WASIMode then
        E.add_fun env "stable64_write_moc" (
            Func.of_body env ["to", I64Type; "from", I64Type; "len", I64Type] []
              (fun env ->
                E.trap_with env "stable64_write_moc is not supposed to be called in WASI"
              )
          )
      else E.reuse_import env "ic0" "stable64_write" in
    E.add_export env (nr {
      name = Wasm.Utf8.decode "stable64_write_moc";
      edesc = nr (FuncExport (nr stable64_write_moc_fi))
    })

end (* RTS_Exports *)


(* Below signature is needed by the serialiser to supply the
   methods various formats and auxiliary routines. A stream
   token refers to the stream itself. Depending on the stream's
   methodology, the token can be a (bump) pointer or a handle
   (like a `Blob`). The former needs to be updated at certain
   points because the token will normally reside in locals that
   nested functions won't have access to. *)
module type Stream = sig
  (* Bottleneck routines for streaming in different formats.
     The `code` must be used linearly. `token` is a fragment
     of Wasm that puts the stream token onto the stack.
     Arguments:    env    token  code *)
  val write_byte : E.t -> G.t -> G.t -> G.t
  val write_word_leb : E.t -> G.t -> G.t -> G.t
  val write_word_32 : E.t -> G.t -> G.t -> G.t
  val write_blob : E.t -> G.t -> G.t -> G.t
  val write_text : E.t -> G.t -> G.t -> G.t
  val write_bignum_leb : E.t -> G.t -> G.t -> G.t
  val write_bignum_sleb : E.t -> G.t -> G.t -> G.t

  (* Creates a fresh stream with header, storing stream token.
     Arguments:env    size   setter getter header *)
  val create : E.t -> G.t -> G.t -> G.t -> string -> G.t

  (* Checks the stream's filling, traps if unexpected
     Arguments:      env    token  size *)
  val check_filled : E.t -> G.t -> G.t -> G.t

  (* Pushes the stream's current absolute byte offset on stack.
     The requirement is that the difference between two uses
     of this method must give a correct _relative_ offset.
     Arguments:         env    token *)
  val absolute_offset : E.t -> G.t -> G.t

  (* Finishes the stream, performing consistency checks.
     Leaves two words on stack, whose interpretation depends
     on the Stream.
     Arguments:   env    token  size   header_size *)
  val terminate : E.t -> G.t -> G.t -> int32 -> G.t

  (* Executes code to eliminate the residual buffer
     that `terminate` returns (if at all) *)
  val finalize_buffer : G.t -> G.t

  (* Builds a unique name for a name seed and a type *)
  val name_for : string -> Type.typ list -> string

  (* Opportunity to flush or update the token. Stream token is on stack. *)
  val checkpoint : E.t -> G.t -> G.t

  (* Reserve a small fixed number of bytes in the stream and return an
     address to it. The address is invalidated by a GC, and as such must
     be written to in the next few instructions. *)
  val reserve : E.t -> G.t -> int32 -> G.t
end


module BumpStream : Stream = struct
  let create env get_data_size set_data_buf get_data_buf header =
    let header_size = Int32.of_int (String.length header) in
    get_data_size ^^ compile_add_const header_size ^^
    Blob.dyn_alloc_scratch env ^^ set_data_buf ^^
    get_data_buf ^^
    Blob.lit env header ^^ Blob.payload_ptr_unskewed env ^^
    compile_unboxed_const header_size ^^
    Heap.memcpy env ^^
    get_data_buf ^^ compile_add_const header_size ^^ set_data_buf

  let check_filled env get_data_buf get_data_size =
    get_data_buf ^^ get_data_size ^^ G.i (Binary (Wasm.Values.I32 I32Op.Add)) ^^
    G.i (Compare (Wasm.Values.I32 I32Op.Eq)) ^^
    E.else_trap_with env "data buffer not filled"

  let terminate env get_data_buf get_data_size header_size =
    get_data_buf ^^ compile_sub_const header_size ^^
    get_data_size ^^ compile_add_const header_size

  let finalize_buffer code = code

  let name_for fn_name ts = "@" ^ fn_name ^ "<" ^ Typ_hash.typ_seq_hash ts ^ ">"

  let advance_data_buf get_data_buf =
    get_data_buf ^^ G.i (Binary (Wasm.Values.I32 I32Op.Add)) ^^ G.setter_for get_data_buf

  let absolute_offset _env get_data_buf = get_data_buf

  let checkpoint _env get_data_buf = G.setter_for get_data_buf

  let reserve _env get_data_buf bytes =
    get_data_buf ^^ get_data_buf ^^ compile_add_const bytes ^^ G.setter_for get_data_buf

  let write_word_leb env get_data_buf code =
    let set_word, get_word = new_local env "word" in
    code ^^ set_word ^^
    I32Leb.compile_store_to_data_buf_unsigned env get_word get_data_buf ^^
    advance_data_buf get_data_buf

  let write_word_32 env get_data_buf code =
    get_data_buf ^^ code ^^
    G.i (Store {ty = I32Type; align = 0; offset = 0l; sz = None}) ^^
    compile_unboxed_const Heap.word_size ^^ advance_data_buf get_data_buf

  let write_byte _env get_data_buf code =
    get_data_buf ^^ code ^^
    G.i (Store {ty = I32Type; align = 0; offset = 0l; sz = Some Wasm.Types.Pack8}) ^^
    compile_unboxed_const 1l ^^ advance_data_buf get_data_buf

  let write_blob env get_data_buf get_x =
    let set_len, get_len = new_local env "len" in
    get_x ^^ Blob.len env ^^ set_len ^^
    write_word_leb env get_data_buf get_len ^^
    get_data_buf ^^
    get_x ^^ Blob.payload_ptr_unskewed env ^^
    get_len ^^
    Heap.memcpy env ^^
    get_len ^^ advance_data_buf get_data_buf

  let write_text env get_data_buf get_x =
    let set_len, get_len = new_local env "len" in
    get_x ^^ Text.size env ^^ set_len ^^
    write_word_leb env get_data_buf get_len ^^
    get_x ^^ get_data_buf ^^ Text.to_buf env ^^
    get_len ^^ advance_data_buf get_data_buf

  let write_bignum_leb env get_data_buf get_x =
    get_data_buf ^^
    get_x ^^
    BigNum.compile_store_to_data_buf_unsigned env ^^
    advance_data_buf get_data_buf

  let write_bignum_sleb env get_data_buf get_x =
    get_data_buf ^^
    get_x ^^
    BigNum.compile_store_to_data_buf_signed env ^^
    advance_data_buf get_data_buf

end

module MakeSerialization (Strm : Stream) = struct
  (*
    The general serialization strategy is as follows:
    * We statically generate the IDL type description header.
    * We traverse the data to calculate the size needed for the data buffer and the
      reference buffer.
    * We allocate memory for the data buffer and the reference buffer
      (this memory area is not referenced, so will be dead with the next GC)
    * We copy the IDL type header to the data buffer.
    * We traverse the data and serialize it into the data buffer.
      This is type driven, and we use the `share_code` machinery and names that
      properly encode the type to resolve loops in a convenient way.
    * We externalize all that new data space into a databuf
    * We externalize the reference space into a elembuf
    * We pass both databuf and elembuf to shared functions
      (this mimicks the future system API)

    The deserialization is analogous:
    * We allocate some scratch space, and internalize the databuf and elembuf into it.
    * We parse the data, in a type-driven way, using normal construction and
      allocation, while keeping tabs on the type description header for subtyping.
    * At the end, the scratch space is a hole in the heap, and will be reclaimed
      by the next GC.
  *)

  module Strm = Strm

  (* Globals recording known Candid types
     See Note [Candid subtype checks]
   *)
              
  let register_delayed_globals env =
    (E.add_global32_delayed env "__typtbl" Immutable,
     E.add_global32_delayed env "__typtbl_end" Immutable,
     E.add_global32_delayed env "__typtbl_size" Immutable,
     E.add_global32_delayed env "__typtbl_idltyps" Immutable)

  let get_typtbl env =
    G.i (GlobalGet (nr (E.get_global env "__typtbl")))
  let get_typtbl_size env =
    G.i (GlobalGet (nr (E.get_global env "__typtbl_size")))
  let get_typtbl_end env =
    G.i (GlobalGet (nr (E.get_global env "__typtbl_end")))
  let get_typtbl_idltyps env =
    G.i (GlobalGet (nr (E.get_global env "__typtbl_idltyps")))

  module Registers = struct
    let register_globals env =
     (E.add_global32 env "@@rel_buf_opt" Mutable 0l;
      E.add_global32 env "@@data_buf" Mutable 0l;
      E.add_global32 env "@@ref_buf" Mutable 0l;
      E.add_global32 env "@@typtbl" Mutable 0l;
      E.add_global32 env "@@typtbl_end" Mutable 0l;
      E.add_global32 env "@@typtbl_size" Mutable 0l)

    let get_rel_buf_opt env =
      G.i (GlobalGet (nr (E.get_global env "@@rel_buf_opt")))
    let set_rel_buf_opt env =
      G.i (GlobalSet (nr (E.get_global env "@@rel_buf_opt")))

    let get_data_buf env =
      G.i (GlobalGet (nr (E.get_global env "@@data_buf")))
    let set_data_buf env =
      G.i (GlobalSet (nr (E.get_global env "@@data_buf")))

    let get_ref_buf env =
      G.i (GlobalGet (nr (E.get_global env "@@ref_buf")))
    let set_ref_buf env =
      G.i (GlobalSet (nr (E.get_global env "@@ref_buf")))

    let get_typtbl env =
      G.i (GlobalGet (nr (E.get_global env "@@typtbl")))
    let set_typtbl env =
      G.i (GlobalSet (nr (E.get_global env "@@typtbl")))

    let get_typtbl_end env =
      G.i (GlobalGet (nr (E.get_global env "@@typtbl_end")))
    let set_typtbl_end env =
      G.i (GlobalSet (nr (E.get_global env "@@typtbl_end")))

    let get_typtbl_size env =
      G.i (GlobalGet (nr (E.get_global env "@@typtbl_size")))
    let set_typtbl_size env =
      G.i (GlobalSet (nr (E.get_global env "@@typtbl_size")))
  end

  open Typ_hash

  let sort_by_hash fs =
    List.sort
      (fun (h1,_) (h2,_) -> Lib.Uint32.compare h1 h2)
      (List.map (fun f -> (Idllib.Escape.unescape_hash f.Type.lab, f)) fs)

  (* The IDL serialization prefaces the data with a type description.
     We can statically create the type description in Ocaml code,
     store it in the program, and just copy it to the beginning of the message.

     At some point this can be factored into a function from Motoko type to IDL,
     type and a function like this for IDL types. But due to recursion handling
     it is easier to start like this.
  *)

  module TM = Map.Make (Type.Ord)
  let to_idl_prim = let open Type in function
    | Prim Null | Tup [] -> Some 1l
    | Prim Bool -> Some 2l
    | Prim Nat -> Some 3l
    | Prim Int -> Some 4l
    | Prim Nat8 -> Some 5l
    | Prim Nat16 -> Some 6l
    | Prim (Nat32|Char) -> Some 7l
    | Prim Nat64 -> Some 8l
    | Prim Int8 -> Some 9l
    | Prim Int16 -> Some 10l
    | Prim Int32 -> Some 11l
    | Prim Int64 -> Some 12l
    | Prim Float -> Some 14l
    | Prim Text -> Some 15l
    (* NB: Prim Blob does not map to a primitive IDL type *)
    | Any -> Some 16l
    | Non -> Some 17l
    | Prim Principal -> Some 24l
    | _ -> None

  (* some constants, also see rts/idl.c *)
  let idl_opt       = -18l
  let idl_vec       = -19l
  let idl_record    = -20l
  let idl_variant   = -21l
  let idl_func      = -22l
  let idl_service   = -23l
  let idl_alias     = 1l (* see Note [mutable stable values] *)

  (* TODO: use record *)
  let type_desc env ts :
     string * int list * int32 list  (* type_desc, (relative offsets), indices of ts *)
    =
    let open Type in

    (* Type traversal *)
    (* We do a first traversal to find out the indices of non-primitive types *)
    let (typs, idx) =
      let typs = ref [] in
      let idx = ref TM.empty in
      let rec go t =
        let t = Type.normalize t in
        if to_idl_prim t <> None then () else
        if TM.mem t !idx then () else begin
          idx := TM.add t (Lib.List32.length !typs) !idx;
          typs := !typs @ [ t ];
          match t with
          | Tup ts -> List.iter go ts
          | Obj (_, fs) ->
            List.iter (fun f -> go f.typ) fs
          | Array (Mut t) -> go (Array t)
          | Array t -> go t
          | Opt t -> go t
          | Variant vs -> List.iter (fun f -> go f.typ) vs
          | Func (s, c, tbs, ts1, ts2) ->
            List.iter go ts1; List.iter go ts2
          | Prim Blob -> ()
          | Mut t -> go t
          | _ ->
            Printf.eprintf "type_desc: unexpected type %s\n" (string_of_typ t);
            assert false
        end
      in
      List.iter go ts;
      (!typs, !idx)
    in

    (* buffer utilities *)
    let buf = Buffer.create 16 in

    let add_u8 i =
      Buffer.add_char buf (Char.chr (i land 0xff)) in

    let rec add_leb128_32 (i : Lib.Uint32.t) =
      let open Lib.Uint32 in
      let b = logand i (of_int32 0x7fl) in
      if of_int32 0l <= i && i < of_int32 128l
      then add_u8 (to_int b)
      else begin
        add_u8 (to_int (logor b (of_int32 0x80l)));
        add_leb128_32 (shift_right_logical i 7)
      end in

    let add_leb128 i =
      assert (i >= 0);
      add_leb128_32 (Lib.Uint32.of_int i) in

    let rec add_sleb128 (i : int32) =
      let open Int32 in
      let b = logand i 0x7fl in
      if -64l <= i && i < 64l
      then add_u8 (to_int b)
      else begin
        add_u8 (to_int (logor b 0x80l));
        add_sleb128 (shift_right i 7)
      end in

    (* Actual binary data *)

    let add_idx t =
      let t = Type.normalize t in
      match to_idl_prim t with
      | Some i -> add_sleb128 (Int32.neg i)
      | None -> add_sleb128 (TM.find (normalize t) idx) in

    let idx t =
      let t = Type.normalize t in
      match to_idl_prim t with
      | Some i -> Int32.neg i
      | None -> TM.find (normalize t) idx in

    let rec add_typ t =
      match t with
      | Non -> assert false
      | Prim Blob ->
        add_typ Type.(Array (Prim Nat8))
      | Prim _ -> assert false
      | Tup ts ->
        add_sleb128 idl_record;
        add_leb128 (List.length ts);
        List.iteri (fun i t ->
          add_leb128 i;
          add_idx t;
        ) ts
      | Obj ((Object | Memory), fs) ->
        add_sleb128 idl_record;
        add_leb128 (List.length fs);
        List.iter (fun (h, f) ->
          add_leb128_32 h;
          add_idx f.typ
        ) (sort_by_hash fs)
      | Array (Mut t) ->
        add_sleb128 idl_alias; add_idx (Array t)
      | Array t ->
        add_sleb128 idl_vec; add_idx t
      | Opt t ->
        add_sleb128 idl_opt; add_idx t
      | Variant vs ->
        add_sleb128 idl_variant;
        add_leb128 (List.length vs);
        List.iter (fun (h, f) ->
          add_leb128_32 h;
          add_idx f.typ
        ) (sort_by_hash vs)
      | Func (s, c, tbs, ts1, ts2) ->
        assert (Type.is_shared_sort s);
        add_sleb128 idl_func;
        add_leb128 (List.length ts1);
        List.iter add_idx ts1;
        add_leb128 (List.length ts2);
        List.iter add_idx ts2;
        begin match s, c with
          | _, Returns ->
            add_leb128 1; add_u8 2; (* oneway *)
          | Shared Write, _ ->
            add_leb128 0; (* no annotation *)
          | Shared Query, _ ->
            add_leb128 1; add_u8 1; (* query *)
          | _ -> assert false
        end
      | Obj (Actor, fs) ->
        add_sleb128 idl_service;
        add_leb128 (List.length fs);
        List.iter (fun f ->
          add_leb128 (String.length f.lab);
          Buffer.add_string buf f.lab;
          add_idx f.typ
        ) fs
      | Mut t ->
        add_sleb128 idl_alias; add_idx t
      | _ -> assert false in

    Buffer.add_string buf "DIDL";
    add_leb128 (List.length typs);
    let offsets = List.map (fun typ ->
      let offset = Buffer.length buf in
      add_typ typ;
      offset)
      typs
    in
    add_leb128 (List.length ts);
    List.iter add_idx ts;
    (Buffer.contents buf,
     offsets,
     List.map idx ts)

  (* See Note [Candid subtype checks] *)
  let set_delayed_globals (env : E.t) (set_typtbl, set_typtbl_end, set_typtbl_size, set_typtbl_idltyps) =
    let typdesc, offsets, idltyps = type_desc env (E.get_typtbl_typs env) in
    let static_typedesc = E.add_static_unskewed env [StaticBytes.Bytes typdesc] in
    let static_typtbl =
      let bytes = StaticBytes.i32s
        (List.map (fun offset ->
          Int32.(add static_typedesc (of_int(offset))))
        offsets)
      in
      E.add_static_unskewed env [bytes]
    in
    let static_idltyps = E.add_static_unskewed env [StaticBytes.i32s idltyps] in
    set_typtbl static_typtbl;
    set_typtbl_end Int32.(add static_typedesc (of_int (String.length typdesc)));
    set_typtbl_size (Int32.of_int (List.length offsets));
    set_typtbl_idltyps static_idltyps

  (* Returns data (in bytes) and reference buffer size (in entries) needed *)
  let rec buffer_size env t =
    let open Type in
    let t = Type.normalize t in
    let name = "@buffer_size<" ^ typ_hash t ^ ">" in
    Func.share_code1 env name ("x", I32Type) [I32Type; I32Type]
    (fun env get_x ->

      (* Some combinators for writing values *)
      let (set_data_size, get_data_size) = new_local64 env "data_size" in
      let (set_ref_size, get_ref_size) = new_local env "ref_size" in
      compile_const_64 0L ^^ set_data_size ^^
      compile_unboxed_const 0l ^^ set_ref_size ^^

      let inc_data_size code =
        get_data_size ^^
        code ^^ G.i (Convert (Wasm.Values.I64 I64Op.ExtendUI32)) ^^
        G.i (Binary (Wasm.Values.I64 I64Op.Add)) ^^
        set_data_size
      in

      let size_word env code =
        let (set_word, get_word) = new_local env "word" in
        code ^^ set_word ^^
        inc_data_size (I32Leb.compile_leb128_size get_word)
      in

      let size env t =
        let (set_inc, get_inc) = new_local env "inc" in
        buffer_size env t ^^
        get_ref_size ^^ G.i (Binary (Wasm.Values.I32 I32Op.Add)) ^^ set_ref_size ^^
        set_inc ^^ inc_data_size get_inc
      in

      let size_alias size_thing =
        (* see Note [mutable stable values] *)
        let (set_tag, get_tag) = new_local env "tag" in
        get_x ^^ Tagged.load_tag env ^^ set_tag ^^
        (* Sanity check *)
        get_tag ^^ compile_eq_const Tagged.(int_of_tag StableSeen) ^^
        get_tag ^^ compile_eq_const Tagged.(int_of_tag MutBox) ^^
        G.i (Binary (Wasm.Values.I32 I32Op.Or)) ^^
        get_tag ^^ compile_eq_const Tagged.(int_of_tag ObjInd) ^^
        G.i (Binary (Wasm.Values.I32 I32Op.Or)) ^^
        get_tag ^^ compile_eq_const Tagged.(int_of_tag Array) ^^
        G.i (Binary (Wasm.Values.I32 I32Op.Or)) ^^
        E.else_trap_with env "object_size/Mut: Unexpected tag" ^^
        (* Check if we have seen this before *)
        get_tag ^^ compile_eq_const Tagged.(int_of_tag StableSeen) ^^
        G.if0 begin
          (* Seen before *)
          (* One byte marker, one word offset *)
          inc_data_size (compile_unboxed_const 5l)
        end begin
          (* Not yet seen *)
          (* One byte marker, two words scratch space *)
          inc_data_size (compile_unboxed_const 9l) ^^
          (* Mark it as seen *)
          get_x ^^ Tagged.load_forwarding_pointer env ^^ Tagged.(store_tag StableSeen) ^^
          (* and descend *)
          size_thing ()
        end
      in

      (* Now the actual type-dependent code *)
      begin match t with
      | Prim Nat -> inc_data_size (get_x ^^ BigNum.compile_data_size_unsigned env)
      | Prim Int -> inc_data_size (get_x ^^ BigNum.compile_data_size_signed env)
      | Prim (Int8|Nat8) -> inc_data_size (compile_unboxed_const 1l)
      | Prim (Int16|Nat16) -> inc_data_size (compile_unboxed_const 2l)
      | Prim (Int32|Nat32|Char) -> inc_data_size (compile_unboxed_const 4l)
      | Prim (Int64|Nat64|Float) -> inc_data_size (compile_unboxed_const 8l)
      | Prim Bool -> inc_data_size (compile_unboxed_const 1l)
      | Prim Null -> G.nop
      | Any -> G.nop
      | Tup [] -> G.nop (* e(()) = null *)
      | Tup ts ->
        G.concat_mapi (fun i t ->
          get_x ^^ Tuple.load_n env (Int32.of_int i) ^^
          size env t
          ) ts
      | Obj ((Object | Memory), fs) ->
        G.concat_map (fun (_h, f) ->
          get_x ^^ Object.load_idx_raw env f.Type.lab ^^
          size env f.typ
          ) (sort_by_hash fs)
      | Array (Mut t) ->
        size_alias (fun () -> get_x ^^ size env (Array t))
      | Array t ->
        size_word env (get_x ^^ Arr.len env) ^^
        Arr.iterate env get_x (fun get_pointer -> 
          get_pointer ^^
          load_ptr ^^
          size env t
        )
      | Prim Blob ->
        let (set_len, get_len) = new_local env "len" in
        get_x ^^ Blob.len env ^^ set_len ^^
        size_word env get_len ^^
        inc_data_size get_len
      | Prim Text ->
        let (set_len, get_len) = new_local env "len" in
        get_x ^^ Text.size env ^^ set_len ^^
        size_word env get_len ^^
        inc_data_size get_len
      | Opt t ->
        inc_data_size (compile_unboxed_const 1l) ^^ (* one byte tag *)
        get_x ^^ Opt.is_some env ^^
        G.if0 (get_x ^^ Opt.project env ^^ size env t) G.nop
      | Variant vs ->
        List.fold_right (fun (i, {lab = l; typ = t; _}) continue ->
            get_x ^^
            Variant.test_is env l ^^
            G.if0
              ( size_word env (compile_unboxed_const (Int32.of_int i)) ^^
                get_x ^^ Variant.project env ^^ size env t
              ) continue
          )
          ( List.mapi (fun i (_h, f) -> (i,f)) (sort_by_hash vs) )
          ( E.trap_with env "buffer_size: unexpected variant" )
      | Func _ ->
        inc_data_size (compile_unboxed_const 1l) ^^ (* one byte tag *)
        get_x ^^ Arr.load_field env 0l ^^ size env (Obj (Actor, [])) ^^
        get_x ^^ Arr.load_field env 1l ^^ size env (Prim Text)
      | Obj (Actor, _) | Prim Principal ->
        inc_data_size (compile_unboxed_const 1l) ^^ (* one byte tag *)
        get_x ^^ size env (Prim Blob)
      | Non ->
        E.trap_with env "buffer_size called on value of type None"
      | Mut t ->
        size_alias (fun () -> get_x ^^ MutBox.load_field env ^^ size env t)
      | _ -> todo "buffer_size" (Arrange_ir.typ t) G.nop
      end ^^
      (* Check 32-bit overflow of buffer_size *)
      get_data_size ^^
      compile_shrU64_const 32L ^^
      G.i (Test (Wasm.Values.I64 I64Op.Eqz)) ^^
      E.else_trap_with env "buffer_size overflow" ^^
      (* Convert to 32-bit *)
      get_data_size ^^
      G.i (Convert (Wasm.Values.I32 I32Op.WrapI64)) ^^
      get_ref_size
    )

  (* Copies x to the data_buffer, storing references after ref_count entries in ref_base *)
  let rec serialize_go env t =
    let open Type in
    let t = Type.normalize t in
    let name = Strm.name_for "serialize_go" [t] in
    Func.share_code3 env name (("x", I32Type), ("data_buffer", I32Type), ("ref_buffer", I32Type)) [I32Type; I32Type]
    (fun env get_x get_data_buf get_ref_buf ->
      let set_ref_buf = G.setter_for get_ref_buf in

      (* Some combinators for writing values *)
      let open Strm in

      let write env t =
        get_data_buf ^^
        get_ref_buf ^^
        serialize_go env t ^^
        set_ref_buf ^^
        checkpoint env get_data_buf
      in

      let write_alias write_thing =
        (* see Note [mutable stable values] *)
        (* Check heap tag *)
        let (set_tag, get_tag) = new_local env "tag" in
        get_x ^^ Tagged.load_tag env ^^ set_tag ^^
        get_tag ^^ compile_eq_const Tagged.(int_of_tag StableSeen) ^^
        G.if0
        begin
          (* This is the real data *)
          write_byte env get_data_buf (compile_unboxed_const 0l) ^^
          (* Remember the current offset in the tag word *)
          get_x ^^ Tagged.load_forwarding_pointer env ^^ Strm.absolute_offset env get_data_buf ^^ Heap.store_field Tagged.tag_field ^^
          (* Leave space in the output buffer for the decoder's bookkeeping *)
          write_word_32 env get_data_buf (compile_unboxed_const 0l) ^^
          write_word_32 env get_data_buf (compile_unboxed_const 0l) ^^
          (* Now the data, following the object field mutbox indirection *)
          write_thing ()
        end
        begin
          (* This is a reference *)
          write_byte env get_data_buf (compile_unboxed_const 1l) ^^
          (* Sanity Checks *)
          get_tag ^^ compile_eq_const Tagged.(int_of_tag MutBox) ^^
          E.then_trap_with env "unvisited mutable data in serialize_go (MutBox)" ^^
          get_tag ^^ compile_eq_const Tagged.(int_of_tag ObjInd) ^^
          E.then_trap_with env "unvisited mutable data in serialize_go (ObjInd)" ^^
          get_tag ^^ compile_eq_const Tagged.(int_of_tag Array) ^^
          E.then_trap_with env "unvisited mutable data in serialize_go (Array)" ^^
          (* Second time we see this *)
          (* Calculate relative offset *)
          let set_offset, get_offset = new_local env "offset" in
          get_tag ^^ Strm.absolute_offset env get_data_buf ^^ G.i (Binary (Wasm.Values.I32 I32Op.Sub)) ^^
          set_offset ^^
          (* A sanity check *)
          get_offset ^^ compile_unboxed_const 0l ^^
          G.i (Compare (Wasm.Values.I32 I32Op.LtS)) ^^
          E.else_trap_with env "Odd offset" ^^
          (* Write the offset to the output buffer *)
          write_word_32 env get_data_buf get_offset
        end
      in

      (* Now the actual serialization *)

      begin match t with
      | Prim Nat ->
        write_bignum_leb env get_data_buf get_x
      | Prim Int ->
        write_bignum_sleb env get_data_buf get_x
      | Prim Float ->
        reserve env get_data_buf 8l ^^
        get_x ^^ Float.unbox env ^^
        G.i (Store {ty = F64Type; align = 0; offset = 0l; sz = None})
      | Prim (Int64|Nat64) ->
        reserve env get_data_buf 8l ^^
        get_x ^^ BoxedWord64.unbox env ^^
        G.i (Store {ty = I64Type; align = 0; offset = 0l; sz = None})
      | Prim (Int32|Nat32) ->
        write_word_32 env get_data_buf (get_x ^^ BoxedSmallWord.unbox env)
      | Prim Char ->
        write_word_32 env get_data_buf (get_x ^^ TaggedSmallWord.untag_codepoint)
      | Prim (Int16|Nat16) ->
        reserve env get_data_buf 2l ^^
        get_x ^^ TaggedSmallWord.lsb_adjust Nat16 ^^
        G.i (Store {ty = I32Type; align = 0; offset = 0l; sz = Some Wasm.Types.Pack16})
      | Prim (Int8|Nat8) ->
        write_byte env get_data_buf (get_x ^^ TaggedSmallWord.lsb_adjust Nat8)
      | Prim Bool ->
        write_byte env get_data_buf get_x
      | Tup [] -> (* e(()) = null *)
        G.nop
      | Tup ts ->
        G.concat_mapi (fun i t ->
          get_x ^^ Tuple.load_n env (Int32.of_int i) ^^
          write env t
        ) ts
      | Obj ((Object | Memory), fs) ->
        G.concat_map (fun (_h, f) ->
          get_x ^^ Object.load_idx_raw env f.Type.lab ^^
          write env f.typ
        ) (sort_by_hash fs)
      | Array (Mut t) ->
        write_alias (fun () -> get_x ^^ write env (Array t))
      | Array t ->
        write_word_leb env get_data_buf (get_x ^^ Arr.len env) ^^
        Arr.iterate env get_x (fun get_pointer -> 
          get_pointer ^^
          load_ptr ^^
          write env t
        )
      | Prim Null -> G.nop
      | Any -> G.nop
      | Opt t ->
        get_x ^^
        Opt.is_some env ^^
        G.if0
          (write_byte env get_data_buf (compile_unboxed_const 1l) ^^ get_x ^^ Opt.project env ^^ write env t)
          (write_byte env get_data_buf (compile_unboxed_const 0l))
      | Variant vs ->
        List.fold_right (fun (i, {lab = l; typ = t; _}) continue ->
            get_x ^^
            Variant.test_is env l ^^
            G.if0
              ( write_word_leb env get_data_buf (compile_unboxed_const (Int32.of_int i)) ^^
                get_x ^^ Variant.project env ^^ write env t)
              continue
          )
          ( List.mapi (fun i (_h, f) -> (i,f)) (sort_by_hash vs) )
          ( E.trap_with env "serialize_go: unexpected variant" )
      | Prim Blob ->
        write_blob env get_data_buf get_x
      | Prim Text ->
        write_text env get_data_buf get_x
      | Func _ ->
        write_byte env get_data_buf (compile_unboxed_const 1l) ^^
        get_x ^^ Arr.load_field env 0l ^^ write env (Obj (Actor, [])) ^^
        get_x ^^ Arr.load_field env 1l ^^ write env (Prim Text)
      | Obj (Actor, _) | Prim Principal ->
        write_byte env get_data_buf (compile_unboxed_const 1l) ^^
        get_x ^^ write env (Prim Blob)
      | Non ->
        E.trap_with env "serializing value of type None"
      | Mut t ->
        write_alias (fun () ->
          get_x ^^ MutBox.load_field env ^^ write env t
        )
      | _ -> todo "serialize" (Arrange_ir.typ t) G.nop
      end ^^
      get_data_buf ^^
      get_ref_buf
    )

  (* This value is returned by deserialize_go if deserialization fails in a way
     that should be recoverable by opt parsing.
     By virtue of being a deduped static value, it can be detected by pointer
     comparison.
  *)
  let coercion_error_value env : int32 =
    Tagged.shared_static_obj env Tagged.CoercionFailure []

  (* See Note [Candid subtype checks] *)
  let with_rel_buf_opt env extended get_typtbl_size1 f =
    if extended then
      f (compile_unboxed_const 0l)
    else
      get_typtbl_size1 ^^ get_typtbl_size env ^^
      E.call_import env "rts" "idl_sub_buf_words" ^^
      Stack.dynamic_with_words env "rel_buf" (fun get_ptr ->
        get_ptr ^^ get_typtbl_size1 ^^ get_typtbl_size env ^^
        E.call_import env "rts" "idl_sub_buf_init" ^^
        f get_ptr)

  (* See Note [Candid subtype checks] *)
  let idl_sub env t2 =
    let idx = E.add_typtbl_typ env t2 in
    get_typtbl_idltyps env ^^
    G.i (Load {ty = I32Type; align = 0; offset = Int32.mul idx 4l (*!*); sz = None}) ^^
    Func.share_code6 env ("idl_sub")
      (("rel_buf", I32Type),
       ("typtbl1", I32Type),
       ("typtbl_end1", I32Type),
       ("typtbl_size1", I32Type),
       ("idltyp1", I32Type),
       ("idltyp2", I32Type)
      )
      [I32Type]
      (fun env get_rel_buf get_typtbl1 get_typtbl_end1 get_typtbl_size1 get_idltyp1 get_idltyp2 ->
        get_rel_buf ^^
        E.else_trap_with env "null rel_buf" ^^
        get_rel_buf ^^
        get_typtbl1 ^^
        get_typtbl env ^^
        get_typtbl_end1 ^^
        get_typtbl_end env ^^
        get_typtbl_size1 ^^
        get_typtbl_size env ^^
        get_idltyp1 ^^
        get_idltyp2 ^^
        E.call_import env "rts" "idl_sub")

  (* The main deserialization function, generated once per type hash.

     We use a combination of RTS stack locals and registers (Wasm globals) for
     recursive parameter passing to avoid exhausting the Wasm stack, which is instead
     used solely for return values and (implicit) return addresses.

     Its RTS stack parameters are (c.f. module Stack):

       * idltyp:      The idl type (prim type or table index) to decode now
       * depth:       Recursion counter; reset when we make progres on the value
       * can_recover: Whether coercion errors are recoverable, see coercion_failed below

     Its register parameters are (c.f. Registers):
       * rel_buf_opt: The optional subtype check memoization table
          (non-null for untrusted Candid but null for trusted de-stablization (see `with_rel_buf_opt`).)
       * data_buffer: The current position of the input data buffer
       * ref_buffer:  The current position of the input references buffer
       * typtbl:      The type table, as returned by parse_idl_header
       * typtbl_size: The size of the type table, used to limit recursion

     It returns the value of type t (vanilla representation) or coercion_error_value,
     It advances the data_buffer past the decoded value (even if it returns coercion_error_value!)

  *)

  (* symbolic names for arguments passed on RTS stack *)
  module StackArgs = struct
    let idltyp = 0l
    let depth = 1l
    let can_recover = 2l
  end

  let rec deserialize_go env t =
    let open Type in
    let t = Type.normalize t in
    let name = "@deserialize_go<" ^ typ_hash t ^ ">" in
    Func.share_code0 env name
      [I32Type]
      (fun env  ->
      let get_idltyp = Stack.get_local env StackArgs.idltyp in
      let get_depth = Stack.get_local env StackArgs.depth in
      let get_can_recover = Stack.get_local env StackArgs.can_recover in
      let get_rel_buf_opt = Registers.get_rel_buf_opt env in
      let get_data_buf = Registers.get_data_buf env in
      let _get_ref_buf = Registers.get_ref_buf env in
      let get_typtbl = Registers.get_typtbl env in
      let get_typtbl_end = Registers.get_typtbl_end env in
      let get_typtbl_size = Registers.get_typtbl_size env in

      (* Check recursion depth (protects against empty record etc.) *)
      (* Factor 2 because at each step, the expected type could go through one
         level of opt that is not present in the value type
      *)
      get_depth ^^
      get_typtbl_size ^^ compile_add_const 1l ^^ compile_mul_const 2l ^^
      G.i (Compare (Wasm.Values.I32 I32Op.LeU)) ^^
      E.else_trap_with env ("IDL error: circular record read") ^^

      (* Remember data buffer position, to detect progress *)
      let (set_old_pos, get_old_pos) = new_local env "old_pos" in
      ReadBuf.get_ptr get_data_buf ^^ set_old_pos ^^

      let go' can_recover env t =
        (* assumes idltyp on stack *)
        Stack.with_frame env "frame_ptr" 3l (fun () ->
          Stack.set_local env StackArgs.idltyp ^^
          (* set up frame arguments *)
          ( (* Reset depth counter if we made progress *)
            ReadBuf.get_ptr get_data_buf ^^ get_old_pos ^^
            G.i (Compare (Wasm.Values.I32 I32Op.Eq)) ^^
            G.if1 I32Type
              (Stack.get_prev_local env 1l ^^ compile_add_const 1l)
              (compile_unboxed_const 0l)
            ) ^^
          Stack.set_local env StackArgs.depth ^^
          (if can_recover
             then compile_unboxed_const 1l
             else Stack.get_prev_local env 2l) ^^
          Stack.set_local env StackArgs.can_recover ^^
          deserialize_go env t)
      in

      let go = go' false in
      let go_can_recover = go' true in

      let skip get_typ =
        get_data_buf ^^ get_typtbl ^^ get_typ ^^ compile_unboxed_const 0l ^^
        E.call_import env "rts" "skip_any"
      in

      (* This flag is set to return a coercion error at the very end
         We cannot use (G.i Return) for early exit, or we’d leak stack space,
         as Stack.with_words is used to allocate scratch space.
      *)
      let (set_failed, get_failed) = new_local env "failed" in
      let set_failure = compile_unboxed_const 1l ^^ set_failed in
      let when_failed f = get_failed ^^ G.if0 f G.nop in

      (* This looks at a value and if it is coercion_error_value, sets the failure flag.
         This propagates the error out of arrays, records, etc.
       *)
      let remember_failure get_val =
          get_val ^^ compile_eq_const (coercion_error_value env) ^^
          G.if0 set_failure G.nop
      in

      (* This sets the failure flag and puts coercion_error_value on the stack *)
      let coercion_failed msg =
        (* If we know that there is no backtracking `opt t` around, then just trap.
           This gives a better error message
        *)
        get_can_recover ^^ E.else_trap_with env msg ^^
        set_failure ^^ compile_unboxed_const (coercion_error_value env) in

      (* returns true if we are looking at primitive type with this id *)
      let check_prim_typ t =
        get_idltyp ^^
        compile_eq_const (Int32.neg (Option.get (to_idl_prim t)))
      in

      let with_prim_typ t f =
        check_prim_typ t ^^
        G.if1 I32Type f
          ( skip get_idltyp ^^
            coercion_failed ("IDL error: unexpected IDL type when parsing " ^ string_of_typ t)
          )
      in

      let read_byte_tagged = function
        | [code0; code1] ->
          ReadBuf.read_byte env get_data_buf ^^
          let (set_b, get_b) = new_local env "b" in
          set_b ^^
          get_b ^^
          compile_eq_const 0l ^^
          G.if1 I32Type
          begin code0
          end begin
            get_b ^^ compile_eq_const 1l ^^
            E.else_trap_with env "IDL error: byte tag not 0 or 1" ^^
            code1
          end
        | _ -> assert false; (* can be generalized later as needed *)
      in

      let read_blob () =
        let (set_len, get_len) = new_local env "len" in
        let (set_x, get_x) = new_local env "x" in
        ReadBuf.read_leb128 env get_data_buf ^^ set_len ^^

        get_len ^^ Blob.alloc env ^^ set_x ^^
        get_x ^^ Blob.payload_ptr_unskewed env ^^
        ReadBuf.read_blob env get_data_buf get_len ^^
        get_x
      in

      let read_principal () =
        let (set_len, get_len) = new_local env "len" in
        let (set_x, get_x) = new_local env "x" in
        ReadBuf.read_leb128 env get_data_buf ^^ set_len ^^

        (* at most 29 bytes, according to
           https://sdk.dfinity.org/docs/interface-spec/index.html#principal
        *)
        get_len ^^ compile_unboxed_const 29l ^^ G.i (Compare (Wasm.Values.I32 I32Op.LeU)) ^^
        E.else_trap_with env "IDL error: principal too long" ^^

        get_len ^^ Blob.alloc env ^^ set_x ^^
        get_x ^^ Blob.payload_ptr_unskewed env ^^
        ReadBuf.read_blob env get_data_buf get_len ^^
        get_x
      in

      let read_text () =
        let (set_len, get_len) = new_local env "len" in
        ReadBuf.read_leb128 env get_data_buf ^^ set_len ^^
        let (set_ptr, get_ptr) = new_local env "x" in
        ReadBuf.get_ptr get_data_buf ^^ set_ptr ^^
        ReadBuf.advance get_data_buf get_len ^^
        (* validate *)
        get_ptr ^^ get_len ^^ E.call_import env "rts" "utf8_validate" ^^
        (* copy *)
        get_ptr ^^ get_len ^^ Text.of_ptr_size env
      in

      let read_actor_data () =
        read_byte_tagged
          [ E.trap_with env "IDL error: unexpected actor reference"
          ; read_principal ()
          ]
      in

      (* returns true if get_arg_typ is a composite type of this id *)
      let check_composite_typ get_arg_typ idl_tycon_id =
        get_arg_typ ^^
        compile_unboxed_const 0l ^^ G.i (Compare (Wasm.Values.I32 I32Op.GeS)) ^^
        G.if1 I32Type
        begin
          ReadBuf.alloc env (fun get_typ_buf ->
            (* Update typ_buf *)
            ReadBuf.set_ptr get_typ_buf (
              get_typtbl ^^
              get_arg_typ ^^ compile_mul_const Heap.word_size ^^
              G.i (Binary (Wasm.Values.I32 I32Op.Add)) ^^
              load_unskewed_ptr
            ) ^^
            ReadBuf.set_end get_typ_buf (ReadBuf.get_end get_data_buf) ^^
            (* read sleb128 *)
            ReadBuf.read_sleb128 env get_typ_buf ^^
            (* Check it is the expected value *)
            compile_eq_const idl_tycon_id
          )
        end
        (compile_unboxed_const 0l)
      in


      (* checks that arg_typ is positive, looks it up in the table,
         creates a fresh typ_buf pointing into the type description,
         reads the type constructor index and traps or fails if it is the wrong one.
         and passes the typ_buf to a subcomputation to read the type arguments *)
      let with_composite_arg_typ get_arg_typ idl_tycon_id f =
        (* make sure index is not negative *)
        get_arg_typ ^^
        compile_unboxed_const 0l ^^ G.i (Compare (Wasm.Values.I32 I32Op.GeS)) ^^
        G.if1 I32Type
        begin
          ReadBuf.alloc env (fun get_typ_buf ->
            (* Update typ_buf *)
            ReadBuf.set_ptr get_typ_buf (
              get_typtbl ^^
              get_arg_typ ^^ compile_mul_const Heap.word_size ^^
              G.i (Binary (Wasm.Values.I32 I32Op.Add)) ^^
              load_unskewed_ptr
            ) ^^
            ReadBuf.set_end get_typ_buf (ReadBuf.get_end get_data_buf) ^^
            (* read sleb128 *)
            ReadBuf.read_sleb128 env get_typ_buf ^^
            (* Check it is the expected type constructor *)
            compile_eq_const idl_tycon_id ^^
            G.if1 I32Type
            begin
              f get_typ_buf
            end
            begin
              skip get_arg_typ ^^
              coercion_failed ("IDL error: unexpected IDL type when parsing " ^ string_of_typ t)
            end
          )
        end
        begin
          skip get_arg_typ ^^
          coercion_failed ("IDL error: unexpected IDL type when parsing " ^ string_of_typ t)
        end
      in

      let with_composite_typ idl_tycon_id f =
        with_composite_arg_typ get_idltyp idl_tycon_id f
      in

      let with_record_typ f = with_composite_typ idl_record (fun get_typ_buf ->
        Stack.with_words env "get_n_ptr" 1l (fun get_n_ptr ->
          get_n_ptr ^^
          ReadBuf.read_leb128 env get_typ_buf ^^
          store_unskewed_ptr ^^
          f get_typ_buf get_n_ptr
        )
      ) in

      let with_blob_typ env f =
        with_composite_typ idl_vec (fun get_typ_buf ->
          ReadBuf.read_sleb128 env get_typ_buf ^^
          compile_eq_const (-5l) (* Nat8 *) ^^
          G.if1 I32Type
            f
            begin
              skip get_idltyp ^^
              coercion_failed "IDL error: blob not a vector of nat8"
            end
        )
      in

      let read_alias env t read_thing =
        (* see Note [mutable stable values] *)
        let (set_is_ref, get_is_ref) = new_local env "is_ref" in
        let (set_result, get_result) = new_local env "result" in
        let (set_cur, get_cur) = new_local env "cur" in
        let (set_memo, get_memo) = new_local env "memo" in

        let (set_arg_typ, get_arg_typ) = new_local env "arg_typ" in
        with_composite_typ idl_alias (ReadBuf.read_sleb128 env) ^^ set_arg_typ ^^

        (* Find out if it is a reference or not *)
        ReadBuf.read_byte env get_data_buf ^^ set_is_ref ^^

        (* If it is a reference, temporarily set the read buffer to that place *)
        get_is_ref ^^
        G.if0 begin
          let (set_offset, get_offset) = new_local env "offset" in
          ReadBuf.read_word32 env get_data_buf ^^ set_offset ^^
          (* A sanity check *)
          get_offset ^^ compile_unboxed_const 0l ^^
          G.i (Compare (Wasm.Values.I32 I32Op.LtS)) ^^
          E.else_trap_with env "Odd offset" ^^

          ReadBuf.get_ptr get_data_buf ^^ set_cur ^^
          ReadBuf.advance get_data_buf (get_offset ^^ compile_add_const (-4l))
        end G.nop ^^

        (* Remember location of ptr *)
        ReadBuf.get_ptr get_data_buf ^^ set_memo ^^
        (* Did we decode this already? *)
        ReadBuf.read_word32 env get_data_buf ^^ set_result ^^
        get_result ^^ compile_eq_const 0l ^^
        G.if0 begin
          (* No, not yet decoded *)
          (* Skip over type hash field *)
          ReadBuf.read_word32 env get_data_buf ^^ compile_eq_const 0l ^^
          E.else_trap_with env "Odd: Type hash scratch space not empty" ^^

          (* Read the content *)
          read_thing get_arg_typ (fun get_thing ->
            (* This is called after allocation, but before descending
               We update the memo location here so that loops work
            *)
            get_thing ^^ set_result ^^
            get_memo ^^ get_result ^^ store_unskewed_ptr ^^
            get_memo ^^ compile_add_const 4l ^^ Blob.lit env (typ_hash t) ^^ store_unskewed_ptr
          )
        end begin
          (* Decoded before. Check type hash *)
          ReadBuf.read_word32 env get_data_buf ^^ Blob.lit env (typ_hash t) ^^
          G.i (Compare (Wasm.Values.I32 I32Op.Eq)) ^^
          E.else_trap_with env ("Stable memory error: Aliased at wrong type, expected: " ^ typ_hash t)
        end ^^

        (* If this was a reference, reset read buffer *)
        get_is_ref ^^
        G.if0 (ReadBuf.set_ptr get_data_buf get_cur) G.nop ^^

        get_result
      in


      (* Now the actual deserialization *)
      begin match t with
      (* Primitive types *)
      | Prim Nat ->
        with_prim_typ t
        begin
          BigNum.compile_load_from_data_buf env get_data_buf false
        end
      | Prim Int ->
        (* Subtyping with nat *)
        check_prim_typ (Prim Nat) ^^
        G.if1 I32Type
          begin
            BigNum.compile_load_from_data_buf env get_data_buf false
          end
          begin
            with_prim_typ t
            begin
              BigNum.compile_load_from_data_buf env get_data_buf true
            end
          end
      | Prim Float ->
        with_prim_typ t
        begin
          ReadBuf.read_float64 env get_data_buf ^^
          Float.box env
        end
      | Prim (Int64|Nat64) ->
        with_prim_typ t
        begin
          ReadBuf.read_word64 env get_data_buf ^^
          BoxedWord64.box env
        end
      | Prim (Int32|Nat32) ->
        with_prim_typ t
        begin
          ReadBuf.read_word32 env get_data_buf ^^
          BoxedSmallWord.box env
        end
      | Prim Char ->
        with_prim_typ t
        begin
          ReadBuf.read_word32 env get_data_buf ^^
          TaggedSmallWord.check_and_tag_codepoint env
        end
      | Prim (Int16|Nat16) ->
        with_prim_typ t
        begin
          ReadBuf.read_word16 env get_data_buf ^^
          TaggedSmallWord.msb_adjust Nat16
        end
      | Prim (Int8|Nat8) ->
        with_prim_typ t
        begin
          ReadBuf.read_byte env get_data_buf ^^
          TaggedSmallWord.msb_adjust Nat8
        end
      | Prim Bool ->
        with_prim_typ t
        begin
          read_byte_tagged
            [ Bool.lit false
            ; Bool.lit true
            ]
        end
      | Prim Null ->
        with_prim_typ t (Opt.null_lit env)
      | Any ->
        skip get_idltyp ^^
        (* Any vanilla value works here *)
        Opt.null_lit env
      | Prim Blob ->
        with_blob_typ env (read_blob ())
      | Prim Principal ->
        with_prim_typ t
        begin
          read_byte_tagged
            [ E.trap_with env "IDL error: unexpected principal reference"
            ; read_principal ()
            ]
        end
      | Prim Text ->
        with_prim_typ t (read_text ())
      | Tup [] -> (* e(()) = null *)
        with_prim_typ t (Tuple.from_stack env 0)
      (* Composite types *)
      | Tup ts ->
        with_record_typ (fun get_typ_buf get_n_ptr ->
          let (set_val, get_val) = new_local env "val" in

          G.concat_mapi (fun i t ->
            (* skip all possible intermediate extra fields *)
            get_typ_buf ^^ get_data_buf ^^ get_typtbl ^^ compile_unboxed_const (Int32.of_int i) ^^ get_n_ptr ^^
            E.call_import env "rts" "find_field" ^^
            G.if1 I32Type
              begin
                ReadBuf.read_sleb128 env get_typ_buf ^^
                go env t ^^ set_val ^^
                remember_failure get_val ^^
                get_val
              end
              begin
                match normalize t with
                | Opt _ | Any -> Opt.null_lit env
                | _ -> coercion_failed "IDL error: did not find tuple field in record"
              end
          ) ts ^^

          (* skip all possible trailing extra fields *)
          get_typ_buf ^^ get_data_buf ^^ get_typtbl ^^ get_n_ptr ^^
          E.call_import env "rts" "skip_fields" ^^

          Tuple.from_stack env (List.length ts)
        )
      | Obj ((Object | Memory), fs) ->
        with_record_typ (fun get_typ_buf get_n_ptr ->
          let (set_val, get_val) = new_local env "val" in

          Object.lit_raw env (List.map (fun (h,f) ->
            f.Type.lab, fun () ->
              (* skip all possible intermediate extra fields *)
              get_typ_buf ^^ get_data_buf ^^ get_typtbl ^^ compile_unboxed_const (Lib.Uint32.to_int32 h) ^^ get_n_ptr ^^
              E.call_import env "rts" "find_field" ^^
              G.if1 I32Type
                begin
                  ReadBuf.read_sleb128 env get_typ_buf ^^
                  go env f.typ ^^ set_val ^^
                  remember_failure get_val ^^
                  get_val
                  end
                begin
                  match normalize f.typ with
                  | Opt _ | Any -> Opt.null_lit env
                  | _ -> coercion_failed (Printf.sprintf "IDL error: did not find field %s in record" f.lab)
                end
          ) (sort_by_hash fs)) ^^

          (* skip all possible trailing extra fields *)
          get_typ_buf ^^ get_data_buf ^^ get_typtbl ^^ get_n_ptr ^^
          E.call_import env "rts" "skip_fields"
          )
      | Array (Mut t) ->
        read_alias env (Array (Mut t)) (fun get_array_typ on_alloc ->
          let (set_len, get_len) = new_local env "len" in
          let (set_x, get_x) = new_local env "x" in
          let (set_val, get_val) = new_local env "val" in
          let (set_arg_typ, get_arg_typ) = new_local env "arg_typ" in
          with_composite_arg_typ get_array_typ idl_vec (ReadBuf.read_sleb128 env) ^^ set_arg_typ ^^
          ReadBuf.read_leb128 env get_data_buf ^^ set_len ^^
          get_len ^^ Arr.alloc env ^^ set_x ^^
          on_alloc get_x ^^
          get_len ^^ from_0_to_n env (fun get_i ->
            get_x ^^ get_i ^^ Arr.idx env ^^
            get_arg_typ ^^ go env t ^^ set_val ^^
            remember_failure get_val ^^
            get_val ^^ store_ptr
          )
        )
      | Array t ->
        let (set_len, get_len) = new_local env "len" in
        let (set_x, get_x) = new_local env "x" in
        let (set_val, get_val) = new_local env "val" in
        let (set_arg_typ, get_arg_typ) = new_local env "arg_typ" in
        with_composite_typ idl_vec (ReadBuf.read_sleb128 env) ^^ set_arg_typ ^^
        ReadBuf.read_leb128 env get_data_buf ^^ set_len ^^
        get_len ^^ Arr.alloc env ^^ set_x ^^
        get_len ^^ from_0_to_n env (fun get_i ->
          get_x ^^ get_i ^^ Arr.idx env ^^
          get_arg_typ ^^ go env t ^^ set_val ^^
          remember_failure get_val ^^
          get_val ^^ store_ptr
        ) ^^
        get_x
      | Opt t ->
        check_prim_typ (Prim Null) ^^
        G.if1 I32Type (Opt.null_lit env)
        begin
          check_prim_typ Any ^^ (* reserved *)
          G.if1 I32Type (Opt.null_lit env)
          begin
            check_composite_typ get_idltyp idl_opt ^^
            G.if1 I32Type
            begin
              let (set_arg_typ, get_arg_typ) = new_local env "arg_typ" in
              with_composite_typ idl_opt (ReadBuf.read_sleb128 env) ^^ set_arg_typ ^^
              read_byte_tagged
                [ Opt.null_lit env
                ; let (set_val, get_val) = new_local env "val" in
                  get_arg_typ ^^ go_can_recover env t ^^ set_val ^^
                  get_val ^^ compile_eq_const (coercion_error_value env) ^^
                  G.if1 I32Type
                    (* decoding failed, but this is opt, so: return null *)
                    (Opt.null_lit env)
                    (* decoding succeeded, return opt value *)
                    (Opt.inject env get_val)
                ]
            end
            begin
              (* this check corresponds to `not (null <: <t>)` in the spec *)
              match normalize t with
              | Prim Null | Opt _ | Any ->
                (* Ignore and return null *)
                skip get_idltyp ^^
                Opt.null_lit env
              | _ ->
                (* Try constituent type *)
                let (set_val, get_val) = new_local env "val" in
                get_idltyp ^^ go_can_recover env t ^^ set_val ^^
                get_val ^^ compile_eq_const (coercion_error_value env) ^^
                G.if1 I32Type
                  (* decoding failed, but this is opt, so: return null *)
                  (Opt.null_lit env)
                  (* decoding succeeded, return opt value *)
                  (Opt.inject env get_val)
            end
          end
        end
      | Variant vs ->
        let (set_val, get_val) = new_local env "val" in
        with_composite_typ idl_variant (fun get_typ_buf ->
          (* Find the tag *)
          let (set_n, get_n) = new_local env "len" in
          ReadBuf.read_leb128 env get_typ_buf ^^ set_n ^^

          let (set_tagidx, get_tagidx) = new_local env "tagidx" in
          ReadBuf.read_leb128 env get_data_buf ^^ set_tagidx ^^

          get_tagidx ^^ get_n ^^
          G.i (Compare (Wasm.Values.I32 I32Op.LtU)) ^^
          E.else_trap_with env "IDL error: variant index out of bounds" ^^

          (* Zoom past the previous entries *)
          get_tagidx ^^ from_0_to_n env (fun _ ->
            get_typ_buf ^^ E.call_import env "rts" "skip_leb128" ^^
            get_typ_buf ^^ E.call_import env "rts" "skip_leb128"
          ) ^^

          (* Now read the tag *)
          let (set_tag, get_tag) = new_local env "tag" in
          ReadBuf.read_leb128 env get_typ_buf ^^ set_tag ^^
          let (set_arg_typ, get_arg_typ) = new_local env "arg_typ" in
          ReadBuf.read_sleb128 env get_typ_buf ^^ set_arg_typ ^^

          List.fold_right (fun (h, {lab = l; typ = t; _}) continue ->
              get_tag ^^ compile_eq_const (Lib.Uint32.to_int32 h) ^^
              G.if1 I32Type
                ( Variant.inject env l (
                  get_arg_typ ^^ go env t ^^ set_val ^^
                  remember_failure get_val ^^
                  get_val
                ))
                continue
            )
            ( sort_by_hash vs )
            ( coercion_failed "IDL error: unexpected variant tag" )
        )
      | Func _ ->
        (* See Note [Candid subtype checks] *)
        get_rel_buf_opt ^^
        G.if1 I32Type
          begin
            get_rel_buf_opt ^^
            get_typtbl ^^
            get_typtbl_end ^^
            get_typtbl_size ^^
            get_idltyp ^^
            idl_sub env t
          end
          (Bool.lit true) ^^ (* if we don't have a subtype memo table, assume the types are ok *)
        G.if1 I32Type
          (with_composite_typ idl_func (fun _get_typ_buf ->
            read_byte_tagged
              [ E.trap_with env "IDL error: unexpected function reference"
              ; read_actor_data () ^^
                read_text () ^^
                Tuple.from_stack env 2
              ]))
          (skip get_idltyp ^^
           coercion_failed "IDL error: incompatible function type")
      | Obj (Actor, _) ->
        (* See Note [Candid subtype checks] *)
        get_rel_buf_opt ^^
        G.if1 I32Type
          begin
            get_rel_buf_opt ^^
            get_typtbl ^^
            get_typtbl_end ^^
            get_typtbl_size ^^
            get_idltyp ^^
            idl_sub env t
          end
          (Bool.lit true) ^^
        G.if1 I32Type
          (with_composite_typ idl_service
             (fun _get_typ_buf -> read_actor_data ()))
          (skip get_idltyp ^^
           coercion_failed "IDL error: incompatible actor type")
      | Mut t ->
        read_alias env (Mut t) (fun get_arg_typ on_alloc ->
          let (set_result, get_result) = new_local env "result" in
          Tagged.obj env Tagged.ObjInd [ compile_unboxed_const 0l ] ^^ set_result ^^
          on_alloc get_result ^^
          get_result ^^
            get_arg_typ ^^ go env t ^^
          MutBox.store_field env
        )
      | Non ->
        skip get_idltyp ^^
        coercion_failed "IDL error: deserializing value of type None"
      | _ -> todo_trap env "deserialize" (Arrange_ir.typ t)
      end ^^
      (* Parsed value on the stack, return that, unless the failure flag is set *)
      when_failed (compile_unboxed_const (coercion_error_value env) ^^ G.i Return)
    )

  let serialize env ts : G.t =
    let name = Strm.name_for "serialize" ts in
    (* returns data/length pointers (will be GC’ed next time!) *)
    Func.share_code1 env name ("x", I32Type) [I32Type; I32Type] (fun env get_x ->
      let (set_data_size, get_data_size) = new_local env "data_size" in
      let (set_refs_size, get_refs_size) = new_local env "refs_size" in

      let (tydesc, _offsets, _idltyps) = type_desc env ts in
      let tydesc_len = Int32.of_int (String.length tydesc) in

      compile_unboxed_const 1l ^^
      E.call_import env "rts" "set_serialization_status" ^^

      (* Get object sizes *)
      get_x ^^
      buffer_size env (Type.seq ts) ^^
      set_refs_size ^^
      set_data_size ^^
      (* check for overflow *)
      get_data_size ^^
      compile_add_const tydesc_len ^^
      compile_unboxed_const tydesc_len ^^
      G.i (Compare (Wasm.Values.I32 I32Op.LtU)) ^^
      E.then_trap_with env "serialization overflow" ^^

      let (set_data_start, get_data_start) = new_local env "data_start" in
      let (set_refs_start, get_refs_start) = new_local env "refs_start" in

      (* Create a stream with suitable capacity and given header *)
      Strm.create env get_data_size set_data_start get_data_start tydesc ^^
      get_refs_size ^^ compile_mul_const Heap.word_size ^^ Blob.dyn_alloc_scratch env ^^ set_refs_start ^^

      (* Serialize x into the buffer *)
      get_x ^^
      get_data_start ^^
      get_refs_start ^^
      serialize_go env (Type.seq ts) ^^
      
      (* Sanity check: Did we fill exactly the buffer *)
      get_refs_start ^^ get_refs_size ^^ compile_mul_const Heap.word_size ^^ G.i (Binary (Wasm.Values.I32 I32Op.Add)) ^^
      G.i (Compare (Wasm.Values.I32 I32Op.Eq)) ^^
      E.else_trap_with env "reference buffer not filled" ^^

      (* Verify that the stream is correctly filled *)
      Strm.check_filled env get_data_start get_data_size ^^
      get_refs_size ^^
      compile_eq_const 0l ^^
      E.else_trap_with env "cannot send references on IC System API" ^^

      (* Extract the payload if possible *)
      Strm.terminate env get_data_start get_data_size tydesc_len ^^

      compile_unboxed_const 0l ^^
      E.call_import env "rts" "set_serialization_status"
    )


  let deserialize_from_blob extended env ts =
    let ts_name = typ_seq_hash ts in
    let name =
      (* TODO(#3185): this specialization on `extended` seems redundant,
         removing it might simplify things *and* share more code in binaries.
         The only tricky bit might be the conditional Stack.dynamic_with_words bit... *)
      if extended
      then "@deserialize_extended<" ^ ts_name ^ ">"
      else "@deserialize<" ^ ts_name ^ ">" in
    Func.share_code2 env name (("blob", I32Type), ("can_recover", I32Type)) (List.map (fun _ -> I32Type) ts) (fun env get_blob get_can_recover ->
      let (set_data_size, get_data_size) = new_local env "data_size" in
      let (set_refs_size, get_refs_size) = new_local env "refs_size" in
      let (set_data_start, get_data_start) = new_local env "data_start" in
      let (set_refs_start, get_refs_start) = new_local env "refs_start" in
      let (set_arg_count, get_arg_count) = new_local env "arg_count" in
      let (set_val, get_val) = new_local env "val" in

      get_blob ^^ Blob.len env ^^ set_data_size ^^
      get_blob ^^ Blob.payload_ptr_unskewed env ^^ set_data_start ^^

      (* Allocate space for the reference buffer and copy it *)
      compile_unboxed_const 0l ^^ set_refs_size (* none yet *) ^^

      (* Allocate space for out parameters of parse_idl_header *)
      Stack.with_words env "get_typtbl_size_ptr" 1l (fun get_typtbl_size_ptr ->
      Stack.with_words env "get_typtbl_ptr" 1l (fun get_typtbl_ptr ->
      Stack.with_words env "get_maintyps_ptr" 1l (fun get_maintyps_ptr ->

      (* Set up read buffers *)
      ReadBuf.alloc env (fun get_data_buf -> ReadBuf.alloc env (fun get_ref_buf ->

      ReadBuf.set_ptr get_data_buf get_data_start ^^
      ReadBuf.set_size get_data_buf get_data_size ^^
      ReadBuf.set_ptr get_ref_buf get_refs_start ^^
      ReadBuf.set_size get_ref_buf (get_refs_size ^^ compile_mul_const Heap.word_size) ^^

      (* Go! *)
      Bool.lit extended ^^ get_data_buf ^^ get_typtbl_ptr ^^ get_typtbl_size_ptr ^^ get_maintyps_ptr ^^
      E.call_import env "rts" "parse_idl_header" ^^

      (* Allocate memo table, if necessary *)
      with_rel_buf_opt env extended (get_typtbl_size_ptr ^^ load_unskewed_ptr) (fun get_rel_buf_opt ->

      (* set up a dedicated read buffer for the list of main types *)
      ReadBuf.alloc env (fun get_main_typs_buf ->
        ReadBuf.set_ptr get_main_typs_buf (get_maintyps_ptr ^^ load_unskewed_ptr) ^^
        ReadBuf.set_end get_main_typs_buf (ReadBuf.get_end get_data_buf) ^^
        ReadBuf.read_leb128 env get_main_typs_buf ^^ set_arg_count ^^

        G.concat_map (fun t ->
          let can_recover, default_or_trap = Type.(
            match normalize t with
            | Opt _ | Any ->
              (Bool.lit true, fun msg -> Opt.null_lit env)
            | _ ->
              (get_can_recover, fun msg ->
                get_can_recover ^^
                G.if1 I32Type
                   (compile_unboxed_const (coercion_error_value env))
                   (E.trap_with env msg)))
          in
          get_arg_count ^^
          compile_eq_const 0l ^^
          G.if1 I32Type
           (default_or_trap ("IDL error: too few arguments " ^ ts_name))
           (begin
              begin
                (* set up invariant register arguments *)
                get_rel_buf_opt ^^ Registers.set_rel_buf_opt env ^^
                get_data_buf ^^ Registers.set_data_buf env ^^
                get_ref_buf ^^ Registers.set_ref_buf env ^^
                get_typtbl_ptr ^^ load_unskewed_ptr ^^ Registers.set_typtbl env ^^
                get_maintyps_ptr ^^ load_unskewed_ptr ^^ Registers.set_typtbl_end env ^^
                get_typtbl_size_ptr ^^ load_unskewed_ptr ^^ Registers.set_typtbl_size env
              end ^^
              (* set up variable frame arguments *)
              Stack.with_frame env "frame_ptr" 3l (fun () ->
                (* idltyp *)
                ReadBuf.read_sleb128 env get_main_typs_buf ^^
                Stack.set_local env StackArgs.idltyp ^^
                (* depth *)
                compile_unboxed_const 0l ^^
                Stack.set_local env StackArgs.depth ^^
                (* recovery mode *)
                can_recover ^^
                Stack.set_local env StackArgs.can_recover ^^
                deserialize_go env t
             )
             ^^ set_val ^^
             get_arg_count ^^ compile_sub_const 1l ^^ set_arg_count ^^
             get_val ^^ compile_eq_const (coercion_error_value env) ^^
             (G.if1 I32Type
               (default_or_trap "IDL error: coercion failure encountered")
               get_val)
            end)
        ) ts ^^

        (* Skip any extra arguments *)
        compile_while env
         (get_arg_count ^^ compile_rel_const I32Op.GtU 0l)
         begin
           get_data_buf ^^
           get_typtbl_ptr ^^ load_unskewed_ptr ^^
           ReadBuf.read_sleb128 env get_main_typs_buf ^^
           compile_unboxed_const 0l ^^
           E.call_import env "rts" "skip_any" ^^
           get_arg_count ^^ compile_sub_const 1l ^^ set_arg_count
         end ^^

        ReadBuf.is_empty env get_data_buf ^^
        E.else_trap_with env ("IDL error: left-over bytes " ^ ts_name) ^^
        ReadBuf.is_empty env get_ref_buf ^^
        E.else_trap_with env ("IDL error: left-over references " ^ ts_name)
      ))))))

    ))

  let deserialize env ts =
    compile_unboxed_const 1l ^^
    E.call_import env "rts" "set_serialization_status" ^^
    IC.arg_data env ^^
    Bool.lit false ^^ (* can't recover *)
    deserialize_from_blob false env ts ^^
    compile_unboxed_const 0l ^^
    E.call_import env "rts" "set_serialization_status"

(*
Note [speculating for short (S)LEB encoded bignums]
~~~~~~~~~~~~~~~~~~~~~~~~~~~~~~~~~~~~~~~~~~~~~~~~~~~

#3098 highlighted that a lot of heap garbage can be generated while reading in
(S)LEB-encoded bignums. To make heap consumption optimal for every compactly
representable `Int`, we resort to speculatively reading a 64-byte chunk from
the `ReadBuf`. We call it speculative, because it may read past the end of the
buffer (and thus end up containing junk bytes) or even fail because reading
across Wasm page boundaries could cause trapping. (Consider the buffer ending
3 bytes before the last-memory-page boundary and issuing a speculative 64-bit read for the
address 2 bytes less than buffer end.) In case of failure to read data, `-1`
(a sentinel) is returned. (The sentinel could be use-case specific when later
the need arises.)

In most cases the speculative read will come back with valid bytes. How many
of those are relevant, can be judged by consulting the buffer-end pointer or
analysing the 64-bit word directly. In the case of (S)LEB, the continuation and
termination bits can be filtered and thus the encoding's last byte detected when
present in the 64-bit word.

If such a LEB boundary is detected, avenues open up for a much faster (than
bytewise-sequential) parsing.

After the data is interpreted, it's the client's responsibility to adjust the
current buffer position.

 *)

(*
Note [mutable stable values]
~~~~~~~~~~~~~~~~~~~~~~~~~~~~

We currently use a Candid derivative to serialize stable values. In addition to
storing sharable data, we can also store mutable data (records with mutable
fields and mutable arrays), and we need to preserve aliasing.

To that end we extend Candid with a type constructor `alias t`.

In the type table, alias t is represented by type code 1. All Candid type constructors
are represented by negative numbers, so this cannot clash with anything and,
conveniently, makes such values illegal Candid.

The values of `alias t` are either

 * i8(0) 0x00000000 0x00000000 M(v)
   for one (typically the first) occurrence of v
   The first 0x00000000 is the “memo field”, the second is the “type hash field”.
   Both are scratch spaces for the benefit of the decoder.

or

 * i8(1) i32(offset) M(v)
   for all other occurrences of v, where offset is the relative position of the
   above occurrences from this reference.

We map Motoko types to this as follows:

  e([var t]) = alias e([t]) = alias vec e(t)
  e({var field : t}) = record { field : alias e(t) }

Why different? Because we need to alias arrays as a whole (we can’t even alias
their fields, as they are manifestly part of the array heap structure), but
aliasing records does not work, as aliased record values may appear at
different types (due to subtyping), and Candid serialization is type-driven.
Luckily records put all mutable fields behind an indirection (ObjInd), so this
works.

The type-driven code in this module treats `Type.Mut` to always refer to an
`ObjInd`; for arrays the mutable case is handled directly.

To detect and preserve aliasing, these steps are taken:

 * In `buffer_size`, when we see a mutable thing (`Array` or `ObjInd`), the
   first time, we mark it by setting the heap tag to `StableSeen`.
   This way, when we see it a second time, we can skip the value in the size
   calculation.
 * In `serialize`, when we see it a first time (tag still `StableSeen`),
   we serialize it (first form above), and remember the absolute position
   in the output buffer, abusing the heap tag here.
   (Invariant: This absolute position is never `StableSeen`)
   Upon a second visit (tag not `StableSeen`), we can thus fetch that absolute
   position and calculate the offset.
 * In `deserialize`, when we come across a `alias t`, we follow the offset (if
   needed) to find the content.

   If the memo field is still `0x00000000`, this is the first time we read
   this, so we deserialize to the Motoko heap, and remember the heap position
   (vanilla pointer) by overwriting the memo field.
   We also store the type hash of the type we are serializing at in the type
   hash field.

   If it is not `0x00000000` then we can simply read the pointer from there,
   after checking the type hash field to make sure we are aliasing at the same
   type.

 *)

(*
Note [Candid subtype checks]
~~~~~~~~~~~~~~~~~~~~~~~~~~~~

Deserializing Candid values requires a Candid subtype check when
deserializing values of reference types (actors and functions).

The subtype test is performed directly on the expected and actual
candid type tables using RTS functions `idl_sub_buf_words`,
`idl_sub_buf_init` and `idl_sub`.  One type table and vector of types
is generated statically from the list of statically known types
encountered during code generation, the other is determined
dynamically by, e.g. message payload. The latter will vary with
each payload to decode.

The known Motoko types are accumulated in a global list as required
and then, in a final compilation step, encoded to global type table
and sequence of type indices. The encoding is stored as static
data referenced by dedicated wasm globals so that we can generate
code that references the globals before their final definitions are
known.

Deserializing a proper (not extended) Candid value stack allocates a
mutable word buffer, of size determined by `idl_sub_buf_words`.
The word buffer is used to initialize and provide storage for a
Rust memo table (see bitrel.rs) memoizing the result of sub and
super type tests performed during deserialization of a given Candid
value sequence.  The memo table is initialized once, using `idl_sub_buf_init`,
then shared between recursive calls to deserialize, by threading the (possibly
null) wasm address of the word buffer as an optional argument.  The
word buffer is stack allocated in generated code, not Rust, because
it's size is dynamic and Rust doesn't seem to support dynamically-sized
stack allocation.

Currently, we only perform Candid subtype checks when decoding proper
(not extended) Candid values. Extended values are required for
stable variables only: we can omit the check, because compatibility
should already be enforced by the static signature compatibility
check.  We use the `null`-ness of the word buffer pointer to
dynamically determine whether to omit or perform Candid subtype checks.

NB: Extending `idl_sub` to support extended, "stable" types (with mutable,
invariant type constructors) would require extending the polarity argument
from a Boolean to a three-valued argument to efficiently check equality for
invariant type constructors in a single pass.
*)

end (* MakeSerialization *)

module Serialization = MakeSerialization(BumpStream)

module BlobStream : Stream = struct
  let create env get_data_size set_token get_token header =
    let header_size = Int32.of_int (String.length header) in
    get_data_size ^^ compile_add_const header_size ^^
    E.call_import env "rts" "alloc_stream" ^^ set_token ^^
    get_token ^^
    Blob.lit env header ^^
    E.call_import env "rts" "stream_write_text"

  let check_filled env get_token get_data_size =
    G.i Drop

  let terminate env get_token _get_data_size _header_size =
    get_token ^^ E.call_import env "rts" "stream_split" ^^
    let set_blob, get_blob = new_local env "blob" in
    set_blob ^^
    get_blob ^^ Blob.payload_ptr_unskewed env ^^
    get_blob ^^ Blob.len env

  let finalize_buffer code = code

  let name_for fn_name ts = "@Bl_" ^ fn_name ^ "<" ^ Typ_hash.typ_seq_hash ts ^ ">"

  let absolute_offset _env get_token =
    let filled_field = Int32.add Blob.len_field 9l in (* see invariant in `stream.rs` *)
    get_token ^^ Heap.load_field_unskewed filled_field

  let checkpoint _env _get_token = G.i Drop

  let reserve env get_token bytes =
    get_token ^^ compile_unboxed_const bytes ^^ E.call_import env "rts" "stream_reserve"

  let write_word_leb env get_token code =
    let set_word, get_word = new_local env "word" in
    code ^^ set_word ^^
    I32Leb.compile_store_to_data_buf_unsigned env get_word
      (get_token ^^ I32Leb.compile_leb128_size get_word ^^ E.call_import env "rts" "stream_reserve") ^^
    G.i Drop

  let write_word_32 env get_token code =
    reserve env get_token Heap.word_size ^^
    code ^^
    G.i (Store {ty = I32Type; align = 0; offset = 0l; sz = None})

  let write_byte env get_token code =
    get_token ^^ code ^^
    E.call_import env "rts" "stream_write_byte"

  let write_blob env get_token get_x =
    let set_len, get_len = new_local env "len" in
    get_x ^^ Blob.len env ^^ set_len ^^
    write_word_leb env get_token get_len ^^
    get_token ^^
    get_x ^^ Blob.payload_ptr_unskewed env ^^
    get_len ^^
    E.call_import env "rts" "stream_write"

  let write_text env get_token get_x =
    write_word_leb env get_token (get_x ^^ Text.size env) ^^
    get_token ^^ get_x ^^
    E.call_import env "rts" "stream_write_text"

  let write_bignum_leb env get_token get_x =
    get_token ^^ get_x ^^
    BigNum.compile_store_to_stream_unsigned env

  let write_bignum_sleb env get_token get_x =
    get_token ^^ get_x ^^
    BigNum.compile_store_to_stream_signed env

end


(* Stabilization (serialization to/from stable memory) of both:
   * stable variables; and
   * virtual stable memory.
   c.f.
   * ../../design/Stable.md
   * ../../design/StableMemory.md
*)

module Stabilization = struct

  let extend64 code = code ^^ G.i (Convert (Wasm.Values.I64 I64Op.ExtendUI32))

  (* The below stream implementation is geared towards the
     tail section of stable memory, where the serialised
     stable variables go. As such a few intimate details of
     the stable memory layout are burnt in, such as the
     variable `N` from the design document. *)
  module StableMemoryStream : Stream = struct
    include BlobStream

    let name_for fn_name ts = "@Sm_" ^ fn_name ^ "<" ^ Typ_hash.typ_seq_hash ts ^ ">"

    let create env get_data_size set_token get_token header =
      create env (compile_unboxed_const 0x8000l) set_token get_token header ^^
        (* TODO: push header directly? *)

      let (set_len, get_len) = new_local env "len" in
      get_data_size ^^
      compile_add_const (Int32.of_int (String.length header)) ^^
      set_len ^^

      let (set_dst, get_dst) = new_local64 env "dst" in
      StableMem.get_mem_size env ^^
      compile_shl64_const (Int64.of_int page_size_bits) ^^
      compile_add64_const 4L ^^ (* `N` is now on the stack *)
      set_dst ^^

      get_dst ^^
      extend64 get_len ^^
      StableMem.ensure env ^^

      get_token ^^
      get_dst ^^
      get_dst ^^ extend64 get_len ^^
      G.i (Binary (Wasm.Values.I64 I64Op.Add)) ^^
      E.call_import env "rts" "stream_stable_dest"

    let ptr64_field = Int32.add Blob.len_field 2l (* see invariant in `stream.rs`, padding for 64-bit after Stream header *)

    let terminate env get_token get_data_size header_size =
      get_token ^^
      E.call_import env "rts" "stream_shutdown" ^^
      compile_unboxed_zero ^^ (* no need to write *)
      get_token ^^
      Heap.load_field64_unskewed ptr64_field ^^
      StableMem.get_mem_size env ^^
      compile_shl64_const (Int64.of_int page_size_bits) ^^
      G.i (Binary (Wasm.Values.I64 I64Op.Sub)) ^^
      compile_sub64_const 4L ^^  (* `N` is now subtracted *)
      G.i (Convert (Wasm.Values.I32 I32Op.WrapI64))

    let finalize_buffer _ = G.nop (* everything is outputted already *)

    (* Returns a 32-bit unsigned int that is the number of bytes that would
       have been written to stable memory if flushed. The difference
       of two such numbers will always be an exact byte distance. *)
    let absolute_offset env get_token =
      let start64_field = Int32.add ptr64_field 2l in (* see invariant in `stream.rs` *)
      absolute_offset env get_token ^^
      get_token ^^
      Heap.load_field64_unskewed ptr64_field ^^
      get_token ^^
      Heap.load_field64_unskewed start64_field ^^
      G.i (Binary (Wasm.Values.I64 I64Op.Sub)) ^^
      G.i (Convert (Wasm.Values.I32 I32Op.WrapI64)) ^^
      G.i (Binary (Wasm.Values.I32 I32Op.Add))
  end

  module Externalization = MakeSerialization(StableMemoryStream)

  let stabilize env t =
    let (set_dst, get_dst) = new_local env "dst" in
    let (set_len, get_len) = new_local env "len" in
    Externalization.serialize env [t] ^^
    set_len ^^
    set_dst ^^

    StableMem.get_mem_size env ^^
    G.i (Test (Wasm.Values.I64 I64Op.Eqz)) ^^
    G.if0
      begin (* ensure [0,..,3,...len+4) *)
        compile_const_64 0L ^^
        extend64 get_len ^^
        compile_add64_const 4L ^^  (* reserve one word for size *)
        StableMem.ensure env ^^

        (* write len to initial word of stable memory*)
        compile_const_64 0L ^^
        get_len ^^
        StableMem.write_word32 env ^^

        (* copy data to following stable memory *)
        Externalization.Strm.finalize_buffer
          begin
            compile_const_64 4L ^^
            extend64 get_dst ^^
            extend64 get_len ^^
            IC.system_call env "stable64_write"
          end
      end
      begin
        let (set_N, get_N) = new_local64 env "N" in

        (* let N = !size * page_size *)
        StableMem.get_mem_size env ^^
        compile_shl64_const (Int64.of_int page_size_bits) ^^
        set_N ^^

        (* grow mem to page including address
           N + 4 + len + 4 + 4 + 4 = N + len + 16
        *)
        get_N ^^
        extend64 get_len ^^
        compile_add64_const 16L ^^
        StableMem.ensure env  ^^

        get_N ^^
        get_len ^^
        StableMem.write_word32 env ^^

        (* copy data to following stable memory *)
        Externalization.Strm.finalize_buffer
          begin
            get_N ^^
            compile_add64_const 4L ^^
            extend64 get_dst ^^
            extend64 get_len ^^
            IC.system_call env "stable64_write"
          end ^^

        (* let M = pagesize * ic0.stable64_size64() - 1 *)
        (* M is beginning of last page *)
        let (set_M, get_M) = new_local64 env "M" in
        IC.system_call env "stable64_size" ^^
        compile_sub64_const 1L ^^
        compile_shl64_const (Int64.of_int page_size_bits) ^^
        set_M ^^

        (* store mem_size at M + (pagesize - 12) *)
        get_M ^^
        compile_add64_const (Int64.sub page_size64 12L) ^^
        StableMem.get_mem_size env ^^
        G.i (Convert (Wasm.Values.I32 I32Op.WrapI64)) ^^
        (* TODO: write word64 *)
        StableMem.write_word32 env ^^

        (* save first word at M + (pagesize - 8);
           mark first word as 0 *)
        get_M ^^
        compile_add64_const (Int64.sub page_size64 8L) ^^
        compile_const_64 0L ^^
        StableMem.read_and_clear_word32 env ^^
        StableMem.write_word32 env ^^

        (* save version at M + (pagesize - 4) *)
        get_M ^^
          compile_add64_const (Int64.sub page_size64 4L) ^^
        (* TODO bump version? *)
        compile_unboxed_const StableMem.version ^^
        StableMem.write_word32 env

      end

  let destabilize env ty =
    match E.mode env with
    | Flags.ICMode | Flags.RefMode ->
      let (set_pages, get_pages) = new_local64 env "pages" in
      IC.system_call env "stable64_size" ^^
      set_pages ^^

      get_pages ^^
      G.i (Test (Wasm.Values.I64 I64Op.Eqz)) ^^
      G.if1 I32Type
        begin
          let (_, fs) = Type.as_obj ty in
          let fs' = List.map
           (fun f -> (f.Type.lab, fun () -> Opt.null_lit env))
           fs
          in
          StableMem.get_mem_size env ^^
          G.i (Test (Wasm.Values.I64 I64Op.Eqz)) ^^
          E.else_trap_with env "StableMem.mem_size non-zero" ^^
          Object.lit_raw env fs'
        end
        begin
          let (set_marker, get_marker) = new_local env "marker" in
          let (set_len, get_len) = new_local env "len" in
          let (set_offset, get_offset) = new_local64 env "offset" in
          compile_const_64 0L ^^
          StableMem.read_and_clear_word32 env ^^
          set_marker ^^

          get_marker ^^
          G.i (Test (Wasm.Values.I32 I32Op.Eqz)) ^^
          G.if0
            begin
              let (set_M, get_M) = new_local64 env "M" in
              let (set_version, get_version) = new_local env "version" in
              let (set_N, get_N) = new_local64 env "N" in

              IC.system_call env "stable64_size" ^^
              compile_sub64_const 1L ^^
              compile_shl64_const (Int64.of_int page_size_bits) ^^
              set_M ^^

              (* read version *)
              get_M ^^
              compile_add64_const (Int64.sub page_size64 4L) ^^
              StableMem.read_and_clear_word32 env ^^
              set_version ^^

              (* check version *)
              get_version ^^
              compile_unboxed_const StableMem.version ^^
              G.i (Compare (Wasm.Values.I32 I32Op.GtU)) ^^
              E.then_trap_with env (Printf.sprintf
                "higher stable memory version (expected %s)"
                (Int32.to_string StableMem.version)) ^^

              (* restore StableMem bytes [0..4) *)
              compile_const_64 0L ^^
              get_M ^^
              compile_add64_const (Int64.sub page_size64 8L) ^^
              StableMem.read_and_clear_word32 env ^^
              StableMem.write_word32 env ^^

              (* restore mem_size *)
              get_M ^^
              compile_add64_const (Int64.sub page_size64 12L) ^^
              extend64 (StableMem.read_and_clear_word32 env) ^^ (*TODO: use 64 bits *)
              StableMem.set_mem_size env ^^

              StableMem.get_mem_size env ^^
              compile_shl64_const (Int64.of_int page_size_bits) ^^
              set_N ^^

              (* set len *)
              get_N ^^
              StableMem.read_and_clear_word32 env ^^
              set_len ^^

              (* set offset *)
              get_N ^^
              compile_add64_const 4L ^^
              set_offset
            end
            begin
              (* assert mem_size == 0 *)
              StableMem.get_mem_size env ^^
              G.i (Test (Wasm.Values.I64 I64Op.Eqz)) ^^
              E.else_trap_with env "unexpected, non-zero stable memory size" ^^

              (* set len *)
              get_marker ^^
              set_len ^^

              (* set offset *)
              compile_const_64 4L ^^
              set_offset
            end ^^ (* if_ *)

          let (set_blob, get_blob) = new_local env "blob" in
          (* read blob from stable memory *)
          get_len ^^ Blob.alloc env ^^ set_blob ^^
          extend64 (get_blob ^^ Blob.payload_ptr_unskewed env) ^^
          get_offset ^^
          extend64 get_len ^^
          IC.system_call env "stable64_read" ^^

          let (set_val, get_val) = new_local env "val" in
          (* deserialize blob to val *)
          get_blob ^^
          Bool.lit false ^^ (* can't recover *)
          Serialization.deserialize_from_blob true env [ty] ^^
          set_val ^^

          (* clear blob contents *)
          get_blob ^^
          Blob.clear env ^^

          (* copy zeros from blob to stable memory *)
          get_offset ^^
          extend64 (get_blob ^^ Blob.payload_ptr_unskewed env) ^^
          extend64 (get_blob ^^ Blob.len env) ^^
          IC.system_call env "stable64_write" ^^

          (* return val *)
          get_val
        end
    | _ -> assert false
end

module GCRoots = struct
  let register env static_roots =

    let get_static_roots = E.add_fun env "get_static_roots" (Func.of_body env [] [I32Type] (fun env ->
      compile_unboxed_const static_roots
    )) in

    E.add_export env (nr {
      name = Wasm.Utf8.decode "get_static_roots";
      edesc = nr (FuncExport (nr get_static_roots))
    })

  let store_static_roots env =
    Arr.vanilla_lit env (E.get_static_roots env)

end (* GCRoots *)

module StackRep = struct
  open SR

  (*
     Most expressions have a “preferred”, most optimal, form. Hence,
     compile_exp put them on the stack in that form, and also returns
     the form it chose.

     But the users of compile_exp usually want a specific form as well.
     So they use compile_exp_as, indicating the form they expect.
     compile_exp_as then does the necessary coercions.
   *)

  let of_arity n =
    if n = 1 then Vanilla else UnboxedTuple n

  (* The stack rel of a primitive type, i.e. what the binary operators expect *)
  let of_type t =
    let open Type in
    match normalize t with
    | Prim Bool -> SR.bool
    | Prim (Nat | Int) -> Vanilla
    | Prim (Nat64 | Int64) -> UnboxedWord64
    | Prim (Nat32 | Int32) -> UnboxedWord32
    | Prim (Nat8 | Nat16 | Int8 | Int16 | Char) -> Vanilla
    | Prim (Text | Blob | Principal) -> Vanilla
    | Prim Float -> UnboxedFloat64
    | Obj (Actor, _) -> Vanilla
    | Func (Shared _, _, _, _, _) -> Vanilla
    | p -> todo "StackRep.of_type" (Arrange_ir.typ p) Vanilla

  (* The env looks unused, but will be needed once we can use multi-value, to register
     the complex types in the environment.
     For now, multi-value block returns are handled via FakeMultiVal. *)
  let to_block_type env = function
    | Vanilla -> [I32Type]
    | UnboxedWord64 -> [I64Type]
    | UnboxedWord32 -> [I32Type]
    | UnboxedFloat64 -> [F64Type]
    | UnboxedTuple n -> Lib.List.make n I32Type
    | Const _ -> []
    | Unreachable -> []

  let to_string = function
    | Vanilla -> "Vanilla"
    | UnboxedWord64 -> "UnboxedWord64"
    | UnboxedWord32 -> "UnboxedWord32"
    | UnboxedFloat64 -> "UnboxedFloat64"
    | UnboxedTuple n -> Printf.sprintf "UnboxedTuple %d" n
    | Unreachable -> "Unreachable"
    | Const _ -> "Const"

  let join (sr1 : t) (sr2 : t) = match sr1, sr2 with
    | _, _ when SR.eq sr1 sr2 -> sr1
    | Unreachable, sr2 -> sr2
    | sr1, Unreachable -> sr1

    | Const _, Const _ -> Vanilla
    | Const _, sr2_ -> sr2
    | sr1, Const _ -> sr1

    | _, Vanilla -> Vanilla
    | Vanilla, _ -> Vanilla

    | UnboxedTuple n, UnboxedTuple m when n = m -> sr1

    | _, _ ->
      Printf.eprintf "Invalid stack rep join (%s, %s)\n"
        (to_string sr1) (to_string sr2); sr1

  let drop env (sr_in : t) =
    match sr_in with
    | Vanilla | UnboxedWord64 | UnboxedWord32 | UnboxedFloat64 -> G.i Drop
    | UnboxedTuple n -> G.table n (fun _ -> G.i Drop)
    | Const _ | Unreachable -> G.nop

  (* Materializes a Const.lit: If necessary, puts
     bytes into static memory, and returns a vanilla value.
  *)
  let materialize_lit env (lit : Const.lit) : int32 =
    match lit with
      | Const.Vanilla n  -> n
      | Const.Bool n     -> Bool.vanilla_lit n
      | Const.BigInt n   -> BigNum.vanilla_lit env n
      | Const.Word32 n   -> BoxedSmallWord.vanilla_lit env n
      | Const.Word64 n   -> BoxedWord64.vanilla_lit env n
      | Const.Float64 f  -> Float.vanilla_lit env f
      | Const.Blob t     -> Blob.vanilla_lit env t

  let rec materialize_const_t env (p, cv) : int32 =
    Lib.Promise.lazy_value p (fun () -> materialize_const_v env cv)

  and materialize_const_v env = function
    | Const.Fun (get_fi, _) -> Closure.static_closure env (get_fi ())
    | Const.Message fi -> assert false
    | Const.Obj fs ->
      let fs' = List.map (fun (n, c) -> (n, materialize_const_t env c)) fs in
      Object.vanilla_lit env fs'
    | Const.Unit -> Tuple.unit_vanilla_lit
    | Const.Array cs ->
      let ptrs = List.map (materialize_const_t env) cs in
      Arr.vanilla_lit env ptrs
    | Const.Lit l -> materialize_lit env l

  let adjust env (sr_in : t) sr_out =
    if eq sr_in sr_out
    then G.nop
    else match sr_in, sr_out with
    | Unreachable, Unreachable -> G.nop
    | Unreachable, _ -> G.i Unreachable

    | UnboxedTuple n, Vanilla -> Tuple.from_stack env n
    | Vanilla, UnboxedTuple n -> Tuple.to_stack env n

    | UnboxedWord64, Vanilla -> BoxedWord64.box env
    | Vanilla, UnboxedWord64 -> BoxedWord64.unbox env

    | UnboxedWord32, Vanilla -> BoxedSmallWord.box env
    | Vanilla, UnboxedWord32 -> BoxedSmallWord.unbox env

    | UnboxedFloat64, Vanilla -> Float.box env
    | Vanilla, UnboxedFloat64 -> Float.unbox env

    | Const (_, Const.Lit (Const.Bool b)), Vanilla -> Bool.lit b
    | Const c, Vanilla -> compile_unboxed_const (materialize_const_t env c)
    | Const (_, Const.Lit (Const.Word32 n)), UnboxedWord32 -> compile_unboxed_const n
    | Const (_, Const.Lit (Const.Word64 n)), UnboxedWord64 -> compile_const_64 n
    | Const (_, Const.Lit (Const.Float64 f)), UnboxedFloat64 -> Float.compile_unboxed_const f
    | Const c, UnboxedTuple 0 -> G.nop
    | Const (_, Const.Array cs), UnboxedTuple n ->
      assert (n = List.length cs);
      G.concat_map (fun c -> compile_unboxed_const (materialize_const_t env c)) cs
    | _, _ ->
      Printf.eprintf "Unknown stack_rep conversion %s -> %s\n"
        (to_string sr_in) (to_string sr_out);
      G.nop

end (* StackRep *)

module VarEnv = struct

  (* A type to record where Motoko names are stored. *)
  type varloc =
    (* A Wasm Local of the current function, directly containing the value,
       in the given stackrep (Vanilla, UnboxedWord32, …) so far
       Used for immutable and mutable, non-captured data *)
    | Local of SR.t * int32
    (* A Wasm Local of the current function, that points to memory location,
       which is a MutBox.  Used for mutable captured data *)
    | HeapInd of int32
    (* A static mutable memory location (static address of a MutBox object) *)
    (* TODO: Do we need static immutable? *)
    | HeapStatic of int32
    (* Not materialized (yet), statically known constant, static location on demand *)
    | Const of Const.t
    (* public method *)
    | PublicMethod of int32 * string

  let is_non_local : varloc -> bool = function
    | Local _
    | HeapInd _ -> false
    | HeapStatic _
    | PublicMethod _
    | Const _ -> true

  type lvl = TopLvl | NotTopLvl

  (*
  The source variable environment:
   - Whether we are on the top level
   - In-scope variables
   - scope jump labels
  *)


  module NameEnv = Env.Make(String)
  type t = {
    lvl : lvl;
    vars : varloc NameEnv.t; (* variables ↦ their location *)
    labels : G.depth NameEnv.t; (* jump label ↦ their depth *)
  }

  let empty_ae = {
    lvl = TopLvl;
    vars = NameEnv.empty;
    labels = NameEnv.empty;
  }

  (* Creating a local environment, resetting the local fields,
     and removing bindings for local variables (unless they are at global locations)
  *)

  let mk_fun_ae ae = { ae with
    lvl = NotTopLvl;
    vars = NameEnv.filter (fun v l ->
      let non_local = is_non_local l in
      (* For debugging, enable this:
      (if not non_local then Printf.eprintf "VarEnv.mk_fun_ae: Removing %s\n" v);
      *)
      non_local
    ) ae.vars;
  }
  let lookup_var ae var =
    match NameEnv.find_opt var ae.vars with
      | Some l -> Some l
      | None   -> Printf.eprintf "Could not find %s\n" var; None

  let needs_capture ae var = match lookup_var ae var with
    | Some l -> not (is_non_local l)
    | None -> assert false

  let add_local_with_heap_ind env (ae : t) name =
      let i = E.add_anon_local env I32Type in
      E.add_local_name env i name;
      ({ ae with vars = NameEnv.add name (HeapInd i) ae.vars }, i)

  let add_local_heap_static (ae : t) name ptr =
      { ae with vars = NameEnv.add name (HeapStatic ptr) ae.vars }

  let add_local_public_method (ae : t) name (fi, exported_name) =
      { ae with vars = NameEnv.add name (PublicMethod (fi, exported_name) : varloc) ae.vars }

  let add_local_const (ae : t) name cv =
      { ae with vars = NameEnv.add name (Const cv : varloc) ae.vars }

  let add_local_local env (ae : t) name sr i =
      { ae with vars = NameEnv.add name (Local (sr, i)) ae.vars }

  let add_direct_local env (ae : t) name sr =
      let i = E.add_anon_local env (SR.to_var_type sr) in
      E.add_local_name env i name;
      (add_local_local env ae name sr i, i)

  (* Adds the names to the environment and returns a list of setters *)
  let rec add_arguments env (ae : t) as_local = function
    | [] -> ae
    | (name :: names) ->
      if as_local name then
        let i = E.add_anon_local env I32Type in
        E.add_local_name env i name;
        let ae' = { ae with vars = NameEnv.add name (Local (SR.Vanilla, i)) ae.vars } in
        add_arguments env ae' as_local names
      else (* needs to go to static memory *)
        let ptr = MutBox.static env in
        let ae' = add_local_heap_static ae name ptr in
        add_arguments env ae' as_local names

  let add_argument_locals env (ae : t) =
    add_arguments env ae (fun _ -> true)

  let add_label (ae : t) name (d : G.depth) =
      { ae with labels = NameEnv.add name d ae.labels }

  let get_label_depth (ae : t) name : G.depth  =
    match NameEnv.find_opt name ae.labels with
      | Some d -> d
      | None   -> raise (CodegenError (Printf.sprintf "Could not find %s\n" name))

end (* VarEnv *)

(* type for wrapping code with context, context is establishment
   of (pattern) binding, argument is the code using the binding,
   result is e.g. the code for `case p e`. *)
type scope_wrap = G.t -> G.t

let unmodified : scope_wrap = fun code -> code

module Var = struct
  (* This module is all about looking up Motoko variables in the environment,
     and dealing with mutable variables *)

  open VarEnv

  (* Returns desired stack representation, preparation code and code to consume
     the value onto the stack *)
  let set_val env ae var : G.t * SR.t * G.t = match VarEnv.lookup_var ae var with
    | Some (Local (sr, i)) ->
      G.nop,
      sr,
      G.i (LocalSet (nr i))
    | Some (HeapInd i) ->
      G.i (LocalGet (nr i)),
      SR.Vanilla,
<<<<<<< HEAD
      MutBox.store_field env
    | Some (HeapStatic ptr) ->
      compile_unboxed_const ptr,
      SR.Vanilla,
      MutBox.store_field env
=======
      Heap.store_field MutBox.field ^^
      (if !Flags.gc_strategy = Flags.Generational
        then
         G.i (LocalGet (nr i)) ^^
         compile_add_const ptr_unskew ^^
         compile_add_const (Int32.mul MutBox.field Heap.word_size) ^^
         E.call_import env "rts" "write_barrier"
        else G.nop)
    | Some (HeapStatic ptr) ->
      compile_unboxed_const ptr,
      SR.Vanilla,
      Heap.store_field MutBox.field ^^
      (if !Flags.gc_strategy = Flags.Generational
        then
         compile_unboxed_const ptr ^^
         compile_add_const ptr_unskew ^^
         compile_add_const (Int32.mul MutBox.field Heap.word_size) ^^
         E.call_import env "rts" "write_barrier"
        else G.nop)
>>>>>>> 88486d59
    | Some (Const _) -> fatal "set_val: %s is const" var
    | Some (PublicMethod _) -> fatal "set_val: %s is PublicMethod" var
    | None   -> fatal "set_val: %s missing" var

  (* Stores the payload. Returns stack preparation code, and code that consumes the values from the stack *)
  let set_val_vanilla env ae var : G.t * G.t =
    let pre_code, sr, code = set_val env ae var in
    pre_code, StackRep.adjust env SR.Vanilla sr ^^ code

  (* Stores the payload (which is found on the stack, in Vanilla stackrep) *)
  let set_val_vanilla_from_stack env ae var : G.t =
    let pre_code, code = set_val_vanilla env ae var in
    if G.is_nop pre_code
    then code
    else
      (* Need to shuffle the stack entries *)
      let (set_x, get_x) = new_local env "var_scrut" in
      set_x ^^
      pre_code ^^
      get_x ^^
      code

  (* Returns the payload (optimized representation) *)
  let get_val (env : E.t) (ae : VarEnv.t) var = match VarEnv.lookup_var ae var with
    | Some (Local (sr, i)) ->
      sr, G.i (LocalGet (nr i))
    | Some (HeapInd i) ->
      SR.Vanilla, G.i (LocalGet (nr i)) ^^ MutBox.load_field env
    | Some (HeapStatic i) ->
      SR.Vanilla, compile_unboxed_const i ^^ MutBox.load_field env
    | Some (Const c) ->
      SR.Const c, G.nop
    | Some (PublicMethod (_, name)) ->
      SR.Vanilla,
      IC.get_self_reference env ^^
      IC.actor_public_field env name
    | None -> assert false

  (* Returns the payload (vanilla representation) *)
  let get_val_vanilla (env : E.t) (ae : VarEnv.t) var =
    let sr, code = get_val env ae var in
    code ^^ StackRep.adjust env sr SR.Vanilla

  (* Returns the value to put in the closure,
     and code to restore it, including adding to the environment
  *)
  let capture old_env ae0 var : G.t * (E.t -> VarEnv.t -> VarEnv.t * scope_wrap) =
    match VarEnv.lookup_var ae0 var with
    | Some (Local (sr, i)) ->
      ( G.i (LocalGet (nr i)) ^^ StackRep.adjust old_env sr SR.Vanilla
      , fun new_env ae1 ->
        (* we use SR.Vanilla in the restored environment. We could use sr;
           like for parameters hard to predict what’s better *)
        let ae2, j = VarEnv.add_direct_local new_env ae1 var SR.Vanilla in
        let restore_code = G.i (LocalSet (nr j))
        in ae2, fun body -> restore_code ^^ body
      )
    | Some (HeapInd i) ->
      ( G.i (LocalGet (nr i))
      , fun new_env ae1 ->
        let ae2, j = VarEnv.add_local_with_heap_ind new_env ae1 var in
        let restore_code = G.i (LocalSet (nr j))
        in ae2, fun body -> restore_code ^^ body
      )
    | _ -> assert false

  (* This is used when putting a mutable field into an object.
     In the IR, mutable fields of objects are pre-allocated as MutBox objects,
     to allow the async/await.
     So we expect the variable to be in a HeapInd (pointer to MutBox on the heap),
     or HeapStatic (statically known MutBox in the static memory) and we use
     the pointer.
  *)
  let get_aliased_box env ae var = match VarEnv.lookup_var ae var with
    | Some (HeapInd i) -> G.i (LocalGet (nr i))
    | Some (HeapStatic i) -> compile_unboxed_const i
    | _ -> assert false

  let capture_aliased_box env ae var = match VarEnv.lookup_var ae var with
    | Some (HeapInd i) ->
      G.i (LocalSet (nr i))
    | _ -> assert false

end (* Var *)

(* Calling well-known prelude functions *)
(* FIXME: calling into the prelude will not work if we ever need to compile a program
   that requires top-level cps conversion;
   use new prims instead *)
module Internals = struct
  let call_prelude_function env ae var =
    match VarEnv.lookup_var ae var with
    | Some (VarEnv.Const (_, Const.Fun (mk_fi, _))) ->
       compile_unboxed_zero ^^ (* A dummy closure *)
       G.i (Call (nr (mk_fi ())))
    | _ -> assert false

  let add_cycles env ae = call_prelude_function env ae "@add_cycles"
  let reset_cycles env ae = call_prelude_function env ae "@reset_cycles"
  let reset_refund env ae = call_prelude_function env ae "@reset_refund"
end

(* This comes late because it also deals with messages *)
module FuncDec = struct
  let bind_args env ae0 first_arg args =
    let rec go i ae = function
    | [] -> ae
    | a::args ->
      (* Function arguments are always vanilla, due to subtyping and uniform representation.
         We keep them as such here for now. We _could_ always unpack those that can be unpacked
         (Nat32 etc.). It is generally hard to predict which strategy is better. *)
      let ae' = VarEnv.add_local_local env ae a.it SR.Vanilla (Int32.of_int i) in
      go (i+1) ae' args in
    go first_arg ae0 args

  (* Create a WebAssembly func from a pattern (for the argument) and the body.
   Parameter `captured` should contain the, well, captured local variables that
   the function will find in the closure. *)
  let compile_local_function outer_env outer_ae restore_env args mk_body ret_tys at =
    let arg_names = List.map (fun a -> a.it, I32Type) args in
    let return_arity = List.length ret_tys in
    let retty = Lib.List.make return_arity I32Type in
    let ae0 = VarEnv.mk_fun_ae outer_ae in
    Func.of_body outer_env (["clos", I32Type] @ arg_names) retty (fun env -> G.with_region at (
      let get_closure = G.i (LocalGet (nr 0l)) ^^ Tagged.load_forwarding_pointer env in

      let ae1, closure_codeW = restore_env env ae0 get_closure in

      (* Add arguments to the environment (shifted by 1) *)
      let ae2 = bind_args env ae1 1 args in

      closure_codeW (mk_body env ae2)
    ))

  let message_start env sort = match sort with
      | Type.Shared Type.Write ->
        Lifecycle.trans env Lifecycle.InUpdate
      | Type.Shared Type.Query ->
        Lifecycle.trans env Lifecycle.InQuery
      | _ -> assert false

  let message_cleanup env sort = match sort with
      | Type.Shared Type.Write ->
        GC.collect_garbage env ^^
        Lifecycle.trans env Lifecycle.Idle
      | Type.Shared Type.Query ->
        Lifecycle.trans env Lifecycle.PostQuery
      | _ -> assert false

  let compile_const_message outer_env outer_ae sort control args mk_body ret_tys at : E.func_with_names =
    let ae0 = VarEnv.mk_fun_ae outer_ae in
    Func.of_body outer_env [] [] (fun env -> G.with_region at (
      message_start env sort ^^
      (* cycles *)
      Internals.reset_cycles env outer_ae ^^
      Internals.reset_refund env outer_ae ^^
      (* reply early for a oneway *)
      (if control = Type.Returns
       then
         Tuple.compile_unit ^^
         Serialization.serialize env [] ^^
         IC.reply_with_data env
       else G.nop) ^^
      (* Deserialize argument and add params to the environment *)
      let arg_names = List.map (fun a -> a.it) args in
      let arg_tys = List.map (fun a -> a.note) args in
      let ae1 = VarEnv.add_argument_locals env ae0 arg_names in
      Serialization.deserialize env arg_tys ^^
      G.concat_map (Var.set_val_vanilla_from_stack env ae1) (List.rev arg_names) ^^
      mk_body env ae1 ^^
      message_cleanup env sort
    ))

  (* Compile a closed function declaration (captures no local variables) *)
  let closed pre_env sort control name args mk_body fun_rhs ret_tys at =
    if Type.is_shared_sort sort
    then begin
      let (fi, fill) = E.reserve_fun pre_env name in
      ( Const.t_of_v (Const.Message fi), fun env ae ->
        fill (compile_const_message env ae sort control args mk_body ret_tys at)
      )
    end else begin
      assert (control = Type.Returns);
      let lf = E.make_lazy_function pre_env name in
      ( Const.t_of_v (Const.Fun ((fun () -> Lib.AllocOnUse.use lf), fun_rhs)), fun env ae ->
        let restore_no_env _env ae _ = ae, unmodified in
        Lib.AllocOnUse.def lf (lazy (compile_local_function env ae restore_no_env args mk_body ret_tys at))
      )
    end

  (* Compile a closure declaration (captures local variables) *)
  let closure env ae sort control name captured args mk_body ret_tys at =
      let is_local = sort = Type.Local in

      let set_clos, get_clos = new_local env (name ^ "_clos") in

      let len = Wasm.I32.of_int_u (List.length captured) in
      let store_env, restore_env =
        let rec go i = function
          | [] -> (G.nop, fun _env ae1 _ -> ae1, unmodified)
          | (v::vs) ->
              let store_rest, restore_rest = go (i + 1) vs in
              let store_this, restore_this = Var.capture env ae v in
              let store_env =
                get_clos ^^
                store_this ^^
                Closure.store_data env (Wasm.I32.of_int_u i) ^^
                store_rest in
              let restore_env env ae1 get_env =
                let ae2, codeW = restore_this env ae1 in
                let ae3, code_restW = restore_rest env ae2 get_env in
                (ae3,
                 fun body ->
                 get_env ^^
                 Closure.load_data env (Wasm.I32.of_int_u i) ^^
                 codeW (code_restW body)
                )
              in store_env, restore_env in
        go 0 captured in

      let f =
        if is_local
        then compile_local_function env ae restore_env args mk_body ret_tys at
        else assert false (* no first class shared functions yet *) in

      let fi = E.add_fun env name f in

      let code =
        (* Allocate a heap object for the closure *)
        Heap.alloc env (Int32.add Closure.header_size len) ^^
        set_clos ^^

        (* Store the tag *)
        get_clos ^^
        Tagged.(store_tag Closure) ^^

        (* Store the forwarding pointer *)
        get_clos ^^
        Tagged.(store_forwarding_pointer env) ^^

        (* Store the function pointer number: *)
        get_clos ^^
        compile_unboxed_const (E.add_fun_ptr env fi) ^^
        Heap.store_field Closure.funptr_field ^^

        (* Store the length *)
        get_clos ^^
        compile_unboxed_const len ^^
        Heap.store_field Closure.len_field ^^

        (* Store all captured values *)
        store_env
      in

      if is_local
      then
        SR.Vanilla,
        code ^^
        get_clos ^^
        (if !Flags.sanity then
          (* Sanity check: create artificial forwarding proxy *)
          get_clos ^^
          E.call_import env "rts" "create_artificial_forward"
        else 
          G.nop
        )
      else assert false (* no first class shared functions *)

  let lit env ae name sort control free_vars args mk_body ret_tys at =
    let captured = List.filter (VarEnv.needs_capture ae) free_vars in

    if ae.VarEnv.lvl = VarEnv.TopLvl then assert (captured = []);

    if captured = []
    then
      let (ct, fill) = closed env sort control name args mk_body Const.Complicated ret_tys at in
      fill env ae;
      (SR.Const ct, G.nop)
    else closure env ae sort control name captured args mk_body ret_tys at

  (* Returns a closure corresponding to a future (async block) *)
  let async_body env ae ts free_vars mk_body at =
    (* We compile this as a local, returning function, so set return type to [] *)
    let sr, code = lit env ae "anon_async" Type.Local Type.Returns free_vars [] mk_body [] at in
    code ^^
    StackRep.adjust env sr SR.Vanilla

  (* Takes the reply and reject callbacks, tuples them up (with administrative extras),
     adds them to the continuation table, and returns the two callbacks expected by
     ic.call_new.

     The tupling is necessary because we want to free _both_/_all_ closures
     when the call is answered.

     The reply callback function exists once per type (as it has to do
     deserialization); the reject callback function is unique.
  *)

  let closures_to_reply_reject_callbacks_aux env ts_opt =
    let arity, reply_name, from_arg_data =
      match ts_opt with
      | Some ts ->
        (List.length ts,
         "@callback<" ^ Typ_hash.typ_hash (Type.Tup ts) ^ ">",
         fun env -> Serialization.deserialize env ts)
      | None ->
        (1,
         "@callback",
         (fun env ->
           Blob.of_size_copy env
           (fun env -> IC.system_call env "msg_arg_data_size")
           (fun env -> IC.system_call env "msg_arg_data_copy")
           (fun env -> compile_unboxed_const 0l)))
    in
    Func.define_built_in env reply_name ["env", I32Type] [] (fun env ->
        message_start env (Type.Shared Type.Write) ^^
        (* Look up continuation *)
        let (set_closure, get_closure) = new_local env "closure" in
        G.i (LocalGet (nr 0l)) ^^
        ContinuationTable.recall env ^^
        Arr.load_field env 0l ^^ (* get the reply closure *)
        set_closure ^^
        get_closure ^^
        Closure.prepare_closure_call env ^^

        (* Deserialize/Blobify reply arguments  *)
        from_arg_data env ^^

        get_closure ^^
        Closure.call_closure env arity 0 ^^

        message_cleanup env (Type.Shared Type.Write)
      );

    let reject_name = "@reject_callback" in
    Func.define_built_in env reject_name ["env", I32Type] [] (fun env ->
        message_start env (Type.Shared Type.Write) ^^
        (* Look up continuation *)
        let (set_closure, get_closure) = new_local env "closure" in
        G.i (LocalGet (nr 0l)) ^^
        ContinuationTable.recall env ^^
        Arr.load_field env 1l ^^ (* get the reject closure *)
        set_closure ^^
        get_closure ^^
        Closure.prepare_closure_call env ^^
        (* Synthesize value of type `Text`, the error message
           (The error code is fetched via a prim)
        *)
        IC.error_value env ^^

        get_closure ^^
        Closure.call_closure env 1 0 ^^

        message_cleanup env (Type.Shared Type.Write)
      );

    (* result is a function that accepts a list of closure getters, from which
       the first and second must be the reply and reject continuations. *)
    fun closure_getters ->
      let (set_cb_index, get_cb_index) = new_local env "cb_index" in
      Arr.lit env closure_getters ^^
      ContinuationTable.remember env ^^
      set_cb_index ^^

      (* return arguments for the ic.call *)
      compile_unboxed_const (E.add_fun_ptr env (E.built_in env reply_name)) ^^
      get_cb_index ^^
      compile_unboxed_const (E.add_fun_ptr env (E.built_in env reject_name)) ^^
      get_cb_index

  let closures_to_reply_reject_callbacks env ts =
    closures_to_reply_reject_callbacks_aux env (Some ts)
  let closures_to_raw_reply_reject_callbacks env  =
    closures_to_reply_reject_callbacks_aux env None

  let ignoring_callback env =
    (* for one-way calls, we use an invalid table entry as the callback. this
       way, the callback, when it comes back, will (safely) trap, even if the
       module has completely changed in between. This way, one-way calls do not
       get in the way of safe instantaneous upgrades *)
    compile_unboxed_const (-1l)

  let cleanup_callback env =
    let name = "@cleanup_callback" in
    Func.define_built_in env name ["env", I32Type] [] (fun env ->
        G.i (LocalGet (nr 0l)) ^^
        ContinuationTable.recall env ^^
        G.i Drop);
    compile_unboxed_const (E.add_fun_ptr env (E.built_in env name))

  let ic_call_threaded env purpose get_meth_pair push_continuations
    add_data add_cycles =
    match E.mode env with
    | Flags.ICMode
    | Flags.RefMode ->
      let message = Printf.sprintf "could not perform %s" purpose in
      let (set_cb_index, get_cb_index) = new_local env "cb_index" in
      (* The callee *)
      get_meth_pair ^^ Arr.load_field env 0l ^^ Blob.as_ptr_len env ^^
      (* The method name *)
      get_meth_pair ^^ Arr.load_field env 1l ^^ Blob.as_ptr_len env ^^
      (* The reply and reject callback *)
      push_continuations ^^
      set_cb_index  ^^ get_cb_index ^^
      (* initiate call *)
      IC.system_call env "call_new" ^^
      cleanup_callback env ^^ get_cb_index ^^
      IC.system_call env "call_on_cleanup" ^^
      (* the data *)
      add_data get_cb_index ^^
      IC.system_call env "call_data_append" ^^
      (* the cycles *)
      add_cycles ^^
      (* done! *)
      IC.system_call env "call_perform" ^^
      IC.set_call_perform_status env ^^
      Blob.lit env message ^^
      IC.set_call_perform_message env ^^
      IC.get_call_perform_status env ^^
      (* save error code, cleanup on error *)
      G.if0
      begin (* send failed *)
        if !Flags.trap_on_call_error then
          E.trap_with env message
        else
        (* Recall (don't leak) continuations *)
        get_cb_index ^^
        ContinuationTable.recall env ^^
        G.i Drop
      end
      begin (* send succeeded *)
        G.nop
      end
    | _ ->
      E.trap_with env (Printf.sprintf "cannot perform %s when running locally" purpose)

  let ic_call env ts1 ts2 get_meth_pair get_arg get_k get_r =
    ic_call_threaded
      env
      "remote call"
      get_meth_pair
      (closures_to_reply_reject_callbacks env ts2 [get_k; get_r])
      (fun _ -> get_arg ^^ Serialization.serialize env ts1)

  let ic_call_raw env get_meth_pair get_arg get_k get_r =
    ic_call_threaded
      env
      "raw call"
      get_meth_pair
      (closures_to_raw_reply_reject_callbacks env [get_k; get_r])
      (fun _ -> get_arg ^^ Blob.as_ptr_len env)

  let ic_self_call env ts get_meth_pair get_future get_k get_r =
    ic_call_threaded
      env
      "self call"
      get_meth_pair
      (* Storing the tuple away, future_array_index = 2, keep in sync with rts/continuation_table.rs *)
      (closures_to_reply_reject_callbacks env ts [get_k; get_r; get_future])
      (fun get_cb_index ->
        get_cb_index ^^
        BoxedSmallWord.box env ^^
        Serialization.serialize env Type.[Prim Nat32])

  let ic_call_one_shot env ts get_meth_pair get_arg add_cycles =
    match E.mode env with
    | Flags.ICMode
    | Flags.RefMode ->
      (* The callee *)
      get_meth_pair ^^ Arr.load_field env 0l ^^ Blob.as_ptr_len env ^^
      (* The method name *)
      get_meth_pair ^^ Arr.load_field env 1l ^^ Blob.as_ptr_len env ^^
      (* The reply callback *)
      ignoring_callback env ^^
      compile_unboxed_zero ^^
      (* The reject callback *)
      ignoring_callback env ^^
      compile_unboxed_zero ^^
      IC.system_call env "call_new" ^^
      (* the data *)
      get_arg ^^ Serialization.serialize env ts ^^
      IC.system_call env "call_data_append" ^^
      (* the cycles *)
      add_cycles ^^
      IC.system_call env "call_perform" ^^
      (* This is a one-shot function: just remember error code *)
      (if !Flags.trap_on_call_error then
         (* legacy: discard status, proceed as if all well *)
         G.i Drop ^^
         compile_unboxed_zero ^^
         IC.set_call_perform_status env ^^
         Blob.lit env "" ^^
         IC.set_call_perform_message env
       else
         IC.set_call_perform_status env ^^
         Blob.lit env "could not perform oneway" ^^
         IC.set_call_perform_message env)

    | _ -> assert false

  let equate_msgref env =
    let (set_meth_pair1, get_meth_pair1) = new_local env "meth_pair1" in
    let (set_meth_pair2, get_meth_pair2) = new_local env "meth_pair2" in
    set_meth_pair2 ^^ set_meth_pair1 ^^
    get_meth_pair1 ^^ Arr.load_field env 0l ^^
    get_meth_pair2 ^^ Arr.load_field env 0l ^^
    Blob.compare env Operator.EqOp ^^
    G.if1 I32Type
    begin
      get_meth_pair1 ^^ Arr.load_field env 1l ^^
      get_meth_pair2 ^^ Arr.load_field env 1l ^^
      Blob.compare env Operator.EqOp
    end
    begin
      Bool.lit false
    end

  let export_async_method env =
    let name = IC.async_method_name in
    begin match E.mode env with
    | Flags.ICMode | Flags.RefMode ->
      Func.define_built_in env name [] [] (fun env ->
        let (set_closure, get_closure) = new_local env "closure" in

        message_start env (Type.Shared Type.Write) ^^

        (* Check that we are calling this *)
        IC.assert_caller_self env ^^

        (* Deserialize and look up continuation argument *)
        Serialization.deserialize env Type.[Prim Nat32] ^^
        BoxedSmallWord.unbox env ^^
        ContinuationTable.peek_future env ^^
        set_closure ^^ 
        get_closure ^^ 
        Closure.prepare_closure_call env ^^
        get_closure ^^
        Closure.call_closure env 0 0 ^^
        message_cleanup env (Type.Shared Type.Write)
      );

      let fi = E.built_in env name in
      E.add_export env (nr {
        name = Wasm.Utf8.decode ("canister_update " ^ name);
        edesc = nr (FuncExport (nr fi))
      })
    | _ -> ()
    end

end (* FuncDec *)


module PatCode = struct
  (* Pattern failure code on demand.

  Patterns in general can fail, so we want a block around them with a
  jump-label for the fail case. But many patterns cannot fail, in particular
  function arguments that are simple variables. In these cases, we do not want
  to create the block and the (unused) jump label. So we first generate the
  code, either as plain code (CannotFail) or as code with hole for code to fun
  in case of failure (CanFail).
  *)

  type patternCode =
    | CannotFail of G.t
    | CanFail of (G.t -> G.t)

  let (^^^) : patternCode -> patternCode -> patternCode = function
    | CannotFail is1 ->
      begin function
      | CannotFail is2 -> CannotFail (is1 ^^ is2)
      | CanFail is2 -> CanFail (fun k -> is1 ^^ is2 k)
      end
    | CanFail is1 ->
      begin function
      | CannotFail is2 -> CanFail (fun k ->  is1 k ^^ is2)
      | CanFail is2 -> CanFail (fun k -> is1 k ^^ is2 k)
      end

  let with_fail (fail_code : G.t) : patternCode -> G.t = function
    | CannotFail is -> is
    | CanFail is -> is fail_code

  let orElse : patternCode -> patternCode -> patternCode = function
    | CannotFail is1 -> fun _ -> CannotFail is1
    | CanFail is1 -> function
      | CanFail is2 -> CanFail (fun fail_code ->
          let inner_fail = G.new_depth_label () in
          let inner_fail_code = Bool.lit false ^^ G.branch_to_ inner_fail in
          G.labeled_block1 I32Type inner_fail (is1 inner_fail_code ^^ Bool.lit true) ^^
          G.if0 G.nop (is2 fail_code)
        )
      | CannotFail is2 -> CannotFail (
          let inner_fail = G.new_depth_label () in
          let inner_fail_code = Bool.lit false ^^ G.branch_to_ inner_fail in
          G.labeled_block1 I32Type inner_fail (is1 inner_fail_code ^^ Bool.lit true) ^^
          G.if0 G.nop is2
        )

  let orTrap env = with_fail (E.trap_with env "pattern failed")

  let with_region at = function
    | CannotFail is -> CannotFail (G.with_region at is)
    | CanFail is -> CanFail (fun k -> G.with_region at (is k))

end (* PatCode *)
open PatCode

(* All the code above is independent of the IR *)
open Ir

module AllocHow = struct
  (*
  When compiling a (recursive) block, we need to do a dependency analysis, to
  find out how the things are allocated. The options are:
  - const:  completely known, constant, not stored anywhere (think static function)
            (no need to mention in a closure)
  - local:  only needed locally, stored in a Wasm local, immutable
            (can be copied into a closure by value)
  - local mutable: only needed locally, stored in a Wasm local, mutable
            (cannot be copied into a closure)
  - heap allocated: stored on the dynamic heap, address in Wasm local
            (can be copied into a closure by reference)
  - static heap: stored on the static heap, address known statically
            (no need to mention in a closure)

  The goal is to avoid dynamic allocation where possible (and use locals), and
  to avoid turning function references into closures.

  The rules are:
  - functions are const, unless they capture something that is not a const
    function or a static heap allocation.
    in particular, top-level functions are always const
  - everything that is captured on the top-level needs to be statically
    heap-allocated
  - everything that is captured before it is defined, or is captured and mutable
    needs to be dynamically heap-allocated
  - the rest can be local
  *)

  module M = Freevars.M
  module S = Freevars.S

  (*
  We represent this as a lattice as follows:
  *)
  type how = Const | LocalImmut of SR.t | LocalMut of SR.t | StoreHeap | StoreStatic
  type allocHow = how M.t

  let disjoint_union : allocHow -> allocHow -> allocHow =
    M.union (fun v _ _ -> fatal "AllocHow.disjoint_union: %s" v)

  let join : allocHow -> allocHow -> allocHow =
    M.union (fun _ x y -> Some (match x, y with
      | StoreStatic, StoreHeap | StoreHeap, StoreStatic
      ->  fatal "AllocHow.join: cannot join StoreStatic and StoreHeap"

      | _, StoreHeap     | StoreHeap,      _ -> StoreHeap
      | _, StoreStatic   | StoreStatic,    _ -> StoreStatic
      | _, LocalMut sr   | LocalMut sr,    _ -> LocalMut sr
      | _, LocalImmut sr | LocalImmut sr,  _ -> LocalImmut sr

      | Const, Const -> Const
    ))
  let joins = List.fold_left join M.empty

  let map_of_set = Freevars.map_of_set
  let set_of_map = Freevars.set_of_map

  (* Various filters used in the set operations below *)
  let is_local_mut _ = function
    | LocalMut _ -> true
    | _ -> false

  let is_local _ = function
    | LocalImmut _ | LocalMut _ -> true
    | _ -> false

  let how_captured lvl how seen captured =
    (* What to do so that we can capture something?
       * For local blocks, put on the dynamic heap:
         - mutable things
         - not yet defined things
       * For top-level blocks, put on the static heap:
         - everything that is non-static (i.e. still in locals)
    *)
    match lvl with
    | VarEnv.NotTopLvl ->
      map_of_set StoreHeap (S.union
        (S.inter (set_of_map (M.filter is_local_mut how)) captured)
        (S.inter (set_of_map (M.filter is_local how)) (S.diff captured seen))
      )
    | VarEnv.TopLvl ->
      map_of_set StoreStatic
        (S.inter (set_of_map (M.filter is_local how)) captured)

  (* A bit like StackRep.of_type, but only for those types and stackreps that
     we support in local variables *)
  let stackrep_of_type t =
    let open Type in
    match normalize t with
    | Prim (Nat32 | Int32) -> SR.UnboxedWord32
    | Prim (Nat64 | Int64) -> SR.UnboxedWord64
    | Prim Float -> SR.UnboxedFloat64
    | _ -> SR.Vanilla

  let dec lvl how_outer (seen, how0) dec =
    let how_all = disjoint_union how_outer how0 in

    let (f,d) = Freevars.dec dec in
    let captured = S.inter (set_of_map how0) (Freevars.captured_vars f) in

    (* Which allocation is required for the things defined here? *)
    let how1 = match dec.it with
      (* Mutable variables are, well, mutable *)
      | VarD _ ->
        M.map (fun t -> LocalMut (stackrep_of_type t)) d

      (* Constant expressions (trusting static_vals.ml) *)
      | LetD (_, e) when e.note.Note.const ->
        M.map (fun _ -> (Const : how)) d

      (* References to mutboxes *)
      | RefD _ ->
        M.map (fun _ -> StoreHeap) d

      (* Everything else needs at least a local *)
      | _ ->
        M.map (fun t -> LocalImmut (stackrep_of_type t)) d in

    (* Which allocation does this require for its captured things? *)
    let how2 = how_captured lvl how_all seen captured in

    let how = joins [how0; how1; how2] in
    let seen' = S.union seen (set_of_map d)
    in (seen', how)

  (* find the allocHow for the variables currently in scope *)
  (* we assume things are mutable, as we do not know better here *)
  let how_of_ae ae : allocHow = M.map (function
    | VarEnv.Const _        -> (Const : how)
    | VarEnv.HeapStatic _   -> StoreStatic
    | VarEnv.HeapInd _      -> StoreHeap
    | VarEnv.Local (sr, _)  -> LocalMut sr (* conservatively assume mutable *)
    | VarEnv.PublicMethod _ -> LocalMut SR.Vanilla
    ) ae.VarEnv.vars

  let decs (ae : VarEnv.t) decs captured_in_body : allocHow =
    let lvl = ae.VarEnv.lvl in
    let how_outer = how_of_ae ae in
    let defined_here = snd (Freevars.decs decs) in (* TODO: implement gather_decs more directly *)
    let how_outer = Freevars.diff how_outer defined_here in (* shadowing *)
    let how0 = M.map (fun _t -> (Const : how)) defined_here in
    let captured = S.inter (set_of_map defined_here) captured_in_body in
    let rec go how =
      let seen, how1 = List.fold_left (dec lvl how_outer) (S.empty, how) decs in
      assert (S.equal seen (set_of_map defined_here));
      let how2 = how_captured lvl how1 seen captured in
      let how' = join how1 how2 in
      if M.equal (=) how how' then how' else go how' in
    go how0

  (* Functions to extend the environment (and possibly allocate memory)
     based on how we want to store them. *)
  let add_local env ae how name : VarEnv.t * G.t =
    match M.find name how with
    | (Const : how) -> (ae, G.nop)
    | LocalImmut sr | LocalMut sr ->
      let (ae1, i) = VarEnv.add_direct_local env ae name sr in
      (ae1, G.nop)
    | StoreHeap ->
      let (ae1, i) = VarEnv.add_local_with_heap_ind env ae name in
      let alloc_code = MutBox.alloc env ^^ G.i (LocalSet (nr i)) in
      (ae1, alloc_code)
    | StoreStatic ->
      let ptr = MutBox.static env in
      let ae1 = VarEnv.add_local_heap_static ae name ptr in
      (ae1, G.nop)

  let add_local_for_alias env ae how name : VarEnv.t * G.t =
    match M.find name how with
    | StoreHeap ->
      let ae1, _ = VarEnv.add_local_with_heap_ind env ae name in
      ae1, G.nop
    | _ -> assert false

end (* AllocHow *)

(* The actual compiler code that looks at the AST *)

(* wraps a bigint in range [0…2^32-1] into range [-2^31…2^31-1] *)
let nat32_to_int32 n =
  let open Big_int in
  if ge_big_int n (power_int_positive_int 2 31)
  then sub_big_int n (power_int_positive_int 2 32)
  else n

(* wraps a bigint in range [0…2^64-1] into range [-2^63…2^63-1] *)
let nat64_to_int64 n =
  let open Big_int in
  if ge_big_int n (power_int_positive_int 2 63)
  then sub_big_int n (power_int_positive_int 2 64)
  else n

let const_lit_of_lit env : Ir.lit -> Const.lit = function
  | BoolLit b     -> Const.Bool b
  | IntLit n
  | NatLit n      -> Const.BigInt (Numerics.Nat.to_big_int n)
  | Int8Lit n     -> Const.Vanilla (TaggedSmallWord.vanilla_lit Type.Int8 (Numerics.Int_8.to_int n))
  | Nat8Lit n     -> Const.Vanilla (TaggedSmallWord.vanilla_lit Type.Nat8 (Numerics.Nat8.to_int n))
  | Int16Lit n    -> Const.Vanilla (TaggedSmallWord.vanilla_lit Type.Int16 (Numerics.Int_16.to_int n))
  | Nat16Lit n    -> Const.Vanilla (TaggedSmallWord.vanilla_lit Type.Nat16 (Numerics.Nat16.to_int n))
  | Int32Lit n    -> Const.Word32 (Big_int.int32_of_big_int (Numerics.Int_32.to_big_int n))
  | Nat32Lit n    -> Const.Word32 (Big_int.int32_of_big_int (nat32_to_int32 (Numerics.Nat32.to_big_int n)))
  | Int64Lit n    -> Const.Word64 (Big_int.int64_of_big_int (Numerics.Int_64.to_big_int n))
  | Nat64Lit n    -> Const.Word64 (Big_int.int64_of_big_int (nat64_to_int64 (Numerics.Nat64.to_big_int n)))
  | CharLit c     -> Const.Vanilla Int32.(shift_left (of_int c) 8)
  | NullLit       -> Const.Vanilla (Opt.null_vanilla_lit env)
  | TextLit t
  | BlobLit t     -> Const.Blob t
  | FloatLit f    -> Const.Float64 f

let const_of_lit env lit =
  Const.t_of_v (Const.Lit (const_lit_of_lit env lit))

let compile_lit env lit =
  SR.Const (const_of_lit env lit), G.nop

let compile_lit_as env sr_out lit =
  let sr_in, code = compile_lit env lit in
  code ^^ StackRep.adjust env sr_in sr_out


(* helper, traps with message *)
let then_arithmetic_overflow env =
  E.then_trap_with env "arithmetic overflow"

(* The first returned StackRep is for the arguments (expected), the second for the results (produced) *)
let compile_unop env t op =
  let open Operator in
  match op, t with
  | _, Type.Non ->
    SR.Vanilla, SR.Unreachable, G.i Unreachable
  | NegOp, Type.(Prim Int) ->
    SR.Vanilla, SR.Vanilla,
    BigNum.compile_neg env
  | NegOp, Type.(Prim Int64) ->
      SR.UnboxedWord64, SR.UnboxedWord64,
      Func.share_code1 env "neg_trap" ("n", I64Type) [I64Type] (fun env get_n ->
        get_n ^^
        compile_eq64_const 0x8000000000000000L ^^
        then_arithmetic_overflow env ^^
        compile_const_64 0L ^^
        get_n ^^
        G.i (Binary (Wasm.Values.I64 I64Op.Sub))
      )
  | NegOp, Type.(Prim (Int8 | Int16 | Int32)) ->
    StackRep.of_type t, StackRep.of_type t,
    Func.share_code1 env "neg32_trap" ("n", I32Type) [I32Type] (fun env get_n ->
      get_n ^^
      compile_eq_const 0x80000000l ^^
      then_arithmetic_overflow env ^^
      compile_unboxed_zero ^^
      get_n ^^
      G.i (Binary (Wasm.Values.I32 I32Op.Sub))
    )
  | NegOp, Type.(Prim Float) ->
    SR.UnboxedFloat64, SR.UnboxedFloat64,
    G.i (Unary (Wasm.Values.F64 F64Op.Neg))
  | NotOp, Type.(Prim (Nat64|Int64)) ->
     SR.UnboxedWord64, SR.UnboxedWord64,
     compile_xor64_const (-1L)
  | NotOp, Type.(Prim (Nat8|Nat16|Nat32|Int8|Int16|Int32 as ty)) ->
     StackRep.of_type t, StackRep.of_type t,
     compile_unboxed_const (TaggedSmallWord.mask_of_type ty) ^^
     G.i (Binary (Wasm.Values.I32 I32Op.Xor))
  | _ ->
    todo "compile_unop"
      (Wasm.Sexpr.Node ("BinOp", [ Arrange_ops.unop op ]))
      (SR.Vanilla, SR.Unreachable, E.trap_with env "TODO: compile_unop")

(* Logarithmic helpers for deciding whether we can carry out operations in constant bitwidth *)

(* helper, traps with message *)
let else_arithmetic_overflow env =
  E.else_trap_with env "arithmetic overflow"

(* helpers to decide if Int64 arithmetic can be carried out on the fast path *)
let additiveInt64_shortcut fast env get_a get_b slow =
  get_a ^^ get_a ^^ compile_shl64_const 1L ^^ G.i (Binary (Wasm.Values.I64 I64Op.Xor)) ^^ compile_shrU64_const 63L ^^
  get_b ^^ get_b ^^ compile_shl64_const 1L ^^ G.i (Binary (Wasm.Values.I64 I64Op.Xor)) ^^ compile_shrU64_const 63L ^^
  G.i (Binary (Wasm.Values.I64 I64Op.Or)) ^^
  G.i (Test (Wasm.Values.I64 I64Op.Eqz)) ^^
  G.if1 I64Type
    (get_a ^^ get_b ^^ fast)
    slow

let mulInt64_shortcut fast env get_a get_b slow =
  get_a ^^ get_a ^^ compile_shl64_const 1L ^^ G.i (Binary (Wasm.Values.I64 I64Op.Xor)) ^^ G.i (Unary (Wasm.Values.I64 I64Op.Clz)) ^^
  get_b ^^ get_b ^^ compile_shl64_const 1L ^^ G.i (Binary (Wasm.Values.I64 I64Op.Xor)) ^^ G.i (Unary (Wasm.Values.I64 I64Op.Clz)) ^^
  G.i (Binary (Wasm.Values.I64 I64Op.Add)) ^^
  compile_const_64 65L ^^ G.i (Compare (Wasm.Values.I64 I64Op.GeU)) ^^
  G.if1 I64Type
    (get_a ^^ get_b ^^ fast)
    slow

let powInt64_shortcut fast env get_a get_b slow =
  get_b ^^ G.i (Test (Wasm.Values.I64 I64Op.Eqz)) ^^
  G.if1 I64Type
    (compile_const_64 1L) (* ^0 *)
    begin (* ^(1+n) *)
      get_a ^^ compile_const_64 (-1L) ^^ G.i (Compare (Wasm.Values.I64 I64Op.Eq)) ^^
      G.if1 I64Type
        begin (* -1 ** (1+exp) == if even (1+exp) then 1 else -1 *)
          get_b ^^ compile_const_64 1L ^^
          G.i (Binary (Wasm.Values.I64 I64Op.And)) ^^ G.i (Test (Wasm.Values.I64 I64Op.Eqz)) ^^
          G.if1 I64Type
            (compile_const_64 1L)
            get_a
        end
        begin
          get_a ^^ compile_shrS64_const 1L ^^
          G.i (Test (Wasm.Values.I64 I64Op.Eqz)) ^^
          G.if1 I64Type
            get_a (* {0,1}^(1+n) *)
            begin
              get_b ^^ compile_const_64 64L ^^
              G.i (Compare (Wasm.Values.I64 I64Op.GeU)) ^^ then_arithmetic_overflow env ^^
              get_a ^^ get_a ^^ compile_shl64_const 1L ^^ G.i (Binary (Wasm.Values.I64 I64Op.Xor)) ^^
              G.i (Unary (Wasm.Values.I64 I64Op.Clz)) ^^ compile_sub64_const 63L ^^
              get_b ^^ G.i (Binary (Wasm.Values.I64 I64Op.Mul)) ^^
              compile_const_64 (-63L) ^^ G.i (Compare (Wasm.Values.I64 I64Op.GeS)) ^^
              G.if1 I64Type
                (get_a ^^ get_b ^^ fast)
                slow
            end
        end
    end


(* kernel for Int64 arithmetic, invokes estimator for fast path *)
let compile_Int64_kernel env name op shortcut =
  Func.share_code2 env (prim_fun_name Type.Int64 name)
    (("a", I64Type), ("b", I64Type)) [I64Type]
    BigNum.(fun env get_a get_b ->
    shortcut
      env
      get_a
      get_b
      begin
        let (set_res, get_res) = new_local env "res" in
        get_a ^^ from_signed_word64 env ^^
        get_b ^^ from_signed_word64 env ^^
        op env ^^
        set_res ^^ get_res ^^
        fits_signed_bits env 64 ^^
        else_arithmetic_overflow env ^^
        get_res ^^ truncate_to_word64 env
      end)


(* helpers to decide if Nat64 arithmetic can be carried out on the fast path *)
let additiveNat64_shortcut fast env get_a get_b slow =
  get_a ^^ compile_shrU64_const 62L ^^
  get_b ^^ compile_shrU64_const 62L ^^
  G.i (Binary (Wasm.Values.I64 I64Op.Or)) ^^
  G.i (Test (Wasm.Values.I64 I64Op.Eqz)) ^^
  G.if1 I64Type
    (get_a ^^ get_b ^^ fast)
    slow

let mulNat64_shortcut fast env get_a get_b slow =
  get_a ^^ G.i (Unary (Wasm.Values.I64 I64Op.Clz)) ^^
  get_b ^^ G.i (Unary (Wasm.Values.I64 I64Op.Clz)) ^^
  G.i (Binary (Wasm.Values.I64 I64Op.Add)) ^^
  compile_const_64 64L ^^ G.i (Compare (Wasm.Values.I64 I64Op.GeU)) ^^
  G.if1 I64Type
    (get_a ^^ get_b ^^ fast)
    slow

let powNat64_shortcut fast env get_a get_b slow =
  get_b ^^ G.i (Test (Wasm.Values.I64 I64Op.Eqz)) ^^
  G.if1 I64Type
    (compile_const_64 1L) (* ^0 *)
    begin (* ^(1+n) *)
      get_a ^^ compile_shrU64_const 1L ^^
      G.i (Test (Wasm.Values.I64 I64Op.Eqz)) ^^
      G.if1 I64Type
        get_a (* {0,1}^(1+n) *)
        begin
          get_b ^^ compile_const_64 64L ^^ G.i (Compare (Wasm.Values.I64 I64Op.GeU)) ^^ then_arithmetic_overflow env ^^
          get_a ^^ G.i (Unary (Wasm.Values.I64 I64Op.Clz)) ^^ compile_sub64_const 64L ^^
          get_b ^^ G.i (Binary (Wasm.Values.I64 I64Op.Mul)) ^^ compile_const_64 (-64L) ^^ G.i (Compare (Wasm.Values.I64 I64Op.GeS)) ^^
          G.if1 I64Type
            (get_a ^^ get_b ^^ fast)
            slow
        end
    end


(* kernel for Nat64 arithmetic, invokes estimator for fast path *)
let compile_Nat64_kernel env name op shortcut =
  Func.share_code2 env (prim_fun_name Type.Nat64 name)
    (("a", I64Type), ("b", I64Type)) [I64Type]
    BigNum.(fun env get_a get_b ->
    shortcut
      env
      get_a
      get_b
      begin
        let (set_res, get_res) = new_local env "res" in
        get_a ^^ from_word64 env ^^
        get_b ^^ from_word64 env ^^
        op env ^^
        set_res ^^ get_res ^^
        fits_unsigned_bits env 64 ^^
        else_arithmetic_overflow env ^^
        get_res ^^ truncate_to_word64 env
      end)


(* Compiling Int/Nat32 ops by conversion to/from i64. *)

(* helper, expects i64 on stack *)
let enforce_32_unsigned_bits env =
  compile_bitand64_const 0xFFFFFFFF00000000L ^^
  G.i (Test (Wasm.Values.I64 I64Op.Eqz)) ^^
  else_arithmetic_overflow env

(* helper, expects two identical i64s on stack *)
let enforce_32_signed_bits env =
  compile_shl64_const 1L ^^
  G.i (Binary (Wasm.Values.I64 I64Op.Xor)) ^^
  enforce_32_unsigned_bits env

let compile_Int32_kernel env name op =
     Func.share_code2 env (prim_fun_name Type.Int32 name)
       (("a", I32Type), ("b", I32Type)) [I32Type]
       (fun env get_a get_b ->
         let (set_res, get_res) = new_local64 env "res" in
         get_a ^^ G.i (Convert (Wasm.Values.I64 I64Op.ExtendSI32)) ^^
         get_b ^^ G.i (Convert (Wasm.Values.I64 I64Op.ExtendSI32)) ^^
         G.i (Binary (Wasm.Values.I64 op)) ^^
         set_res ^^ get_res ^^ get_res ^^
         enforce_32_signed_bits env ^^
         get_res ^^ G.i (Convert (Wasm.Values.I32 I32Op.WrapI64)))

let compile_Nat32_kernel env name op =
     Func.share_code2 env (prim_fun_name Type.Nat32 name)
       (("a", I32Type), ("b", I32Type)) [I32Type]
       (fun env get_a get_b ->
         let (set_res, get_res) = new_local64 env "res" in
         get_a ^^ G.i (Convert (Wasm.Values.I64 I64Op.ExtendUI32)) ^^
         get_b ^^ G.i (Convert (Wasm.Values.I64 I64Op.ExtendUI32)) ^^
         G.i (Binary (Wasm.Values.I64 op)) ^^
         set_res ^^ get_res ^^
         enforce_32_unsigned_bits env ^^
         get_res ^^ G.i (Convert (Wasm.Values.I32 I32Op.WrapI64)))

(* Customisable kernels for 8/16bit arithmetic via 32 bits. *)

(* helper, expects i32 on stack *)
let enforce_unsigned_bits env n =
  compile_bitand_const Int32.(shift_left minus_one n) ^^
  then_arithmetic_overflow env

let enforce_16_unsigned_bits env = enforce_unsigned_bits env 16

(* helper, expects two identical i32s on stack *)
let enforce_signed_bits env n =
  compile_shl_const 1l ^^ G.i (Binary (Wasm.Values.I32 I32Op.Xor)) ^^
  enforce_unsigned_bits env n

let enforce_16_signed_bits env = enforce_signed_bits env 16

let compile_smallInt_kernel' env ty name op =
  Func.share_code2 env (prim_fun_name ty name)
    (("a", I32Type), ("b", I32Type)) [I32Type]
    (fun env get_a get_b ->
      let (set_res, get_res) = new_local env "res" in
      get_a ^^ compile_shrS_const 16l ^^
      get_b ^^ compile_shrS_const 16l ^^
      op ^^
      set_res ^^ get_res ^^ get_res ^^
      enforce_16_signed_bits env ^^
      get_res ^^ compile_shl_const 16l)

let compile_smallInt_kernel env ty name op =
  compile_smallInt_kernel' env ty name (G.i (Binary (Wasm.Values.I32 op)))

let compile_smallNat_kernel' env ty name op =
  Func.share_code2 env (prim_fun_name ty name)
    (("a", I32Type), ("b", I32Type)) [I32Type]
    (fun env get_a get_b ->
      let (set_res, get_res) = new_local env "res" in
      get_a ^^ compile_shrU_const 16l ^^
      get_b ^^ compile_shrU_const 16l ^^
      op ^^
      set_res ^^ get_res ^^
      enforce_16_unsigned_bits env ^^
      get_res ^^ compile_shl_const 16l)

let compile_smallNat_kernel env ty name op =
  compile_smallNat_kernel' env ty name (G.i (Binary (Wasm.Values.I32 op)))

(* The first returned StackRep is for the arguments (expected), the second for the results (produced) *)
let compile_binop env t op : SR.t * SR.t * G.t =
  if t = Type.Non then SR.Vanilla, SR.Unreachable, G.i Unreachable else
  StackRep.of_type t,
  StackRep.of_type t,
  Operator.(match t, op with
  | Type.(Prim (Nat | Int)),                  AddOp -> BigNum.compile_add env
  | Type.(Prim (Nat64|Int64)),                WAddOp -> G.i (Binary (Wasm.Values.I64 I64Op.Add))
  | Type.(Prim Int64),                        AddOp ->
    compile_Int64_kernel env "add" BigNum.compile_add
      (additiveInt64_shortcut (G.i (Binary (Wasm.Values.I64 I64Op.Add))))
  | Type.(Prim Nat64),                        AddOp ->
    compile_Nat64_kernel env "add" BigNum.compile_add
      (additiveNat64_shortcut (G.i (Binary (Wasm.Values.I64 I64Op.Add))))
  | Type.(Prim Nat),                          SubOp -> BigNum.compile_unsigned_sub env
  | Type.(Prim Int),                          SubOp -> BigNum.compile_signed_sub env
  | Type.(Prim (Nat | Int)),                  MulOp -> BigNum.compile_mul env
  | Type.(Prim (Nat64|Int64)),                WMulOp -> G.i (Binary (Wasm.Values.I64 I64Op.Mul))
  | Type.(Prim Int64),                        MulOp ->
    compile_Int64_kernel env "mul" BigNum.compile_mul
      (mulInt64_shortcut (G.i (Binary (Wasm.Values.I64 I64Op.Mul))))
  | Type.(Prim Nat64),                        MulOp ->
    compile_Nat64_kernel env "mul" BigNum.compile_mul
      (mulNat64_shortcut (G.i (Binary (Wasm.Values.I64 I64Op.Mul))))
  | Type.(Prim Nat64),                        DivOp -> G.i (Binary (Wasm.Values.I64 I64Op.DivU))
  | Type.(Prim Nat64) ,                       ModOp -> G.i (Binary (Wasm.Values.I64 I64Op.RemU))
  | Type.(Prim Int64),                        DivOp -> G.i (Binary (Wasm.Values.I64 I64Op.DivS))
  | Type.(Prim Int64) ,                       ModOp -> G.i (Binary (Wasm.Values.I64 I64Op.RemS))
  | Type.(Prim Nat),                          DivOp -> BigNum.compile_unsigned_div env
  | Type.(Prim Nat),                          ModOp -> BigNum.compile_unsigned_rem env
  | Type.(Prim (Nat64|Int64)),                WSubOp -> G.i (Binary (Wasm.Values.I64 I64Op.Sub))
  | Type.(Prim Int64),                        SubOp ->
    compile_Int64_kernel env "sub" BigNum.compile_signed_sub
      (additiveInt64_shortcut (G.i (Binary (Wasm.Values.I64 I64Op.Sub))))
  | Type.(Prim Nat64),                        SubOp ->
    compile_Nat64_kernel env "sub" BigNum.compile_unsigned_sub
      (fun env get_a get_b ->
        additiveNat64_shortcut
          (G.i (Compare (Wasm.Values.I64 I64Op.GeU)) ^^
           else_arithmetic_overflow env ^^
           get_a ^^ get_b ^^ G.i (Binary (Wasm.Values.I64 I64Op.Sub)))
          env get_a get_b)
  | Type.(Prim Int),                          DivOp -> BigNum.compile_signed_div env
  | Type.(Prim Int),                          ModOp -> BigNum.compile_signed_mod env

  | Type.Prim Type.(Nat8|Nat16|Nat32|Int8|Int16|Int32),
                                              WAddOp -> G.i (Binary (Wasm.Values.I32 I32Op.Add))
  | Type.(Prim Int32),                        AddOp -> compile_Int32_kernel env "add" I64Op.Add
  | Type.Prim Type.(Int8 | Int16 as ty),      AddOp -> compile_smallInt_kernel env ty "add" I32Op.Add
  | Type.(Prim Nat32),                        AddOp -> compile_Nat32_kernel env "add" I64Op.Add
  | Type.Prim Type.(Nat8 | Nat16 as ty),      AddOp -> compile_smallNat_kernel env ty "add" I32Op.Add
  | Type.(Prim Float),                        AddOp -> G.i (Binary (Wasm.Values.F64 F64Op.Add))
  | Type.Prim Type.(Nat8|Nat16|Nat32|Int8|Int16|Int32),
                                              WSubOp -> G.i (Binary (Wasm.Values.I32 I32Op.Sub))
  | Type.(Prim Int32),                        SubOp -> compile_Int32_kernel env "sub" I64Op.Sub
  | Type.(Prim (Int8|Int16 as ty)),           SubOp -> compile_smallInt_kernel env ty "sub" I32Op.Sub
  | Type.(Prim Nat32),                        SubOp -> compile_Nat32_kernel env "sub" I64Op.Sub
  | Type.(Prim (Nat8|Nat16 as ty)),           SubOp -> compile_smallNat_kernel env ty "sub" I32Op.Sub
  | Type.(Prim Float),                        SubOp -> G.i (Binary (Wasm.Values.F64 F64Op.Sub))
  | Type.Prim Type.(Nat8|Nat16|Nat32|Int8|Int16|Int32 as ty),
                                              WMulOp -> TaggedSmallWord.compile_word_mul env ty
  | Type.(Prim Int32),                        MulOp -> compile_Int32_kernel env "mul" I64Op.Mul
  | Type.(Prim Int16),                        MulOp -> compile_smallInt_kernel env Type.Int16 "mul" I32Op.Mul
  | Type.(Prim Int8),                         MulOp -> compile_smallInt_kernel' env Type.Int8 "mul"
                                                         (compile_shrS_const 8l ^^ G.i (Binary (Wasm.Values.I32 I32Op.Mul)))
  | Type.(Prim Nat32),                        MulOp -> compile_Nat32_kernel env "mul" I64Op.Mul
  | Type.(Prim Nat16),                        MulOp -> compile_smallNat_kernel env Type.Nat16 "mul" I32Op.Mul
  | Type.(Prim Nat8),                         MulOp -> compile_smallNat_kernel' env Type.Nat8 "mul"
                                                         (compile_shrU_const 8l ^^ G.i (Binary (Wasm.Values.I32 I32Op.Mul)))
  | Type.(Prim Float),                        MulOp -> G.i (Binary (Wasm.Values.F64 F64Op.Mul))
  | Type.(Prim (Nat8|Nat16|Nat32 as ty)),     DivOp -> G.i (Binary (Wasm.Values.I32 I32Op.DivU)) ^^
                                                       TaggedSmallWord.msb_adjust ty
  | Type.(Prim (Nat8|Nat16|Nat32)),           ModOp -> G.i (Binary (Wasm.Values.I32 I32Op.RemU))
  | Type.(Prim Int32),                        DivOp -> G.i (Binary (Wasm.Values.I32 I32Op.DivS))
  | Type.(Prim (Int8|Int16 as ty)),           DivOp ->
    Func.share_code2 env (prim_fun_name ty "div")
      (("a", I32Type), ("b", I32Type)) [I32Type]
      (fun env get_a get_b ->
        let (set_res, get_res) = new_local env "res" in
        get_a ^^ get_b ^^ G.i (Binary (Wasm.Values.I32 I32Op.DivS)) ^^
        TaggedSmallWord.msb_adjust ty ^^ set_res ^^
        get_a ^^ compile_eq_const 0x80000000l ^^
        E.if_ env (StackRep.to_block_type env SR.UnboxedWord32)
          begin
            get_b ^^ TaggedSmallWord.lsb_adjust ty ^^ compile_eq_const (-1l) ^^
            E.if_ env (StackRep.to_block_type env SR.UnboxedWord32)
              (G.i Unreachable)
              get_res
          end
          get_res)
  | Type.(Prim Float),                        DivOp -> G.i (Binary (Wasm.Values.F64 F64Op.Div))
  | Type.(Prim Float),                        ModOp -> E.call_import env "rts" "fmod" (* musl *)
  | Type.(Prim (Int8|Int16|Int32)),           ModOp -> G.i (Binary (Wasm.Values.I32 I32Op.RemS))
  | Type.(Prim (Nat8|Nat16|Nat32 as ty)),     WPowOp -> TaggedSmallWord.compile_nat_power env ty
  | Type.(Prim (Int8|Int16|Int32 as ty)),     WPowOp -> TaggedSmallWord.compile_int_power env ty
  | Type.(Prim ((Nat8|Nat16) as ty)),         PowOp ->
    Func.share_code2 env (prim_fun_name ty "pow")
      (("n", I32Type), ("exp", I32Type)) [I32Type]
      (fun env get_n get_exp ->
        let (set_res, get_res) = new_local env "res" in
        let bits = TaggedSmallWord.bits_of_type ty in
        get_exp ^^
        G.if1 I32Type
          begin
            get_n ^^ compile_shrU_const Int32.(sub 33l (of_int bits)) ^^
            G.if1 I32Type
              begin
                unsigned_dynamics get_n ^^ compile_sub_const (Int32.of_int bits) ^^
                get_exp ^^ TaggedSmallWord.lsb_adjust ty ^^ G.i (Binary (Wasm.Values.I32 I32Op.Mul)) ^^
                compile_unboxed_const (-30l) ^^
                G.i (Compare (Wasm.Values.I32 I32Op.LtS)) ^^ then_arithmetic_overflow env ^^
                get_n ^^ TaggedSmallWord.lsb_adjust ty ^^
                get_exp ^^ TaggedSmallWord.lsb_adjust ty ^^
                TaggedSmallWord.compile_nat_power env Type.Nat32 ^^ set_res ^^
                get_res ^^ enforce_unsigned_bits env bits ^^
                get_res ^^ TaggedSmallWord.msb_adjust ty
              end
              get_n (* n@{0,1} ** (1+exp) == n *)
          end
          (compile_unboxed_const
             Int32.(shift_left one (to_int (TaggedSmallWord.shift_of_type ty))))) (* x ** 0 == 1 *)
  | Type.(Prim Nat32),                        PowOp ->
    Func.share_code2 env (prim_fun_name Type.Nat32 "pow")
      (("n", I32Type), ("exp", I32Type)) [I32Type]
      (fun env get_n get_exp ->
        let (set_res, get_res) = new_local64 env "res" in
        get_exp ^^
        G.if1 I32Type
          begin
            get_n ^^ compile_shrU_const 1l ^^
            G.if1 I32Type
              begin
                get_exp ^^ compile_unboxed_const 32l ^^
                G.i (Compare (Wasm.Values.I32 I32Op.GeU)) ^^ then_arithmetic_overflow env ^^
                unsigned_dynamics get_n ^^ compile_sub_const 32l ^^
                get_exp ^^ TaggedSmallWord.lsb_adjust Type.Nat32 ^^ G.i (Binary (Wasm.Values.I32 I32Op.Mul)) ^^
                compile_unboxed_const (-62l) ^^
                G.i (Compare (Wasm.Values.I32 I32Op.LtS)) ^^ then_arithmetic_overflow env ^^
                get_n ^^ G.i (Convert (Wasm.Values.I64 I64Op.ExtendUI32)) ^^
                get_exp ^^ G.i (Convert (Wasm.Values.I64 I64Op.ExtendUI32)) ^^
                Word64.compile_unsigned_pow env ^^
                set_res ^^ get_res ^^ enforce_32_unsigned_bits env ^^
                get_res ^^ G.i (Convert (Wasm.Values.I32 I32Op.WrapI64))
              end
              get_n (* n@{0,1} ** (1+exp) == n *)
          end
          compile_unboxed_one) (* x ** 0 == 1 *)
  | Type.(Prim ((Int8|Int16) as ty)),         PowOp ->
    Func.share_code2 env (prim_fun_name ty "pow")
      (("n", I32Type), ("exp", I32Type)) [I32Type]
      (fun env get_n get_exp ->
        let (set_res, get_res) = new_local env "res" in
        let bits = TaggedSmallWord.bits_of_type ty in
        get_exp ^^ compile_unboxed_zero ^^
        G.i (Compare (Wasm.Values.I32 I32Op.LtS)) ^^ E.then_trap_with env "negative power" ^^
        get_exp ^^
        G.if1 I32Type
          begin
            get_n ^^ compile_shrS_const Int32.(sub 33l (of_int bits)) ^^
            G.if1 I32Type
              begin
                signed_dynamics get_n ^^ compile_sub_const (Int32.of_int (bits - 1)) ^^
                get_exp ^^ TaggedSmallWord.lsb_adjust ty ^^ G.i (Binary (Wasm.Values.I32 I32Op.Mul)) ^^
                compile_unboxed_const (-30l) ^^
                G.i (Compare (Wasm.Values.I32 I32Op.LtS)) ^^ then_arithmetic_overflow env ^^
                get_n ^^ TaggedSmallWord.lsb_adjust ty ^^
                get_exp ^^ TaggedSmallWord.lsb_adjust ty ^^
                TaggedSmallWord.compile_nat_power env Type.Nat32 ^^
                set_res ^^ get_res ^^ get_res ^^ enforce_signed_bits env bits ^^
                get_res ^^ TaggedSmallWord.msb_adjust ty
              end
              get_n (* n@{0,1} ** (1+exp) == n *)
          end
          (compile_unboxed_const
             Int32.(shift_left one (to_int (TaggedSmallWord.shift_of_type ty))))) (* x ** 0 == 1 *)
  | Type.(Prim Int32),                        PowOp ->
    Func.share_code2 env (prim_fun_name Type.Int32 "pow")
      (("n", I32Type), ("exp", I32Type)) [I32Type]
      (fun env get_n get_exp ->
        let (set_res, get_res) = new_local64 env "res" in
        get_exp ^^ compile_unboxed_zero ^^
        G.i (Compare (Wasm.Values.I32 I32Op.LtS)) ^^ E.then_trap_with env "negative power" ^^
        get_exp ^^
        G.if1 I32Type
          begin
            get_n ^^ compile_unboxed_one ^^ G.i (Compare (Wasm.Values.I32 I32Op.LeS)) ^^
            get_n ^^ compile_unboxed_const (-1l) ^^ G.i (Compare (Wasm.Values.I32 I32Op.GeS)) ^^
            G.i (Binary (Wasm.Values.I32 I32Op.And)) ^^
            G.if1 I32Type
              begin
                get_n ^^ compile_unboxed_zero ^^ G.i (Compare (Wasm.Values.I32 I32Op.LtS)) ^^
                G.if1 I32Type
                  begin
                    (* -1 ** (1+exp) == if even (1+exp) then 1 else -1 *)
                    get_exp ^^ compile_unboxed_one ^^ G.i (Binary (Wasm.Values.I32 I32Op.And)) ^^
                    G.if1 I32Type
                      get_n
                      compile_unboxed_one
                  end
                  get_n (* n@{0,1} ** (1+exp) == n *)
              end
              begin
                get_exp ^^ compile_unboxed_const 32l ^^
                G.i (Compare (Wasm.Values.I32 I32Op.GeU)) ^^ then_arithmetic_overflow env ^^
                signed_dynamics get_n ^^ compile_sub_const 31l ^^
                get_exp ^^ TaggedSmallWord.lsb_adjust Type.Int32 ^^ G.i (Binary (Wasm.Values.I32 I32Op.Mul)) ^^
                compile_unboxed_const (-62l) ^^
                G.i (Compare (Wasm.Values.I32 I32Op.LtS)) ^^ then_arithmetic_overflow env ^^
                get_n ^^ G.i (Convert (Wasm.Values.I64 I64Op.ExtendSI32)) ^^
                get_exp ^^ G.i (Convert (Wasm.Values.I64 I64Op.ExtendSI32)) ^^
                Word64.compile_unsigned_pow env ^^
                set_res ^^ get_res ^^ get_res ^^ enforce_32_signed_bits env ^^
                get_res ^^ G.i (Convert (Wasm.Values.I32 I32Op.WrapI64))
              end
          end
          compile_unboxed_one) (* x ** 0 == 1 *)
  | Type.(Prim Int),                          PowOp ->
    let pow = BigNum.compile_unsigned_pow env in
    let (set_n, get_n) = new_local env "n" in
    let (set_exp, get_exp) = new_local env "exp" in
    set_exp ^^ set_n ^^
    get_exp ^^ BigNum.compile_is_negative env ^^
    E.then_trap_with env "negative power" ^^
    get_n ^^ get_exp ^^ pow
  | Type.(Prim Nat64),                        WPowOp -> Word64.compile_unsigned_pow env
  | Type.(Prim Int64),                        WPowOp -> Word64.compile_signed_wpow env
  | Type.(Prim Nat64),                        PowOp ->
    compile_Nat64_kernel env "pow"
      BigNum.compile_unsigned_pow
      (powNat64_shortcut (Word64.compile_unsigned_pow env))
  | Type.(Prim Int64),                        PowOp ->
    let (set_exp, get_exp) = new_local64 env "exp" in
    set_exp ^^ get_exp ^^
    compile_const_64 0L ^^
    G.i (Compare (Wasm.Values.I64 I64Op.LtS)) ^^
    E.then_trap_with env "negative power" ^^
    get_exp ^^
    compile_Int64_kernel
      env "pow" BigNum.compile_unsigned_pow
      (powInt64_shortcut (Word64.compile_unsigned_pow env))
  | Type.(Prim Nat),                          PowOp -> BigNum.compile_unsigned_pow env
  | Type.(Prim Float),                        PowOp -> E.call_import env "rts" "pow" (* musl *)
  | Type.(Prim (Nat64|Int64)),                AndOp -> G.i (Binary (Wasm.Values.I64 I64Op.And))
  | Type.(Prim (Nat8|Nat16|Nat32|Int8|Int16|Int32)),
                                              AndOp -> G.i (Binary (Wasm.Values.I32 I32Op.And))
  | Type.(Prim (Nat64|Int64)),                OrOp  -> G.i (Binary (Wasm.Values.I64 I64Op.Or))
  | Type.(Prim (Nat8|Nat16|Nat32|Int8|Int16|Int32)),
                                              OrOp  -> G.i (Binary (Wasm.Values.I32 I32Op.Or))
  | Type.(Prim (Nat64|Int64)),                XorOp -> G.i (Binary (Wasm.Values.I64 I64Op.Xor))
  | Type.(Prim (Nat8|Nat16|Nat32|Int8|Int16|Int32)),
                                              XorOp -> G.i (Binary (Wasm.Values.I32 I32Op.Xor))
  | Type.(Prim (Nat64|Int64)),                ShLOp -> G.i (Binary (Wasm.Values.I64 I64Op.Shl))
  | Type.(Prim (Nat8|Nat16|Nat32|Int8|Int16|Int32 as ty)),
                                              ShLOp -> TaggedSmallWord.(
     lsb_adjust ty ^^ clamp_shift_amount ty ^^
     G.i (Binary (Wasm.Values.I32 I32Op.Shl)))
  | Type.(Prim Nat64),                        ShROp -> G.i (Binary (Wasm.Values.I64 I64Op.ShrU))
  | Type.(Prim (Nat8|Nat16|Nat32 as ty)),     ShROp -> TaggedSmallWord.(
     lsb_adjust ty ^^ clamp_shift_amount ty ^^
     G.i (Binary (Wasm.Values.I32 I32Op.ShrU)) ^^
     sanitize_word_result ty)
  | Type.(Prim Int64),                        ShROp -> G.i (Binary (Wasm.Values.I64 I64Op.ShrS))
  | Type.(Prim (Int8|Int16|Int32 as ty)),     ShROp -> TaggedSmallWord.(
     lsb_adjust ty ^^ clamp_shift_amount ty ^^
     G.i (Binary (Wasm.Values.I32 I32Op.ShrS)) ^^
     sanitize_word_result ty)
  | Type.(Prim (Nat64|Int64)),                RotLOp -> G.i (Binary (Wasm.Values.I64 I64Op.Rotl))
  | Type.(Prim (Nat32|Int32)),                RotLOp -> G.i (Binary (Wasm.Values.I32 I32Op.Rotl))
  | Type.(Prim (Nat8|Nat16|Int8|Int16 as ty)),
                                              RotLOp -> TaggedSmallWord.rotl env ty
  | Type.(Prim (Nat64|Int64)),                RotROp -> G.i (Binary (Wasm.Values.I64 I64Op.Rotr))
  | Type.(Prim (Nat32|Int32)),                RotROp -> G.i (Binary (Wasm.Values.I32 I32Op.Rotr))
  | Type.(Prim (Nat8|Nat16|Int8|Int16 as ty)),
                                              RotROp -> TaggedSmallWord.rotr env ty
  | Type.(Prim Text), CatOp -> Text.concat env
  | Type.Non, _ -> G.i Unreachable
  | _ -> todo_trap env "compile_binop" (Wasm.Sexpr.Node ("BinOp", [ Arrange_ops.binop op; Arrange_type.typ t]))
  )

let compile_eq env =
  let open Type in
  function
  | Prim Text -> Text.compare env Operator.EqOp
  | Prim (Blob|Principal) | Obj (Actor, _) -> Blob.compare env Operator.EqOp
  | Func (Shared _, _, _, _, _) -> FuncDec.equate_msgref env
  | Prim (Nat | Int) -> BigNum.compile_eq env
  | Prim (Int64 | Nat64) -> G.i (Compare (Wasm.Values.I64 I64Op.Eq))
  | Prim (Bool | Int8 | Nat8 | Int16 | Nat16 | Int32 | Nat32 | Char) ->
    G.i (Compare (Wasm.Values.I32 I32Op.Eq))
  | Non -> G.i Unreachable
  | Prim Float -> G.i (Compare (Wasm.Values.F64 F64Op.Eq))
  | t -> todo_trap env "compile_eq" (Arrange_type.typ t)

let get_relops = Operator.(function
  | GeOp -> Ge, I64Op.GeU, I64Op.GeS, I32Op.GeU, I32Op.GeS
  | GtOp -> Gt, I64Op.GtU, I64Op.GtS, I32Op.GtU, I32Op.GtS
  | LeOp -> Le, I64Op.LeU, I64Op.LeS, I32Op.LeU, I32Op.LeS
  | LtOp -> Lt, I64Op.LtU, I64Op.LtS, I32Op.LtU, I32Op.LtS
  | NeqOp -> assert false
  | _ -> failwith "uncovered relop")

let compile_comparison env t op =
  let bigintop, u64op, s64op, u32op, s32op = get_relops op in
  let open Type in
  match t with
    | Nat | Int -> BigNum.compile_relop env bigintop
    | Nat64 -> G.i (Compare (Wasm.Values.I64 u64op))
    | Nat8 | Nat16 | Nat32 | Char -> G.i (Compare (Wasm.Values.I32 u32op))
    | Int64 -> G.i (Compare (Wasm.Values.I64 s64op))
    | Int8 | Int16 | Int32 -> G.i (Compare (Wasm.Values.I32 s32op))
    | _ -> todo_trap env "compile_comparison" (Arrange_type.prim t)

let compile_relop env t op =
  if t = Type.Non then SR.Vanilla, G.i Unreachable else
  StackRep.of_type t,
  let open Operator in
  match t, op with
  | Type.(Prim Text), _ -> Text.compare env op
  | Type.(Prim (Blob|Principal)), _ -> Blob.compare env op
  | _, EqOp -> compile_eq env t
  | Type.(Prim (Nat | Nat8 | Nat16 | Nat32 | Nat64 | Int | Int8 | Int16 | Int32 | Int64 | Char as t1)), op1 ->
    compile_comparison env t1 op1
  | Type.(Prim Float), GtOp -> G.i (Compare (Wasm.Values.F64 F64Op.Gt))
  | Type.(Prim Float), GeOp -> G.i (Compare (Wasm.Values.F64 F64Op.Ge))
  | Type.(Prim Float), LeOp -> G.i (Compare (Wasm.Values.F64 F64Op.Le))
  | Type.(Prim Float), LtOp -> G.i (Compare (Wasm.Values.F64 F64Op.Lt))
  | _ -> todo_trap env "compile_relop" (Arrange_ops.relop op)

let compile_load_field env typ name =
  Object.load_idx env typ name


(* compile_lexp is used for expressions on the left of an assignment operator.
   Produces some preparation code, an expected stack rep, and some pure code taking the value in that rep*)
let rec compile_lexp (env : E.t) ae lexp =
  (fun (code, sr, fill_code) -> G.(with_region lexp.at code, sr, with_region lexp.at fill_code)) @@
  match lexp.it, !Flags.gc_strategy with
  | VarLE var, _ -> Var.set_val env ae var
  | IdxLE (e1, e2), Flags.Generational ->
    let (set_field, get_field) = new_local env "field" in
    compile_exp_vanilla env ae e1 ^^ (* offset to array *)
    compile_exp_vanilla env ae e2 ^^ (* idx *)
    Arr.idx_bigint env ^^
    set_field ^^ (* peepholes to tee *)
    get_field,
    SR.Vanilla,
    store_ptr ^^
    get_field ^^
    compile_add_const ptr_unskew ^^
    E.call_import env "rts" "write_barrier"
  | IdxLE (e1, e2), _ ->
    compile_exp_vanilla env ae e1 ^^ (* offset to array *)
    compile_exp_vanilla env ae e2 ^^ (* idx *)
    Arr.idx_bigint env,
    SR.Vanilla,
    store_ptr
  | DotLE (e, n), Flags.Generational ->
    let (set_field, get_field) = new_local env "field" in
    compile_exp_vanilla env ae e ^^
    Object.idx env e.note.Note.typ n ^^
    set_field ^^ (* peepholes to tee *)
    get_field,
    SR.Vanilla,
    store_ptr ^^
    get_field ^^
    compile_add_const ptr_unskew ^^
    E.call_import env "rts" "write_barrier"
  | DotLE (e, n), _ ->
    compile_exp_vanilla env ae e ^^
    (* Only real objects have mutable fields, no need to branch on the tag *)
    Object.idx env e.note.Note.typ n,
    SR.Vanilla,
    store_ptr

and compile_prim_invocation (env : E.t) ae p es at =
  (* for more concise code when all arguments and result use the same sr *)
  let const_sr sr inst = sr, G.concat_map (compile_exp_as env ae sr) es ^^ inst in

  begin match p, es with
  (* Calls *)
  | CallPrim _, [e1; e2] ->
    let sort, control, _, arg_tys, ret_tys = Type.as_func e1.note.Note.typ in
    let n_args = List.length arg_tys in
    let return_arity = match control with
      | Type.Returns -> List.length ret_tys
      | Type.Replies -> 0
      | Type.Promises -> assert false in

    let fun_sr, code1 = compile_exp env ae e1 in

    (* we duplicate this pattern match to emulate pattern guards *)
    let call_as_prim = match fun_sr, sort with
      | SR.Const (_, Const.Fun (mk_fi, Const.PrimWrapper prim)), _ ->
         begin match n_args, e2.it with
         | 0, _ -> true
         | 1, _ -> true
         | n, PrimE (TupPrim, es) when List.length es = n -> true
         | _, _ -> false
         end
      | _ -> false in

    begin match fun_sr, sort with
      | SR.Const (_, Const.Fun (mk_fi, Const.PrimWrapper prim)), _ when call_as_prim ->
         assert (sort = Type.Local);
         (* Handle argument tuples *)
         begin match n_args, e2.it with
         | 0, _ ->
           let sr, code2 = compile_prim_invocation env ae prim [] at in
           sr,
           code1 ^^
           compile_exp_as env ae (StackRep.of_arity 0) e2 ^^
           code2
         | 1, _ ->
           compile_prim_invocation env ae prim [e2] at
         | n, PrimE (TupPrim, es) ->
           assert (List.length es = n);
           compile_prim_invocation env ae prim es at
         | _, _ ->
           (* ugly case; let's just call this as a function for now *)
           raise (Invalid_argument "call_as_prim was true?")
         end
      | SR.Const (_, Const.Fun (mk_fi, _)), _ ->
         assert (sort = Type.Local);
         StackRep.of_arity return_arity,

         code1 ^^
         compile_unboxed_zero ^^ (* A dummy closure *)
         compile_exp_as env ae (StackRep.of_arity n_args) e2 ^^ (* the args *)
         G.i (Call (nr (mk_fi ()))) ^^
         FakeMultiVal.load env (Lib.List.make return_arity I32Type)
      | _, Type.Local ->
         let (set_clos, get_clos) = new_local env "clos" in

         StackRep.of_arity return_arity,
         code1 ^^ StackRep.adjust env fun_sr SR.Vanilla ^^
         set_clos ^^
         get_clos ^^
         Closure.prepare_closure_call env ^^
         compile_exp_as env ae (StackRep.of_arity n_args) e2 ^^
         get_clos ^^
         Closure.call_closure env n_args return_arity
      | _, Type.Shared _ ->
         (* Non-one-shot functions have been rewritten in async.ml *)
         assert (control = Type.Returns);

         let (set_meth_pair, get_meth_pair) = new_local env "meth_pair" in
         let (set_arg, get_arg) = new_local env "arg" in
         let _, _, _, ts, _ = Type.as_func e1.note.Note.typ in
         let add_cycles = Internals.add_cycles env ae in

         StackRep.of_arity return_arity,
         code1 ^^ StackRep.adjust env fun_sr SR.Vanilla ^^
         set_meth_pair ^^
         compile_exp_vanilla env ae e2 ^^ set_arg ^^

         FuncDec.ic_call_one_shot env ts get_meth_pair get_arg add_cycles
    end

  (* Operators *)
  | UnPrim (_, Operator.PosOp), [e1] -> compile_exp env ae e1
  | UnPrim (t, op), [e1] ->
    let sr_in, sr_out, code = compile_unop env t op in
    sr_out,
    compile_exp_as env ae sr_in e1 ^^
    code
  | BinPrim (t, op), [e1;e2] ->
    let sr_in, sr_out, code = compile_binop env t op in
    sr_out,
    compile_exp_as env ae sr_in e1 ^^
    compile_exp_as env ae sr_in e2 ^^
    code
  (* special case: recognize negation *)
  | RelPrim (Type.(Prim Bool), Operator.EqOp), [e1; {it = LitE (BoolLit false); _}] ->
    SR.bool,
    compile_exp_as_test env ae e1 ^^
    G.i (Test (Wasm.Values.I32 I32Op.Eqz))
  | RelPrim (t, op), [e1;e2] ->
    let sr, code = compile_relop env t op in
    SR.bool,
    compile_exp_as env ae sr e1 ^^
    compile_exp_as env ae sr e2 ^^
    code

  (* Tuples *)
  | TupPrim, es ->
    SR.UnboxedTuple (List.length es),
    G.concat_map (compile_exp_vanilla env ae) es
  | ProjPrim n, [e1] ->
    SR.Vanilla,
    compile_exp_vanilla env ae e1 ^^ (* offset to tuple (an array) *)
    Tuple.load_n env (Int32.of_int n)

  | OptPrim, [e] ->
    SR.Vanilla,
    Opt.inject env (compile_exp_vanilla env ae e)
  | TagPrim l, [e] ->
    SR.Vanilla,
    Variant.inject env l (compile_exp_vanilla env ae e)

  | DotPrim name, [e] ->
    let sr, code1 = compile_exp env ae e in
    begin match sr with
    | SR.Const (_, Const.Obj fs) ->
      let c = List.assoc name fs in
      SR.Const c, code1
    | _ ->
      SR.Vanilla,
      code1 ^^ StackRep.adjust env sr SR.Vanilla ^^
      Object.load_idx env e.note.Note.typ name
    end
  | ActorDotPrim name, [e] ->
    SR.Vanilla,
    compile_exp_vanilla env ae e ^^
    IC.actor_public_field env name

  | ArrayPrim (m, t), es ->
    SR.Vanilla,
    Arr.lit env (List.map (compile_exp_vanilla env ae) es)
  | IdxPrim, [e1; e2] ->
    SR.Vanilla,
    compile_exp_vanilla env ae e1 ^^ (* offset to array *)
    compile_exp_vanilla env ae e2 ^^ (* idx *)
    Arr.idx_bigint env ^^
    load_ptr
  | NextArrayOffset spacing, [e] ->
    let advance_by =
      match spacing with
      | ElementSize -> Arr.element_size
      | One -> 2l (* 1 : Nat *) in
    SR.Vanilla,
    compile_exp_vanilla env ae e ^^ (* previous byte offset to array *)
    compile_add_const advance_by
  | ValidArrayOffset, [e1; e2] ->
    SR.bool,
    compile_exp_vanilla env ae e1 ^^
    compile_exp_vanilla env ae e2 ^^
    G.i (Compare (Wasm.Values.I32 I32Op.LtU))
  | DerefArrayOffset, [e1; e2] ->
    SR.Vanilla,
    compile_exp_vanilla env ae e1 ^^ (* skewed pointer to array *)
    Tagged.load_forwarding_pointer env ^^
    compile_exp_vanilla env ae e2 ^^ (* byte offset *)
    (* Note: the below two lines compile to `i32.add; i32.load offset=13`,
       thus together also unskewing the pointer and skipping administrative
       fields, effectively arriving at the desired element *)
    G.i (Binary (Wasm.Values.I32 I32Op.Add)) ^^
    Heap.load_field Arr.header_size (* loads the element at the byte offset *)
  | GetPastArrayOffset spacing, [e] ->
    let shift =
      match spacing with
      | ElementSize -> compile_shl_const 2l (* effectively a multiplication by word_size *)
      | One -> BigNum.from_word30 env in    (* make it a compact bignum *)
    SR.Vanilla,
    compile_exp_vanilla env ae e ^^ (* array *)
    Arr.len env ^^
    shift

  | BreakPrim name, [e] ->
    let d = VarEnv.get_label_depth ae name in
    SR.Unreachable,
    compile_exp_vanilla env ae e ^^
    G.branch_to_ d
  | AssertPrim, [e1] ->
    SR.unit,
    compile_exp_as env ae SR.bool e1 ^^
    G.if0 G.nop (IC.fail_assert env at)
  | RetPrim, [e] ->
    SR.Unreachable,
    compile_exp_as env ae (StackRep.of_arity (E.get_return_arity env)) e ^^
    FakeMultiVal.store env (Lib.List.make (E.get_return_arity env) I32Type) ^^
    G.i Return

  (* Numeric conversions *)
  | NumConvWrapPrim (t1, t2), [e] -> begin
    let open Type in
    match t1, t2 with
    | (Nat|Int), (Nat8|Nat16|Int8|Int16) ->
      SR.Vanilla,
      compile_exp_vanilla env ae e ^^
      Prim.prim_intToWordNShifted env (TaggedSmallWord.shift_of_type t2)

    | (Nat|Int), (Nat32|Int32) ->
      SR.UnboxedWord32,
      compile_exp_vanilla env ae e ^^
      Prim.prim_intToWord32 env

    | (Nat|Int), (Nat64|Int64) ->
      SR.UnboxedWord64,
      compile_exp_vanilla env ae e ^^
      BigNum.truncate_to_word64 env

    | Nat64, Int64 | Int64, Nat64
    | Nat32, Int32 | Int32, Nat32
    | Nat16, Int16 | Int16, Nat16
    | Nat8, Int8 | Int8, Nat8 ->
      compile_exp env ae e

    | Char, Nat32 ->
      SR.UnboxedWord32,
      compile_exp_vanilla env ae e ^^
      TaggedSmallWord.untag_codepoint

    | _ -> SR.Unreachable, todo_trap env "compile_prim_invocation" (Arrange_ir.prim p)
    end

  | NumConvTrapPrim (t1, t2), [e] -> begin
    let open Type in
    match t1, t2 with

    | Int, Int64 ->
      SR.UnboxedWord64,
      compile_exp_vanilla env ae e ^^
      Func.share_code1 env "Int->Int64" ("n", I32Type) [I64Type] (fun env get_n ->
        get_n ^^
        BigNum.fits_signed_bits env 64 ^^
        E.else_trap_with env "losing precision" ^^
        get_n ^^
        BigNum.truncate_to_word64 env)

    | Int, (Int8|Int16|Int32 as pty) ->
      StackRep.of_type (Prim pty),
      compile_exp_vanilla env ae e ^^
      Func.share_code1 env (prim_fun_name pty "Int->") ("n", I32Type) [I32Type] (fun env get_n ->
        get_n ^^
        BigNum.fits_signed_bits env (TaggedSmallWord.bits_of_type pty) ^^
        E.else_trap_with env "losing precision" ^^
        get_n ^^
        BigNum.truncate_to_word32 env ^^
        TaggedSmallWord.msb_adjust pty)

    | Nat, Nat64 ->
      SR.UnboxedWord64,
      compile_exp_vanilla env ae e ^^
      Func.share_code1 env "Nat->Nat64" ("n", I32Type) [I64Type] (fun env get_n ->
        get_n ^^
        BigNum.fits_unsigned_bits env 64 ^^
        E.else_trap_with env "losing precision" ^^
        get_n ^^
        BigNum.truncate_to_word64 env)

    | Nat, (Nat8|Nat16|Nat32 as pty) ->
      StackRep.of_type (Prim pty),
      compile_exp_vanilla env ae e ^^
      Func.share_code1 env (prim_fun_name pty "Nat->") ("n", I32Type) [I32Type] (fun env get_n ->
        get_n ^^
        BigNum.fits_unsigned_bits env (TaggedSmallWord.bits_of_type pty) ^^
        E.else_trap_with env "losing precision" ^^
        get_n ^^
        BigNum.truncate_to_word32 env ^^
        TaggedSmallWord.msb_adjust pty)

    | (Nat8|Nat16), Nat ->
      SR.Vanilla,
      compile_exp_vanilla env ae e ^^
      Prim.prim_shiftWordNtoUnsigned env (TaggedSmallWord.shift_of_type t1)

    | (Int8|Int16), Int ->
      SR.Vanilla,
      compile_exp_vanilla env ae e ^^
      Prim.prim_shiftWordNtoSigned env (TaggedSmallWord.shift_of_type t1)

    | Nat32, Nat ->
      SR.Vanilla,
      compile_exp_as env ae SR.UnboxedWord32 e ^^
      Prim.prim_word32toNat env

    | Int32, Int ->
      SR.Vanilla,
      compile_exp_as env ae SR.UnboxedWord32 e ^^
      Prim.prim_word32toInt env

    | Nat64, Nat ->
      SR.Vanilla,
      compile_exp_as env ae SR.UnboxedWord64 e ^^
      BigNum.from_word64 env

    | Int64, Int ->
      SR.Vanilla,
      compile_exp_as env ae SR.UnboxedWord64 e ^^
      BigNum.from_signed_word64 env

    | Nat32, Char ->
      SR.Vanilla,
      compile_exp_as env ae SR.UnboxedWord32 e ^^
      TaggedSmallWord.check_and_tag_codepoint env

    | Float, Int ->
      SR.Vanilla,
      compile_exp_as env ae SR.UnboxedFloat64 e ^^
      E.call_import env "rts" "bigint_of_float64"

    | Int, Float ->
      SR.UnboxedFloat64,
      compile_exp_vanilla env ae e ^^
      E.call_import env "rts" "bigint_to_float64"

    | Float, Int64 ->
      SR.UnboxedWord64,
      compile_exp_as env ae SR.UnboxedFloat64 e ^^
      G.i (Convert (Wasm.Values.I64 I64Op.TruncSF64))

    | Int64, Float ->
      SR.UnboxedFloat64,
      compile_exp_as env ae SR.UnboxedWord64 e ^^
      G.i (Convert (Wasm.Values.F64 F64Op.ConvertSI64))

    | _ -> SR.Unreachable, todo_trap env "compile_prim_invocation" (Arrange_ir.prim p)
    end

  | SerializePrim ts, [e] ->
    SR.Vanilla,
    compile_exp_vanilla env ae e ^^
    Serialization.serialize env ts ^^
    Blob.of_ptr_size env

  | DeserializePrim ts, [e] ->
    StackRep.of_arity (List.length ts),
    compile_exp_vanilla env ae e ^^
    Bool.lit false ^^ (* can't recover *)
    Serialization.deserialize_from_blob false env ts

  | DeserializeOptPrim ts, [e] ->
    SR.Vanilla,
    compile_exp_vanilla env ae e ^^
    Bool.lit true ^^ (* can (!) recover *)
    Serialization.deserialize_from_blob false env ts ^^
    begin match ts with
    | [] ->
      (* return some () *)
      Opt.inject env Tuple.compile_unit
    | [t] ->
      (* save to local, propagate error as null or return some value *)
      let (set_val, get_val) = new_local env "val" in
      set_val ^^
      get_val ^^
      compile_eq_const (Serialization.coercion_error_value env) ^^
      G.if1 I32Type
        (Opt.null_lit env)
        (Opt.inject env get_val)
    | ts ->
      (* propagate any errors as null or return some tuples using shared code *)
      let n = List.length ts in
      let name = Printf.sprintf "to_opt_%i_tuple" n in
      let args = Lib.List.table n (fun i -> (Printf.sprintf "arg%i" i, I32Type)) in
      Func.share_code env name args [I32Type] (fun env ->
        let locals =
          Lib.List.table n (fun i -> G.i (LocalGet (nr (Int32.of_int i)))) in
        let rec go ls =
          match ls with
          | get_val::ls' ->
            get_val ^^
            compile_eq_const (Serialization.coercion_error_value env) ^^
            G.if1 I32Type
              (Opt.null_lit env)
              (go ls')
          | [] ->
            Opt.inject env (Arr.lit env locals)
        in
        go locals)
    end

  | ICPerformGC, [] ->
    SR.unit,
    GC.collect_garbage env

  | ICStableSize t, [e] ->
    SR.UnboxedWord64,
    let (tydesc, _, _) = Serialization.type_desc env [t] in
    let tydesc_len = Int32.of_int (String.length tydesc) in
    compile_exp_vanilla env ae e ^^
    Serialization.buffer_size env t ^^
    G.i Drop ^^
    compile_add_const tydesc_len  ^^
    G.i (Convert (Wasm.Values.I64 I64Op.ExtendUI32))

  (* Other prims, unary *)

  | OtherPrim "array_len", [e] ->
    SR.Vanilla,
    compile_exp_vanilla env ae e ^^
    Arr.len env ^^
    BigNum.from_word30 env

  | OtherPrim "text_len", [e] ->
    SR.Vanilla, compile_exp_vanilla env ae e ^^ Text.len env
  | OtherPrim "text_iter", [e] ->
    SR.Vanilla, compile_exp_vanilla env ae e ^^ Text.iter env
  | OtherPrim "text_iter_done", [e] ->
    SR.bool, compile_exp_vanilla env ae e ^^ Text.iter_done env
  | OtherPrim "text_iter_next", [e] ->
    SR.Vanilla, compile_exp_vanilla env ae e ^^ Text.iter_next env
  | OtherPrim "text_compare", [e1; e2] ->
    SR.Vanilla,
    compile_exp_vanilla env ae e1 ^^
    compile_exp_vanilla env ae e2 ^^
    E.call_import env "rts" "text_compare" ^^
    TaggedSmallWord.msb_adjust Type.Int8

  | OtherPrim "blob_size", [e] ->
    SR.Vanilla, compile_exp_vanilla env ae e ^^ Blob.len env ^^ BigNum.from_word32 env
  | OtherPrim "blob_vals_iter", [e] ->
    SR.Vanilla, compile_exp_vanilla env ae e ^^ Blob.iter env
  | OtherPrim "blob_iter_done", [e] ->
    SR.bool, compile_exp_vanilla env ae e ^^ Blob.iter_done env
  | OtherPrim "blob_iter_next", [e] ->
    SR.Vanilla, compile_exp_vanilla env ae e ^^ Blob.iter_next env

  | OtherPrim "lsh_Nat", [e1; e2] ->
    SR.Vanilla,
    compile_exp_vanilla env ae e1 ^^
    compile_exp_as env ae SR.UnboxedWord32 e2 ^^
    BigNum.compile_lsh env

  | OtherPrim "rsh_Nat", [e1; e2] ->
    SR.Vanilla,
    compile_exp_vanilla env ae e1 ^^
    compile_exp_as env ae SR.UnboxedWord32 e2 ^^
    BigNum.compile_rsh env

  | OtherPrim "abs", [e] ->
    SR.Vanilla,
    compile_exp_vanilla env ae e ^^
    BigNum.compile_abs env

  | OtherPrim "fabs", [e] ->
    SR.UnboxedFloat64,
    compile_exp_as env ae SR.UnboxedFloat64 e ^^
    G.i (Unary (Wasm.Values.F64 F64Op.Abs))

  | OtherPrim "fsqrt", [e] ->
    SR.UnboxedFloat64,
    compile_exp_as env ae SR.UnboxedFloat64 e ^^
    G.i (Unary (Wasm.Values.F64 F64Op.Sqrt))

  | OtherPrim "fceil", [e] ->
    SR.UnboxedFloat64,
    compile_exp_as env ae SR.UnboxedFloat64 e ^^
    G.i (Unary (Wasm.Values.F64 F64Op.Ceil))

  | OtherPrim "ffloor", [e] ->
    SR.UnboxedFloat64,
    compile_exp_as env ae SR.UnboxedFloat64 e ^^
    G.i (Unary (Wasm.Values.F64 F64Op.Floor))

  | OtherPrim "ftrunc", [e] ->
    SR.UnboxedFloat64,
    compile_exp_as env ae SR.UnboxedFloat64 e ^^
    G.i (Unary (Wasm.Values.F64 F64Op.Trunc))

  | OtherPrim "fnearest", [e] ->
    SR.UnboxedFloat64,
    compile_exp_as env ae SR.UnboxedFloat64 e ^^
    G.i (Unary (Wasm.Values.F64 F64Op.Nearest))

  | OtherPrim "fmin", [e; f] ->
    SR.UnboxedFloat64,
    compile_exp_as env ae SR.UnboxedFloat64 e ^^
    compile_exp_as env ae SR.UnboxedFloat64 f ^^
    G.i (Binary (Wasm.Values.F64 F64Op.Min))

  | OtherPrim "fmax", [e; f] ->
    SR.UnboxedFloat64,
    compile_exp_as env ae SR.UnboxedFloat64 e ^^
    compile_exp_as env ae SR.UnboxedFloat64 f ^^
    G.i (Binary (Wasm.Values.F64 F64Op.Max))

  | OtherPrim "fcopysign", [e; f] ->
    SR.UnboxedFloat64,
    compile_exp_as env ae SR.UnboxedFloat64 e ^^
    compile_exp_as env ae SR.UnboxedFloat64 f ^^
    G.i (Binary (Wasm.Values.F64 F64Op.CopySign))

  | OtherPrim "Float->Text", [e] ->
    SR.Vanilla,
    compile_exp_as env ae SR.UnboxedFloat64 e ^^
    compile_unboxed_const (TaggedSmallWord.vanilla_lit Type.Nat8 6) ^^
    compile_unboxed_const (TaggedSmallWord.vanilla_lit Type.Nat8 0) ^^
    E.call_import env "rts" "float_fmt"

  | OtherPrim "fmtFloat->Text", [f; prec; mode] ->
    SR.Vanilla,
    compile_exp_as env ae SR.UnboxedFloat64 f ^^
    compile_exp_vanilla env ae prec ^^
    compile_exp_vanilla env ae mode ^^
    E.call_import env "rts" "float_fmt"

  | OtherPrim "fsin", [e] ->
    SR.UnboxedFloat64,
    compile_exp_as env ae SR.UnboxedFloat64 e ^^
    E.call_import env "rts" "sin" (* musl *)

  | OtherPrim "fcos", [e] ->
    SR.UnboxedFloat64,
    compile_exp_as env ae SR.UnboxedFloat64 e ^^
    E.call_import env "rts" "cos" (* musl *)

  | OtherPrim "ftan", [e] ->
    SR.UnboxedFloat64,
    compile_exp_as env ae SR.UnboxedFloat64 e ^^
    E.call_import env "rts" "tan" (* musl *)

  | OtherPrim "fasin", [e] ->
    SR.UnboxedFloat64,
    compile_exp_as env ae SR.UnboxedFloat64 e ^^
    E.call_import env "rts" "asin" (* musl *)

  | OtherPrim "facos", [e] ->
    SR.UnboxedFloat64,
    compile_exp_as env ae SR.UnboxedFloat64 e ^^
    E.call_import env "rts" "acos" (* musl *)

  | OtherPrim "fatan", [e] ->
    SR.UnboxedFloat64,
    compile_exp_as env ae SR.UnboxedFloat64 e ^^
    E.call_import env "rts" "atan" (* musl *)

  | OtherPrim "fatan2", [y; x] ->
    SR.UnboxedFloat64,
    compile_exp_as env ae SR.UnboxedFloat64 y ^^
    compile_exp_as env ae SR.UnboxedFloat64 x ^^
    E.call_import env "rts" "atan2" (* musl *)

  | OtherPrim "fexp", [e] ->
    SR.UnboxedFloat64,
    compile_exp_as env ae SR.UnboxedFloat64 e ^^
    E.call_import env "rts" "exp" (* musl *)

  | OtherPrim "flog", [e] ->
    SR.UnboxedFloat64,
    compile_exp_as env ae SR.UnboxedFloat64 e ^^
    E.call_import env "rts" "log" (* musl *)

  (* Other prims, nullary *)

  | SystemTimePrim, [] ->
    SR.UnboxedWord64,
    IC.get_system_time env

  | OtherPrim "call_perform_status", [] ->
    SR.UnboxedWord32,
    IC.get_call_perform_status env

  | OtherPrim "call_perform_message", [] ->
    SR.Vanilla,
    IC.get_call_perform_message env

  | OtherPrim "rts_version", [] ->
    SR.Vanilla,
    E.call_import env "rts" "version"

  | OtherPrim "rts_heap_size", [] ->
    SR.Vanilla,
    Heap.get_heap_size env ^^ Prim.prim_word32toNat env

  | OtherPrim "rts_memory_size", [] ->
    SR.Vanilla,
    Heap.get_memory_size ^^ BigNum.from_word64 env

  | OtherPrim "rts_total_allocation", [] ->
    SR.Vanilla,
    Heap.get_total_allocation env ^^ BigNum.from_word64 env

  | OtherPrim "rts_reclaimed", [] ->
    SR.Vanilla,
    Heap.get_reclaimed env ^^ BigNum.from_word64 env

  | OtherPrim "rts_max_live_size", [] ->
    SR.Vanilla,
    Heap.get_max_live_size env ^^ BigNum.from_word32 env

  | OtherPrim "rts_max_stack_size", [] ->
    SR.Vanilla,
    Stack.get_max_stack_size env ^^ Prim.prim_word32toNat env

  | OtherPrim "rts_callback_table_count", [] ->
    SR.Vanilla,
    ContinuationTable.count env ^^ Prim.prim_word32toNat env

  | OtherPrim "rts_callback_table_size", [] ->
    SR.Vanilla,
    ContinuationTable.size env ^^ Prim.prim_word32toNat env

  | OtherPrim "rts_mutator_instructions", [] ->
    SR.Vanilla,
    GC.get_mutator_instructions env ^^ BigNum.from_word64 env

  | OtherPrim "rts_collector_instructions", [] ->
    SR.Vanilla,
    GC.get_collector_instructions env ^^ BigNum.from_word64 env

  (* Other prims, unary *)

  | OtherPrim ("global_timer_set"), [e] ->
    SR.UnboxedWord64,
    compile_exp_as env ae SR.UnboxedWord64 e ^^
    IC.system_call env "global_timer_set"

  | OtherPrim "crc32Hash", [e] ->
    SR.UnboxedWord32,
    compile_exp_vanilla env ae e ^^
    E.call_import env "rts" "compute_crc32"

  | OtherPrim "idlHash", [e] ->
    SR.Vanilla,
    E.trap_with env "idlHash only implemented in interpreter"


  | OtherPrim "popcnt8", [e] ->
    SR.Vanilla,
    compile_exp_vanilla env ae e ^^
    G.i (Unary (Wasm.Values.I32 I32Op.Popcnt)) ^^
    TaggedSmallWord.msb_adjust Type.Nat8
  | OtherPrim "popcnt16", [e] ->
    SR.Vanilla,
    compile_exp_vanilla env ae e ^^
    G.i (Unary (Wasm.Values.I32 I32Op.Popcnt)) ^^
    TaggedSmallWord.msb_adjust Type.Nat16
  | OtherPrim "popcnt32", [e] ->
    SR.UnboxedWord32,
    compile_exp_as env ae SR.UnboxedWord32 e ^^
    G.i (Unary (Wasm.Values.I32 I32Op.Popcnt))
  | OtherPrim "popcnt64", [e] ->
    SR.UnboxedWord64,
    compile_exp_as env ae SR.UnboxedWord64 e ^^
    G.i (Unary (Wasm.Values.I64 I64Op.Popcnt))
  | OtherPrim "clz8", [e] -> SR.Vanilla, compile_exp_vanilla env ae e ^^ TaggedSmallWord.clz_kernel Type.Nat8
  | OtherPrim "clz16", [e] -> SR.Vanilla, compile_exp_vanilla env ae e ^^ TaggedSmallWord.clz_kernel Type.Nat16
  | OtherPrim "clz32", [e] -> SR.UnboxedWord32, compile_exp_as env ae SR.UnboxedWord32 e ^^ G.i (Unary (Wasm.Values.I32 I32Op.Clz))
  | OtherPrim "clz64", [e] -> SR.UnboxedWord64, compile_exp_as env ae SR.UnboxedWord64 e ^^ G.i (Unary (Wasm.Values.I64 I64Op.Clz))
  | OtherPrim "ctz8", [e] -> SR.Vanilla, compile_exp_vanilla env ae e ^^ TaggedSmallWord.ctz_kernel Type.Nat8
  | OtherPrim "ctz16", [e] -> SR.Vanilla, compile_exp_vanilla env ae e ^^ TaggedSmallWord.ctz_kernel Type.Nat16
  | OtherPrim "ctz32", [e] -> SR.UnboxedWord32, compile_exp_as env ae SR.UnboxedWord32 e ^^ G.i (Unary (Wasm.Values.I32 I32Op.Ctz))
  | OtherPrim "ctz64", [e] -> SR.UnboxedWord64, compile_exp_as env ae SR.UnboxedWord64 e ^^ G.i (Unary (Wasm.Values.I64 I64Op.Ctz))

  | OtherPrim "conv_Char_Text", [e] ->
    SR.Vanilla,
    compile_exp_vanilla env ae e ^^
    Text.prim_showChar env

  | OtherPrim "char_to_upper", [e] ->
    compile_char_to_char_rts env ae e "char_to_upper"

  | OtherPrim "char_to_lower", [e] ->
    compile_char_to_char_rts env ae e "char_to_lower"

  | OtherPrim "char_is_whitespace", [e] ->
    compile_char_to_bool_rts env ae e "char_is_whitespace"

  | OtherPrim "char_is_lowercase", [e] ->
    compile_char_to_bool_rts env ae e "char_is_lowercase"

  | OtherPrim "char_is_uppercase", [e] ->
    compile_char_to_bool_rts env ae e "char_is_uppercase"

  | OtherPrim "char_is_alphabetic", [e] ->
    compile_char_to_bool_rts env ae e "char_is_alphabetic"

  | OtherPrim "print", [e] ->
    SR.unit,
    compile_exp_vanilla env ae e ^^
    IC.print_text env

  | OtherPrim "performanceCounter", [e] ->
    SR.UnboxedWord64,
    compile_exp_as env ae SR.UnboxedWord32 e ^^
    IC.performance_counter env

  | OtherPrim "trap", [e] ->
    SR.unit,
    compile_exp_vanilla env ae e ^^
    IC.trap_text env

  | OtherPrim ("blobToArray"|"blobToArrayMut"), e ->
    const_sr SR.Vanilla (Arr.ofBlob env)
  | OtherPrim ("arrayToBlob"|"arrayMutToBlob"), e ->
    const_sr SR.Vanilla (Arr.toBlob env)

  | OtherPrim ("stableMemoryLoadNat32"|"stableMemoryLoadInt32"), [e] ->
    SR.UnboxedWord32,
    compile_exp_as env ae SR.UnboxedWord64 e ^^
    StableMem.load_word32 env

  | OtherPrim ("stableMemoryStoreNat32"|"stableMemoryStoreInt32"), [e1; e2] ->
    SR.unit,
    compile_exp_as env ae SR.UnboxedWord64 e1 ^^
    compile_exp_as env ae SR.UnboxedWord32 e2 ^^
    StableMem.store_word32 env

  | OtherPrim ("stableMemoryLoadNat8"), [e] ->
    SR.Vanilla,
    compile_exp_as env ae SR.UnboxedWord64 e ^^
    StableMem.load_word8 env ^^
    TaggedSmallWord.msb_adjust Type.Nat8

  | OtherPrim ("stableMemoryLoadInt8"), [e] ->
    SR.Vanilla,
    compile_exp_as env ae SR.UnboxedWord64 e ^^
    StableMem.load_word8 env ^^
    TaggedSmallWord.msb_adjust Type.Int8

  (* Other prims, binary *)

  | OtherPrim ("stableMemoryStoreNat8"), [e1; e2] ->
    SR.unit,
    compile_exp_as env ae SR.UnboxedWord64 e1 ^^
    compile_exp_as env ae SR.Vanilla e2 ^^ TaggedSmallWord.lsb_adjust Type.Nat8 ^^
    StableMem.store_word8 env

  | OtherPrim ("stableMemoryStoreInt8"), [e1; e2] ->
    SR.unit,
    compile_exp_as env ae SR.UnboxedWord64 e1 ^^
    compile_exp_as env ae SR.Vanilla e2 ^^ TaggedSmallWord.lsb_adjust Type.Int8 ^^
    StableMem.store_word8 env

  | OtherPrim ("stableMemoryLoadNat16"), [e] ->
    SR.Vanilla,
    compile_exp_as env ae SR.UnboxedWord64 e ^^
    StableMem.load_word16 env ^^
    TaggedSmallWord.msb_adjust Type.Nat16

  | OtherPrim ("stableMemoryLoadInt16"), [e] ->
    SR.Vanilla,
    compile_exp_as env ae SR.UnboxedWord64 e ^^
    StableMem.load_word16 env ^^
    TaggedSmallWord.msb_adjust Type.Int16

  | OtherPrim ("stableMemoryStoreNat16"), [e1; e2] ->
    SR.unit,
    compile_exp_as env ae SR.UnboxedWord64 e1 ^^
    compile_exp_as env ae SR.Vanilla e2 ^^ TaggedSmallWord.lsb_adjust Type.Nat16 ^^
    StableMem.store_word16 env

  | OtherPrim ("stableMemoryStoreInt16"), [e1; e2] ->
    SR.unit,
    compile_exp_as env ae SR.UnboxedWord64 e1 ^^
    compile_exp_as env ae SR.Vanilla e2 ^^ TaggedSmallWord.lsb_adjust Type.Int16 ^^
    StableMem.store_word16 env

  | OtherPrim ("stableMemoryLoadNat64" | "stableMemoryLoadInt64"), [e] ->
    SR.UnboxedWord64,
    compile_exp_as env ae SR.UnboxedWord64 e ^^
    StableMem.load_word64 env

  | OtherPrim ("stableMemoryStoreNat64" | "stableMemoryStoreInt64"), [e1; e2] ->
    SR.unit,
    compile_exp_as env ae SR.UnboxedWord64 e1 ^^
    compile_exp_as env ae SR.UnboxedWord64 e2 ^^
    StableMem.store_word64 env

  | OtherPrim ("stableMemoryLoadFloat"), [e] ->
    SR.UnboxedFloat64,
    compile_exp_as env ae SR.UnboxedWord64 e ^^
    StableMem.load_float64 env

  | OtherPrim ("stableMemoryStoreFloat"), [e1; e2] ->
    SR.unit,
    compile_exp_as env ae SR.UnboxedWord64 e1 ^^
    compile_exp_as env ae SR.UnboxedFloat64 e2 ^^
    StableMem.store_float64 env

  | OtherPrim ("stableMemoryLoadBlob"), [e1; e2] ->
    SR.Vanilla,
    compile_exp_as env ae SR.UnboxedWord64 e1 ^^
    compile_exp_as env ae SR.Vanilla e2 ^^
    Blob.lit env "Blob size out of bounds" ^^
    BigNum.to_word32_with env ^^
    StableMem.load_blob env

  | OtherPrim ("stableMemoryStoreBlob"), [e1; e2] ->
    SR.unit,
    compile_exp_as env ae SR.UnboxedWord64 e1 ^^
    compile_exp_as env ae SR.Vanilla e2 ^^
    StableMem.store_blob env

  | OtherPrim ("stableMemorySize"), [] ->
    SR.UnboxedWord64,
    StableMem.get_mem_size env
  | OtherPrim ("stableMemoryGrow"), [e] ->
    SR.UnboxedWord64,
    compile_exp_as env ae SR.UnboxedWord64 e ^^
    StableMem.logical_grow env

  | OtherPrim ("stableVarQuery"), [] ->
    SR.UnboxedTuple 2,
    IC.get_self_reference env ^^
    Blob.lit env Type.(motoko_stable_var_info_fld.lab)

  (* Other prims, binary*)
  | OtherPrim "Array.init", [_;_] ->
    const_sr SR.Vanilla (Arr.init env)
  | OtherPrim "Array.tabulate", [_;_] ->
    const_sr SR.Vanilla (Arr.tabulate env)
  | OtherPrim "btst8", [_;_] ->
    (* TODO: btstN returns Bool, not a small value *)
    const_sr SR.Vanilla (TaggedSmallWord.btst_kernel env Type.Nat8)
  | OtherPrim "btst16", [_;_] ->
    const_sr SR.Vanilla (TaggedSmallWord.btst_kernel env Type.Nat16)
  | OtherPrim "btst32", [_;_] ->
    const_sr SR.UnboxedWord32 (TaggedSmallWord.btst_kernel env Type.Nat32)
  | OtherPrim "btst64", [_;_] ->
    const_sr SR.UnboxedWord64 (
      let (set_b, get_b) = new_local64 env "b" in
      set_b ^^ compile_const_64 1L ^^ get_b ^^ G.i (Binary (Wasm.Values.I64 I64Op.Shl)) ^^
      G.i (Binary (Wasm.Values.I64 I64Op.And))
    )

  (* Coercions for abstract types *)
  | CastPrim (_,_), [e] ->
    compile_exp env ae e

  | DecodeUtf8, [_] ->
    const_sr SR.Vanilla (Text.of_blob env)
  | EncodeUtf8, [_] ->
    const_sr SR.Vanilla (Text.to_blob env)

  (* textual to bytes *)
  | BlobOfIcUrl, [_] ->
    const_sr SR.Vanilla (E.call_import env "rts" "blob_of_principal")
  (* The other direction *)
  | IcUrlOfBlob, [_] ->
    const_sr SR.Vanilla (E.call_import env "rts" "principal_of_blob")

  (* Actor ids are blobs in the RTS *)
  | ActorOfIdBlob _, [e] ->
    compile_exp env ae e

  | SelfRef _, [] ->
    SR.Vanilla, IC.get_self_reference env

  | ICArgDataPrim, [] ->
    SR.Vanilla, IC.arg_data env

  | ICReplyPrim ts, [e] ->
    SR.unit, begin match E.mode env with
    | Flags.ICMode | Flags.RefMode ->
      compile_exp_vanilla env ae e ^^
      (* TODO: We can try to avoid the boxing and pass the arguments to
        serialize individually *)
      Serialization.serialize env ts ^^
      IC.reply_with_data env
    | _ ->
      E.trap_with env (Printf.sprintf "cannot reply when running locally")
    end

  | ICRejectPrim, [e] ->
    SR.unit, IC.reject env (compile_exp_vanilla env ae e)

  | ICCallerPrim, [] ->
    SR.Vanilla, IC.caller env

  | ICCallPrim, [f;e;k;r] ->
    SR.unit, begin
    (* TBR: Can we do better than using the notes? *)
    let _, _, _, ts1, _ = Type.as_func f.note.Note.typ in
    let _, _, _, ts2, _ = Type.as_func k.note.Note.typ in
    let (set_meth_pair, get_meth_pair) = new_local env "meth_pair" in
    let (set_arg, get_arg) = new_local env "arg" in
    let (set_k, get_k) = new_local env "k" in
    let (set_r, get_r) = new_local env "r" in
    let add_cycles = Internals.add_cycles env ae in
    compile_exp_vanilla env ae f ^^ set_meth_pair ^^
    compile_exp_vanilla env ae e ^^ set_arg ^^
    compile_exp_vanilla env ae k ^^ set_k ^^
    compile_exp_vanilla env ae r ^^ set_r ^^
    FuncDec.ic_call env ts1 ts2 get_meth_pair get_arg get_k get_r add_cycles
    end
  | ICCallRawPrim, [p;m;a;k;r] ->
    SR.unit, begin
    let (set_meth_pair, get_meth_pair) = new_local env "meth_pair" in
    let (set_arg, get_arg) = new_local env "arg" in
    let (set_k, get_k) = new_local env "k" in
    let (set_r, get_r) = new_local env "r" in
    let add_cycles = Internals.add_cycles env ae in
    compile_exp_vanilla env ae p ^^
    compile_exp_vanilla env ae m ^^ Text.to_blob env ^^
    Tagged.load_forwarding_pointer env ^^
    Tuple.from_stack env 2 ^^ set_meth_pair ^^
    compile_exp_vanilla env ae a ^^ set_arg ^^
    compile_exp_vanilla env ae k ^^ set_k ^^
    compile_exp_vanilla env ae r ^^ set_r ^^
    FuncDec.ic_call_raw env get_meth_pair get_arg get_k get_r add_cycles
    end

  | ICMethodNamePrim, [] ->
    SR.Vanilla, IC.method_name env

  | ICStableRead ty, [] ->
    (*
      * On initial install:
        1. return record of nulls
      * On upgrade:
        1. deserialize stable store to v : ty,
        2. return v
    *)
    SR.Vanilla,
    Stabilization.destabilize env ty
  | ICStableWrite ty, [e] ->
    SR.unit,
    compile_exp_vanilla env ae e ^^
    Stabilization.stabilize env ty

  (* Cycles *)
  | SystemCyclesBalancePrim, [] ->
    SR.Vanilla, Cycles.balance env
  | SystemCyclesAddPrim, [e1] ->
    SR.unit, compile_exp_vanilla env ae e1 ^^ Cycles.add env
  | SystemCyclesAcceptPrim, [e1] ->
    SR.Vanilla, compile_exp_vanilla env ae e1 ^^ Cycles.accept env
  | SystemCyclesAvailablePrim, [] ->
    SR.Vanilla, Cycles.available env
  | SystemCyclesRefundedPrim, [] ->
    SR.Vanilla, Cycles.refunded env

  | SetCertifiedData, [e1] ->
    SR.unit, compile_exp_vanilla env ae e1 ^^ IC.set_certified_data env
  | GetCertificate, [] ->
    SR.Vanilla,
    IC.get_certificate env

  (* Unknown prim *)
  | _ -> SR.Unreachable, todo_trap env "compile_prim_invocation" (Arrange_ir.prim p)
  end

and compile_exp (env : E.t) ae exp =
  (fun (sr,code) -> (sr, G.with_region exp.at code)) @@
  if exp.note.Note.const
  then let (c, fill) = compile_const_exp env ae exp in fill env ae; (SR.Const c, G.nop)
  else match exp.it with
  | PrimE (p, es) when List.exists (fun e -> Type.is_non e.note.Note.typ) es ->
    (* Handle dead code separately, so that we can rely on useful type
       annotations below *)
    SR.Unreachable,
    G.concat_map (compile_exp_ignore env ae) es ^^
    G.i Unreachable

  | PrimE (p, es) ->
    compile_prim_invocation (env : E.t) ae p es exp.at
  | VarE var ->
    Var.get_val env ae var
  | AssignE (e1,e2) ->
    SR.unit,
    let (prepare_code, sr, store_code) = compile_lexp env ae e1 in
    prepare_code ^^
    compile_exp_as env ae sr e2 ^^
    store_code
  | LitE l ->
    compile_lit env l
  | IfE (scrut, e1, e2) ->
    let code_scrut = compile_exp_as_test env ae scrut in
    let sr1, code1 = compile_exp env ae e1 in
    let sr2, code2 = compile_exp env ae e2 in
    let sr = StackRep.join sr1 sr2 in
    sr,
    code_scrut ^^
    FakeMultiVal.if_ env
      (StackRep.to_block_type env sr)
      (code1 ^^ StackRep.adjust env sr1 sr)
      (code2 ^^ StackRep.adjust env sr2 sr)
  | BlockE (decs, exp) ->
    let captured = Freevars.captured_vars (Freevars.exp exp) in
    let ae', codeW1 = compile_decs env ae decs captured in
    let (sr, code2) = compile_exp env ae' exp in
    (sr, codeW1 code2)
  | LabelE (name, _ty, e) ->
    (* The value here can come from many places -- the expression,
       or any of the nested returns. Hard to tell which is the best
       stack representation here.
       So let’s go with Vanilla. *)
    SR.Vanilla,
    E.block_ env (StackRep.to_block_type env SR.Vanilla) (
      G.with_current_depth (fun depth ->
        let ae1 = VarEnv.add_label ae name depth in
        compile_exp_vanilla env ae1 e
      )
    )
  | LoopE e ->
    SR.Unreachable,
    let ae' = VarEnv.{ ae with lvl = NotTopLvl } in
    G.loop0 (compile_exp_unit env ae' e ^^ G.i (Br (nr 0l))
    )
    ^^
   G.i Unreachable
  | SwitchE (e, cs) ->
    SR.Vanilla,
    let code1 = compile_exp_vanilla env ae e in
    let (set_i, get_i) = new_local env "switch_in" in
    let (set_j, get_j) = new_local env "switch_out" in

    let rec go env cs = match cs with
      | [] -> CanFail (fun k -> k)
      | {it={pat; exp=e}; _}::cs ->
          let (ae1, code) = compile_pat_local env ae pat in
          orElse ( CannotFail get_i ^^^ code ^^^
                   CannotFail (compile_exp_vanilla env ae1 e) ^^^ CannotFail set_j)
                 (go env cs)
          in
      let code2 = go env cs in
      code1 ^^ set_i ^^ orTrap env code2 ^^ get_j
  (* Async-wait lowering support features *)
  | DeclareE (name, _, e) ->
    let (ae1, i) = VarEnv.add_local_with_heap_ind env ae name in
    let sr, code = compile_exp env ae1 e in
    sr,
    MutBox.alloc env ^^ G.i (LocalSet (nr i)) ^^
    code
  | DefineE (name, _, e) ->
    SR.unit,
    let pre_code, sr, code = Var.set_val env ae name in
    pre_code ^^
    compile_exp_as env ae sr e ^^
    code
  | FuncE (x, sort, control, typ_binds, args, res_tys, e) ->
    let captured = Freevars.captured exp in
    let return_tys = match control with
      | Type.Returns -> res_tys
      | Type.Replies -> []
      | Type.Promises -> assert false in
    let return_arity = List.length return_tys in
    let mk_body env1 ae1 = compile_exp_as env1 ae1 (StackRep.of_arity return_arity) e in
    FuncDec.lit env ae x sort control captured args mk_body return_tys exp.at
  | SelfCallE (ts, exp_f, exp_k, exp_r) ->
    SR.unit,
    let (set_future, get_future) = new_local env "future" in
    let (set_k, get_k) = new_local env "k" in
    let (set_r, get_r) = new_local env "r" in
    let mk_body env1 ae1 = compile_exp_as env1 ae1 SR.unit exp_f in
    let captured = Freevars.captured exp_f in
    let add_cycles = Internals.add_cycles env ae in
    FuncDec.async_body env ae ts captured mk_body exp.at ^^
    Tagged.load_forwarding_pointer env ^^
    set_future ^^

    compile_exp_vanilla env ae exp_k ^^ set_k ^^
    compile_exp_vanilla env ae exp_r ^^ set_r ^^

    FuncDec.ic_self_call env ts
      (IC.get_self_reference env ^^
       IC.actor_public_field env (IC.async_method_name))
      get_future
      get_k
      get_r
      add_cycles
  | ActorE (ds, fs, _, _) ->
    fatal "Local actors not supported by backend"
  | NewObjE (Type.(Object | Module | Memory) as _sort, fs, _) ->
    (*
    We can enable this warning once we treat everything as static that
    mo_frontend/static.ml accepts, including _all_ literals.
    if sort = Type.Module then Printf.eprintf "%s" "Warning: Non-static module\n";
    *)
    SR.Vanilla,
    let fs' = fs |> List.map
      (fun (f : Ir.field) -> (f.it.name, fun () ->
        if Type.is_mut f.note
        then Var.get_aliased_box env ae f.it.var
        else Var.get_val_vanilla env ae f.it.var)) in
    Object.lit_raw env fs'
  | _ -> SR.unit, todo_trap env "compile_exp" (Arrange_ir.exp exp)

and compile_exp_as env ae sr_out e =
  G.with_region e.at (
    match sr_out, e.it with
    (* Some optimizations for certain sr_out and expressions *)
    | _ , BlockE (decs, exp) ->
      let captured = Freevars.captured_vars (Freevars.exp exp) in
      let ae', codeW1 = compile_decs env ae decs captured in
      let code2 = compile_exp_as env ae' sr_out exp in
      codeW1 code2
    (* Fallback to whatever stackrep compile_exp chooses *)
    | _ ->
      let sr_in, code = compile_exp env ae e in
      code ^^ StackRep.adjust env sr_in sr_out
  )

and compile_exp_ignore env ae e =
  let sr, code = compile_exp env ae e in
  code ^^ StackRep.drop env sr

and compile_exp_as_opt env ae sr_out_o e =
  let sr_in, code = compile_exp env ae e in
  G.with_region e.at (
    code ^^
    match sr_out_o with
    | None -> StackRep.drop env sr_in
    | Some sr_out -> StackRep.adjust env sr_in sr_out
  )

and compile_exp_vanilla (env : E.t) ae exp =
  compile_exp_as env ae SR.Vanilla exp

and compile_exp_unit (env : E.t) ae exp =
  compile_exp_as env ae SR.unit exp

(* compiles to something that works with IfE or Eqz
   (SR.UnboxedWord32 or SR.Vanilla are _both_ ok)
*)
and compile_exp_as_test env ae e =
  let sr, code = compile_exp env ae e in
  code ^^
  (if sr != SR.bool then StackRep.adjust env sr SR.Vanilla else G.nop)

(* Compile a prim of type Char -> Char to a RTS call. *)
and compile_char_to_char_rts env ae exp rts_fn =
  SR.Vanilla,
  compile_exp_vanilla env ae exp ^^
  TaggedSmallWord.untag_codepoint ^^
  E.call_import env "rts" rts_fn ^^
  TaggedSmallWord.tag_codepoint

(* Compile a prim of type Char -> Bool to a RTS call. The RTS function should
   have type int32_t -> int32_t where the return value is 0 for 'false' and 1
   for 'true'. *)
and compile_char_to_bool_rts (env : E.t) (ae : VarEnv.t) exp rts_fn =
  SR.bool,
  compile_exp_vanilla env ae exp ^^
  TaggedSmallWord.untag_codepoint ^^
  (* The RTS function returns Motoko True/False values (which are represented as
     1 and 0, respectively) so we don't need any marshalling *)
  E.call_import env "rts" rts_fn

(*
The compilation of declarations (and patterns!) needs to handle mutual recursion.
This requires conceptually three passes:
 1. First we need to collect all names bound in a block,
    and find locations for then (which extends the environment).
    The environment is extended monotonically: The type-checker ensures that
    a Block does not bind the same name twice.
    We would not need to pass in the environment, just out ... but because
    it is bundled in the E.t type, threading it through is also easy.

 2. We need to allocate memory for them, and store the pointer in the
    WebAssembly local, so that they can be captured by closures.

 3. We go through the declarations, generate the actual code and fill the
    allocated memory.
    This includes creating the actual closure references.

We could do this in separate functions, but I chose to do it in one
 * it means all code related to one constructor is in one place and
 * when generating the actual code, we still “know” the id of the local that
   has the memory location, and don’t have to look it up in the environment.

The first phase works with the `pre_env` passed to `compile_dec`,
while the third phase is a function that expects the final environment. This
enabled mutual recursion.
*)


and compile_lit_pat env l =
  match l with
  | NullLit ->
    compile_lit_as env SR.Vanilla l ^^
    G.i (Compare (Wasm.Values.I32 I32Op.Eq))
  | BoolLit true ->
    G.nop
  | BoolLit false ->
    G.i (Test (Wasm.Values.I32 I32Op.Eqz))
  | (NatLit _ | IntLit _) ->
    compile_lit_as env SR.Vanilla l ^^
    BigNum.compile_eq env
  | Nat8Lit _ ->
    compile_lit_as env SR.Vanilla l ^^
    compile_eq env Type.(Prim Nat8)
  | Nat16Lit _ ->
    compile_lit_as env SR.Vanilla l ^^
    compile_eq env Type.(Prim Nat16)
  | Nat32Lit _ ->
    BoxedSmallWord.unbox env ^^
    compile_lit_as env SR.UnboxedWord32 l ^^
    compile_eq env Type.(Prim Nat32)
  | Nat64Lit _ ->
    BoxedWord64.unbox env ^^
    compile_lit_as env SR.UnboxedWord64 l ^^
    compile_eq env Type.(Prim Nat64)
  | Int8Lit _ ->
    compile_lit_as env SR.Vanilla l ^^
    compile_eq env Type.(Prim Int8)
  | Int16Lit _ ->
    compile_lit_as env SR.Vanilla l ^^
    compile_eq env Type.(Prim Int16)
  | Int32Lit _ ->
    BoxedSmallWord.unbox env ^^
    compile_lit_as env SR.UnboxedWord32 l ^^
    compile_eq env Type.(Prim Int32)
  | Int64Lit _ ->
    BoxedWord64.unbox env ^^
    compile_lit_as env SR.UnboxedWord64 l ^^
    compile_eq env Type.(Prim Int64)
  | CharLit _ ->
    compile_lit_as env SR.Vanilla l ^^
    compile_eq env Type.(Prim Char)
  | TextLit t
  | BlobLit t ->
    compile_lit_as env SR.Vanilla l ^^
    Text.compare env Operator.EqOp
  | FloatLit _ ->
    todo_trap env "compile_lit_pat" (Arrange_ir.lit l)

and fill_pat env ae pat : patternCode =
  PatCode.with_region pat.at @@
  match pat.it with
  | WildP -> CannotFail (G.i Drop)
  | OptP p ->
      let (set_x, get_x) = new_local env "opt_scrut" in
      CanFail (fun fail_code ->
        set_x ^^
        get_x ^^
        Opt.is_some env ^^
        G.if0
          ( get_x ^^
            Opt.project env ^^
            with_fail fail_code (fill_pat env ae p)
          )
          fail_code
      )
  | TagP (l, p) ->
      let (set_x, get_x) = new_local env "tag_scrut" in
      CanFail (fun fail_code ->
        set_x ^^
        get_x ^^
        Variant.test_is env l ^^
        G.if0
          ( get_x ^^
            Variant.project env ^^
            with_fail fail_code (fill_pat env ae p)
          )
          fail_code
      )
  | LitP l ->
      CanFail (fun fail_code ->
        compile_lit_pat env l ^^
        G.if0 G.nop fail_code)
  | VarP name ->
      CannotFail (Var.set_val_vanilla_from_stack env ae name)
  | TupP ps ->
      let (set_i, get_i) = new_local env "tup_scrut" in
      let rec go i = function
        | [] -> CannotFail G.nop
        | p::ps ->
          let code1 = fill_pat env ae p in
          let code2 = go (Int32.add i 1l) ps in
          CannotFail (get_i ^^ Tuple.load_n env i) ^^^ code1 ^^^ code2 in
      CannotFail set_i ^^^ go 0l ps
  | ObjP pfs ->
      let project = compile_load_field env pat.note in
      let (set_i, get_i) = new_local env "obj_scrut" in
      let rec go = function
        | [] -> CannotFail G.nop
        | {it={name; pat}; _}::pfs' ->
          let code1 = fill_pat env ae pat in
          let code2 = go pfs' in
          CannotFail (get_i ^^ project name) ^^^ code1 ^^^ code2 in
      CannotFail set_i ^^^ go pfs
  | AltP (p1, p2) ->
      let code1 = fill_pat env ae p1 in
      let code2 = fill_pat env ae p2 in
      let (set_i, get_i) = new_local env "alt_scrut" in
      CannotFail set_i ^^^
      orElse (CannotFail get_i ^^^ code1)
             (CannotFail get_i ^^^ code2)

and alloc_pat_local env ae pat =
  let d = Freevars.pat pat in
  AllocHow.M.fold (fun v _ty ae ->
    let (ae1, _i) = VarEnv.add_direct_local env ae v SR.Vanilla
    in ae1
  ) d ae

and alloc_pat env ae how pat : VarEnv.t * G.t  =
  (fun (ae, code) -> (ae, G.with_region pat.at code)) @@
  let d = Freevars.pat pat in
  AllocHow.M.fold (fun v _ty (ae, code0) ->
    let ae1, code1 = AllocHow.add_local env ae how v
    in (ae1, code0 ^^ code1)
  ) d (ae, G.nop)

and compile_pat_local env ae pat : VarEnv.t * patternCode =
  (* It returns:
     - the extended environment
     - the code to do the pattern matching.
       This expects the  undestructed value is on top of the stack,
       consumes it, and fills the heap
       If the pattern does not match, it branches to the depth at fail_depth.
  *)
  let ae1 = alloc_pat_local env ae pat in
  let fill_code = fill_pat env ae1 pat in
  (ae1, fill_code)

(* Used for let patterns: If the pattern can consume its scrutinee in a better form
   than vanilla (e.g. unboxed tuple, unboxed 32/64), lets do that.
*)
and compile_unboxed_pat env ae how pat =
  (* It returns:
     - the extended environment
     - the code to allocate memory
     - the code to prepare the stack (e.g. push destination addresses)
     - the desired stack rep
     - the code to do the pattern matching.
       This expects the undestructed value is on top of the stack,
       consumes it, and fills the heap
       If the pattern does not match, it branches to the depth at fail_depth.
  *)
  let (ae1, alloc_code) = alloc_pat env ae how pat in
  let pre_code, sr, fill_code = match pat.it with
    (* Nothing to match: Do not even put something on the stack *)
    | WildP -> G.nop, None, G.nop
    (* Tuple patterns *)
    | TupP ps when List.length ps <> 1 ->
      G.nop,
      Some (SR.UnboxedTuple (List.length ps)),
      (* We have to fill the pattern in reverse order, to take things off the
         stack. This is only ok as long as patterns have no side effects.
      *)
      G.concat_mapi (fun i p -> orTrap env (fill_pat env ae1 p)) (List.rev ps)
    (* Variable patterns *)
    | VarP name ->
      let pre_code, sr, code = Var.set_val env ae1 name in
      pre_code, Some sr, code
    (* The general case: Create a single value, match that. *)
    | _ ->
      G.nop,
      Some SR.Vanilla,
      orTrap env (fill_pat env ae1 pat) in
  let pre_code = G.with_region pat.at pre_code in
  let fill_code = G.with_region pat.at fill_code in
  (ae1, alloc_code, pre_code, sr, fill_code)

and compile_dec env pre_ae how v2en dec : VarEnv.t * G.t * (VarEnv.t -> scope_wrap) =
  (fun (pre_ae, alloc_code, mk_code, wrap) ->
       G.(pre_ae, with_region dec.at alloc_code, fun ae body_code ->
          with_region dec.at (mk_code ae) ^^ wrap body_code)) @@
  match dec.it with
  (* A special case for public methods *)
  (* This relies on the fact that in the top-level mutually recursive group, no shadowing happens. *)
  | LetD ({it = VarP v; _}, e) when E.NameEnv.mem v v2en ->
    let (const, fill) = compile_const_exp env pre_ae e in
    let fi = match const with
      | (_, Const.Message fi) -> fi
      | _ -> assert false in
    let pre_ae1 = VarEnv.add_local_public_method pre_ae v (fi, (E.NameEnv.find v v2en)) in
    G.( pre_ae1, nop, (fun ae -> fill env ae; nop), unmodified)

  (* A special case for constant expressions *)
  | LetD (p, e) when Ir_utils.is_irrefutable p && e.note.Note.const ->
    let extend, fill = compile_const_dec env pre_ae dec in
    G.( extend pre_ae, nop, (fun ae -> fill env ae; nop), unmodified)

  | LetD (p, e) ->
    let (pre_ae1, alloc_code, pre_code, sr, fill_code) = compile_unboxed_pat env pre_ae how p in
    ( pre_ae1, alloc_code,
      (fun ae -> pre_code ^^ compile_exp_as_opt env ae sr e ^^ fill_code),
      unmodified
    )

  | VarD (name, _, e) ->
    assert AllocHow.(match M.find_opt name how with
                     | Some (LocalMut _ | StoreHeap | StoreStatic) -> true
                     | _ -> false);
    let pre_ae1, alloc_code = AllocHow.add_local env pre_ae how name in
    ( pre_ae1,
      alloc_code,
      (fun ae -> let pre_code, sr, code = Var.set_val env ae name in
                 pre_code ^^ compile_exp_as env ae sr e ^^ code),
      unmodified
    )

  | RefD (name, _, { it = DotLE (e, n); _ }) ->
    let pre_ae1, alloc_code = AllocHow.add_local_for_alias env pre_ae how name in

    ( pre_ae1,
      alloc_code,
      (fun ae ->
        compile_exp_vanilla env ae e ^^
        Object.load_idx_raw env n ^^
        Var.capture_aliased_box env ae name),
      unmodified
    )
  | RefD _ -> assert false

and compile_decs_public env pre_ae decs v2en captured_in_body : VarEnv.t * scope_wrap =
  let how = AllocHow.decs pre_ae decs captured_in_body in
  let rec go pre_ae = function
    | []        -> (pre_ae, G.nop, fun _ -> unmodified)
    | [dec]     -> compile_dec env pre_ae how v2en dec
    | dec::decs ->
        let (pre_ae1, alloc_code1, mk_codeW1) = compile_dec env pre_ae how v2en dec in
        let (pre_ae2, alloc_code2, mk_codeW2) = go              pre_ae1 decs in
        ( pre_ae2,
          alloc_code1 ^^ alloc_code2,
          fun ae -> let codeW1 = mk_codeW1 ae in
                    let codeW2 = mk_codeW2 ae in
                    fun body_code -> codeW1 (codeW2 body_code)
        ) in
  let (ae1, alloc_code, mk_codeW) = go pre_ae decs in
  (ae1, fun body_code -> alloc_code ^^ mk_codeW ae1 body_code)

and compile_decs env ae decs captured_in_body : VarEnv.t * scope_wrap =
  compile_decs_public env ae decs E.NameEnv.empty captured_in_body

(* This compiles expressions determined to be const as per the analysis in
   ir_passes/const.ml. See there for more details.
*)
and compile_const_exp env pre_ae exp : Const.t * (E.t -> VarEnv.t -> unit) =
  match exp.it with
  | FuncE (name, sort, control, typ_binds, args, res_tys, e) ->
    let fun_rhs =

      (* a few prims cannot be safely inlined *)
      let inlineable_prim = function
      | RetPrim -> false
      | BreakPrim _ -> false
      | ThrowPrim -> fatal "internal error: left-over ThrowPrim"
      | _ -> true in

      match sort, control, typ_binds, e.it with
      (* Special cases for prim-wrapping functions *)

      | Type.Local, Type.Returns, [], PrimE (prim, prim_args) when
          inlineable_prim prim &&
          List.length args = List.length prim_args &&
          List.for_all2 (fun p a -> a.it = VarE p.it) args prim_args ->
        Const.PrimWrapper prim
      | _, _, _, _ -> Const.Complicated
    in
    let return_tys = match control with
      | Type.Returns -> res_tys
      | Type.Replies -> []
      | Type.Promises -> assert false in
    let mk_body env ae =
      List.iter (fun v ->
        if not (VarEnv.NameEnv.mem v ae.VarEnv.vars)
        then fatal "internal error: const \"%s\": captures \"%s\", not found in static environment\n" name v
      ) (Freevars.M.keys (Freevars.exp e));
      compile_exp_as env ae (StackRep.of_arity (List.length return_tys)) e in
    FuncDec.closed env sort control name args mk_body fun_rhs return_tys exp.at
  | BlockE (decs, e) ->
    let (extend, fill1) = compile_const_decs env pre_ae decs in
    let ae' = extend pre_ae in
    let (c, fill2) = compile_const_exp env ae' e in
    (c, fun env ae ->
      let ae' = extend ae in
      fill1 env ae';
      fill2 env ae')
  | VarE v ->
    let c =
      match VarEnv.lookup_var pre_ae v with
      | Some (VarEnv.Const c) -> c
      | _ -> fatal "compile_const_exp/VarE: \"%s\" not found" v
    in
    (c, fun _ _ -> ())
  | NewObjE (Type.(Object | Module | Memory), fs, _) ->
    let static_fs = List.map (fun f ->
          let st =
            match VarEnv.lookup_var pre_ae f.it.var with
            | Some (VarEnv.Const c) -> c
            | _ -> fatal "compile_const_exp/ObjE: \"%s\" not found" f.it.var
          in f.it.name, st) fs
    in
    (Const.t_of_v (Const.Obj static_fs), fun _ _ -> ())
  | PrimE (DotPrim name, [e]) ->
    let (object_ct, fill) = compile_const_exp env pre_ae e in
    let fs = match object_ct with
      | _, Const.Obj fs -> fs
      | _ -> fatal "compile_const_exp/DotE: not a static object" in
    let member_ct = List.assoc name fs in
    (member_ct, fill)
  | PrimE (ProjPrim i, [e]) ->
    let (object_ct, fill) = compile_const_exp env pre_ae e in
    let cs = match object_ct with
      | _, Const.Array cs -> cs
      | _ -> fatal "compile_const_exp/ProjE: not a static tuple" in
    (List.nth cs i, fill)
  | LitE l -> Const.(t_of_v (Lit (const_lit_of_lit env l))), (fun _ _ -> ())
  | PrimE (TupPrim, []) -> Const.t_of_v Const.Unit, (fun _ _ -> ())
  | PrimE (ArrayPrim (Const, _), es)
  | PrimE (TupPrim, es) ->
    let (cs, fills) = List.split (List.map (compile_const_exp env pre_ae) es) in
    Const.t_of_v (Const.Array cs),
    (fun env ae -> List.iter (fun fill -> fill env ae) fills)

  | _ -> assert false

and compile_const_decs env pre_ae decs : (VarEnv.t -> VarEnv.t) * (E.t -> VarEnv.t -> unit) =
  let rec go pre_ae = function
    | []          -> (fun ae -> ae), (fun _ _ -> ())
    | [dec]       -> compile_const_dec env pre_ae dec
    | (dec::decs) ->
        let (extend1, fill1) = compile_const_dec env pre_ae dec in
        let pre_ae1 = extend1 pre_ae in
        let (extend2, fill2) = go                    pre_ae1 decs in
        (fun ae -> extend2 (extend1 ae)),
        (fun env ae -> fill1 env ae; fill2 env ae) in
  go pre_ae decs

and destruct_const_pat ae pat const : VarEnv.t = match pat.it with
  | WildP -> ae
  | VarP v -> VarEnv.add_local_const ae v const
  | ObjP pfs ->
    let fs = match const with (_, Const.Obj fs) -> fs | _ -> assert false in
    List.fold_left (fun ae (pf : pat_field) ->
      match List.find_opt (fun (n, _) -> pf.it.name = n) fs with
      | Some (_, c) -> destruct_const_pat ae pf.it.pat c
      | None -> assert false
    ) ae pfs
  | AltP (p1, p2) -> destruct_const_pat ae p1 const
  | TupP ps ->
    let cs = match const with (_ , Const.Array cs) -> cs | (_, Const.Unit) -> [] | _ -> assert false in
    List.fold_left2 destruct_const_pat ae ps cs
  | LitP _ -> raise (Invalid_argument "LitP in static irrefutable pattern")
  | OptP _ -> raise (Invalid_argument "OptP in static irrefutable pattern")
  | TagP _ -> raise (Invalid_argument "TagP in static irrefutable pattern")

and compile_const_dec env pre_ae dec : (VarEnv.t -> VarEnv.t) * (E.t -> VarEnv.t -> unit) =
  (* This returns a _function_ to extend the VarEnv, instead of doing it, because
  it needs to be extended twice: Once during the pass that gets the outer, static values
  (no forward references), and then to implement the `fill`, which compiles the bodies
  of functions (may contain forward references.) *)
  match dec.it with
  (* This should only contain constants (cf. is_const_exp) *)
  | LetD (p, e) ->
    let (const, fill) = compile_const_exp env pre_ae e in
    (fun ae -> destruct_const_pat ae p const),
    (fun env ae -> fill env ae)
  | VarD _ | RefD _ -> fatal "compile_const_dec: Unexpected VarD/RefD"

and compile_init_func mod_env ((cu, flavor) : Ir.prog) =
  assert (not flavor.has_typ_field);
  assert (not flavor.has_poly_eq);
  assert (not flavor.has_show);
  assert (not flavor.has_await);
  assert (not flavor.has_async_typ);
  match cu with
  | LibU _ -> fatal "compile_start_func: Cannot compile library"
  | ProgU ds ->
    Func.define_built_in mod_env "init" [] [] (fun env ->
      let _ae, codeW = compile_decs env VarEnv.empty_ae ds Freevars.S.empty in
      codeW G.nop
    )
  | ActorU (as_opt, ds, fs, up, _t) ->
    main_actor as_opt mod_env ds fs up

and export_actor_field env  ae (f : Ir.field) =
  (* A public actor field is guaranteed to be compiled as a PublicMethod *)
  let fi =
    match VarEnv.lookup_var ae f.it.var with
    | Some (VarEnv.PublicMethod (fi, _)) -> fi
    | _ -> assert false in

  E.add_export env (nr {
    name = Wasm.Utf8.decode (match E.mode env with
      | Flags.ICMode | Flags.RefMode ->
        Mo_types.Type.(
        match normalize f.note with
        |  Func(Shared sort,_,_,_,_) ->
           (match sort with
            | Write -> "canister_update " ^ f.it.name
            | Query -> "canister_query " ^ f.it.name)
        | _ -> assert false)
      | _ -> assert false);
    edesc = nr (FuncExport (nr fi))
  })

(* Main actor *)
and main_actor as_opt mod_env ds fs up =
  Func.define_built_in mod_env "init" [] [] (fun env ->
    let ae0 = VarEnv.empty_ae in

    let captured = Freevars.captured_vars (Freevars.actor ds fs up) in
    (* Add any params to the environment *)
    (* Captured ones need to go into static memory, the rest into locals *)
    let args = match as_opt with None -> [] | Some as_ -> as_ in
    let arg_names = List.map (fun a -> a.it) args in
    let arg_tys = List.map (fun a -> a.note) args in
    let as_local n = not (Freevars.S.mem n captured) in
    let ae1 = VarEnv.add_arguments env ae0 as_local arg_names in

    (* Reverse the fs, to a map from variable to exported name *)
    let v2en = E.NameEnv.from_list (List.map (fun f -> (f.it.var, f.it.name)) fs) in

    (* Compile the declarations *)
    let ae2, decls_codeW = compile_decs_public env ae1 ds v2en
      Freevars.(captured_vars (system up))
    in

    (* Export the public functions *)
    List.iter (export_actor_field env ae2) fs;

    (* Export upgrade hooks *)
    Func.define_built_in env "pre_exp" [] [] (fun env ->
      compile_exp_as env ae2 SR.unit up.preupgrade);
    Func.define_built_in env "post_exp" [] [] (fun env ->
      compile_exp_as env ae2 SR.unit up.postupgrade);
    IC.export_upgrade_methods env;

    (* Export heartbeat (but only when required) *)
    begin match up.heartbeat.it with
     | Ir.PrimE (Ir.TupPrim, []) -> ()
     | _ ->
       Func.define_built_in env "heartbeat_exp" [] [] (fun env ->
         compile_exp_as env ae2 SR.unit up.heartbeat);
       IC.export_heartbeat env;
    end;

    (* Export timer (but only when required) *)
    begin match up.timer.it with
     | Ir.PrimE (Ir.TupPrim, []) -> ()
     | _ ->
       Func.define_built_in env "timer_exp" [] [] (fun env ->
         compile_exp_as env ae2 SR.unit up.timer);
       IC.export_timer env;
    end;

    (* Export inspect (but only when required) *)
    begin match up.inspect.it with
     | Ir.PrimE (Ir.TupPrim, []) -> ()
     | _ ->
       Func.define_built_in env "inspect_exp" [] [] (fun env ->
         compile_exp_as env ae2 SR.unit up.inspect);
       IC.export_inspect env;
    end;

    (* Export metadata *)
    env.E.stable_types := metadata "motoko:stable-types" up.meta.sig_;
    env.E.service := metadata "candid:service" up.meta.candid.service;
    env.E.args := metadata "candid:args" up.meta.candid.args;

    (* Deserialize any arguments *)
    begin match as_opt with
      | None
      | Some [] ->
        (* Liberally accept empty as well as unit argument *)
        assert (arg_tys = []);
        IC.system_call env "msg_arg_data_size" ^^
        G.if0 (Serialization.deserialize env arg_tys) G.nop
      | Some (_ :: _) ->
        Serialization.deserialize env arg_tys ^^
        G.concat_map (Var.set_val_vanilla_from_stack env ae1) (List.rev arg_names)
    end ^^
    begin
      if up.timer.at <> no_region then
        (* initiate a timer pulse *)
        compile_const_64 1L ^^
        IC.system_call env "global_timer_set" ^^
        G.i Drop
      else
        G.nop
    end ^^
    IC.init_globals env ^^
    (* Continue with decls *)
    decls_codeW G.nop
  )

and metadata name value =
  if List.mem name !Flags.omit_metadata_names then None
  else Some (
           List.mem name !Flags.public_metadata_names,
           value)

and conclude_module env set_serialization_globals start_fi_o =

  FuncDec.export_async_method env;

  (* See Note [Candid subtype checks] *)
  Serialization.set_delayed_globals env set_serialization_globals;

  let static_roots = GCRoots.store_static_roots env in

  (* declare before building GC *)

  (* add beginning-of-heap pointer, may be changed by linker *)
  (* needs to happen here now that we know the size of static memory *)
  let set_heap_base = E.add_global32_delayed env "__heap_base" Immutable in
  E.export_global env "__heap_base";

  Heap.register env;
  GCRoots.register env static_roots;
  IC.register env;

  set_heap_base (E.get_end_of_static_memory env);

  (* Wrap the start function with the RTS initialization *)
  let rts_start_fi = E.add_fun env "rts_start" (Func.of_body env [] [] (fun env1 ->
    Bool.lit (!Flags.gc_strategy = Flags.MarkCompact || !Flags.gc_strategy = Flags.Generational) ^^
    E.call_import env "rts" "init" ^^
<<<<<<< HEAD
    (
      if !Flags.sanity then
        compile_unboxed_const 1l ^^
        E.call_import env "rts" "set_artificial_forwarding"
      else 
        G.nop
    ) ^^
=======
    (if !Flags.gc_strategy = Flags.Generational
     then
      E.call_import env "rts" "init_write_barrier"
     else
      G.nop) ^^
>>>>>>> 88486d59
    match start_fi_o with
    | Some fi ->
      G.i (Call fi)
    | None ->
      Lifecycle.set env Lifecycle.PreInit
  )) in

  IC.default_exports env;

  let func_imports = E.get_func_imports env in
  let ni = List.length func_imports in
  let ni' = Int32.of_int ni in

  let other_imports = E.get_other_imports env in

  let memories = [nr {mtype = MemoryType {min = E.mem_size env; max = None}} ] in

  let funcs = E.get_funcs env in

  let data = List.map (fun (offset, init) -> nr {
    index = nr 0l;
    offset = nr (G.to_instr_list (compile_unboxed_const offset));
    init;
    }) (E.get_static_memory env) in

  let elems = List.map (fun (fi, fp) -> nr {
    index = nr 0l;
    offset = nr (G.to_instr_list (compile_unboxed_const fp));
    init = [ nr fi ];
    }) (E.get_elems env) in

  let table_sz = E.get_end_of_table env in

  let module_ = {
      types = List.map nr (E.get_types env);
      funcs = List.map (fun (f,_,_) -> f) funcs;
      tables = [ nr { ttype = TableType ({min = table_sz; max = Some table_sz}, FuncRefType) } ];
      elems;
      start = Some (nr rts_start_fi);
      globals = E.get_globals env;
      memories;
      imports = func_imports @ other_imports;
      exports = E.get_exports env;
      data
    } in

  let emodule =
    let open Wasm_exts.CustomModule in
    { module_;
      dylink = None;
      name = { empty_name_section with function_names =
                 List.mapi (fun i (f,n,_) -> Int32.(add ni' (of_int i), n)) funcs;
               locals_names =
                 List.mapi (fun i (f,_,ln) -> Int32.(add ni' (of_int i), ln)) funcs; };
      motoko = {
        labels = E.get_labs env;
        stable_types = !(env.E.stable_types);
        compiler = metadata "motoko:compiler" (Lib.Option.get Source_id.release Source_id.id)
      };
      candid = {
        args = !(env.E.args);
        service = !(env.E.service);
      };
      source_mapping_url = None;
    } in

  match E.get_rts env with
  | None -> emodule
  | Some rts -> Linking.LinkModule.link emodule "rts" rts

let compile mode rts (prog : Ir.prog) : Wasm_exts.CustomModule.extended_module =
  let env = E.mk_global mode rts IC.trap_with (Lifecycle.end_ ()) in

  IC.register_globals env;
  Stack.register_globals env;
  GC.register_globals env;
  StableMem.register_globals env;
  Serialization.Registers.register_globals env;

  (* See Note [Candid subtype checks] *)
  let set_serialization_globals = Serialization.register_delayed_globals env in

  IC.system_imports env;
  RTS.system_imports env;
  RTS_Exports.system_exports env;

  compile_init_func env prog;
  let start_fi_o = match E.mode env with
    | Flags.ICMode | Flags.RefMode ->
      IC.export_init env;
      None
    | Flags.WASIMode ->
      IC.export_wasi_start env;
      None
    | Flags.WasmMode ->
      Some (nr (E.built_in env "init"))
  in

  conclude_module env set_serialization_globals start_fi_o<|MERGE_RESOLUTION|>--- conflicted
+++ resolved
@@ -559,17 +559,15 @@
       env.static_strings := StringEnv.add b ptr !(env.static_strings);
       ptr
 
-<<<<<<< HEAD
   let object_pool_find (env: t) (key: string) : int32 option =
     StringEnv.find_opt key !(env.object_pool)
     
   let object_pool_add (env: t) (key: string) (ptr : int32)  : unit =
     env.object_pool := StringEnv.add key ptr !(env.object_pool);
     ()
-=======
+    
   let add_static_unskewed (env : t) (data : StaticBytes.t) : int32 =
     Int32.add (add_static env data) ptr_unskew
->>>>>>> 88486d59
 
   let get_end_of_static_memory env : int32 =
     env.static_memory_frozen := true;
@@ -994,15 +992,12 @@
     E.add_func_import env "rts" "stream_shutdown" [I32Type] [];
     E.add_func_import env "rts" "stream_reserve" [I32Type; I32Type] [I32Type];
     E.add_func_import env "rts" "stream_stable_dest" [I32Type; I64Type; I64Type] [];
-<<<<<<< HEAD
     E.add_func_import env "rts" "set_serialization_status" [I32Type] [];
     E.add_func_import env "rts" "check_forwarding_pointer" [I32Type] [I32Type];
     E.add_func_import env "rts" "set_artificial_forwarding" [I32Type] [];
     E.add_func_import env "rts" "create_artificial_forward" [I32Type] [];
-=======
     E.add_func_import env "rts" "init_write_barrier" [] [];
     E.add_func_import env "rts" "write_barrier" [I32Type] [];
->>>>>>> 88486d59
     ()
 
 end (* RTS *)
@@ -3823,12 +3818,9 @@
   let iterate env get_array body =
     let (set_boundary, get_boundary) = new_local env "boundary" in
     let (set_pointer, get_pointer) = new_local env "pointer" in
-<<<<<<< HEAD
     let set_array = G.setter_for get_array in
 
     get_array ^^ Tagged.load_forwarding_pointer env ^^ set_array ^^
-=======
->>>>>>> 88486d59
 
     (* Initial element pointer, skewed *)
     compile_unboxed_const header_size ^^
@@ -7498,14 +7490,7 @@
     | Some (HeapInd i) ->
       G.i (LocalGet (nr i)),
       SR.Vanilla,
-<<<<<<< HEAD
-      MutBox.store_field env
-    | Some (HeapStatic ptr) ->
-      compile_unboxed_const ptr,
-      SR.Vanilla,
-      MutBox.store_field env
-=======
-      Heap.store_field MutBox.field ^^
+      Heap.store_field env ^^
       (if !Flags.gc_strategy = Flags.Generational
         then
          G.i (LocalGet (nr i)) ^^
@@ -7516,7 +7501,7 @@
     | Some (HeapStatic ptr) ->
       compile_unboxed_const ptr,
       SR.Vanilla,
-      Heap.store_field MutBox.field ^^
+      Heap.store_field env ^^
       (if !Flags.gc_strategy = Flags.Generational
         then
          compile_unboxed_const ptr ^^
@@ -7524,7 +7509,6 @@
          compile_add_const (Int32.mul MutBox.field Heap.word_size) ^^
          E.call_import env "rts" "write_barrier"
         else G.nop)
->>>>>>> 88486d59
     | Some (Const _) -> fatal "set_val: %s is const" var
     | Some (PublicMethod _) -> fatal "set_val: %s is PublicMethod" var
     | None   -> fatal "set_val: %s missing" var
@@ -10714,21 +10698,11 @@
   let rts_start_fi = E.add_fun env "rts_start" (Func.of_body env [] [] (fun env1 ->
     Bool.lit (!Flags.gc_strategy = Flags.MarkCompact || !Flags.gc_strategy = Flags.Generational) ^^
     E.call_import env "rts" "init" ^^
-<<<<<<< HEAD
-    (
-      if !Flags.sanity then
-        compile_unboxed_const 1l ^^
-        E.call_import env "rts" "set_artificial_forwarding"
-      else 
-        G.nop
-    ) ^^
-=======
     (if !Flags.gc_strategy = Flags.Generational
      then
       E.call_import env "rts" "init_write_barrier"
      else
       G.nop) ^^
->>>>>>> 88486d59
     match start_fi_o with
     | Some fi ->
       G.i (Call fi)
