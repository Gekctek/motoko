(*
This module is the backend of the Motoko compiler. It takes a program in
the intermediate representation (ir.ml), and produces a WebAssembly module,
with DFINITY extensions (customModule.ml). An important helper module is
instrList.ml, which provides a more convenient way of assembling WebAssembly
instruction lists, as it takes care of (1) source locations and (2) labels.

This file is split up in a number of modules, purely for namespacing and
grouping. Every module has a high-level prose comment explaining the concept;
this keeps documentation close to the code (a lesson learned from Simon PJ).
*)

open Ir_def
open Mo_values
open Mo_types
open Mo_config

open Wasm.Ast
open Wasm.Types
open Source
(* Re-shadow Source.(@@), to get Stdlib.(@@) *)
let (@@) = Stdlib.(@@)

module G = InstrList
let (^^) = G.(^^) (* is this how we import a single operator from a module that we otherwise use qualified? *)

(* WebAssembly pages are 64kb. *)
let page_size = Int32.of_int (64*1024)

(*
Pointers are skewed (translated) -1 relative to the actual offset.
See documentation of module BitTagged for more detail.
*)
let ptr_skew = -1l
let ptr_unskew = 1l

(* Helper functions to produce annotated terms (Wasm.AST) *)
let nr x = { Wasm.Source.it = x; Wasm.Source.at = Wasm.Source.no_region }

let todo fn se x = Printf.eprintf "%s: %s" fn (Wasm.Sexpr.to_string 80 se); x

exception CodegenError of string
let fatal fmt = Printf.ksprintf (fun s -> raise (CodegenError s)) fmt

module Const = struct

  (* Constant known values.

     These are values that
     * are completely known constantly
     * do not require Wasm code to be be executed (e.g. in `start`)
     * can be used directly (e.g. Call, not CallIndirect)
     * can be turned into Vanilla heap data on demand
     * (future work)
       vanilla heap representation may be placed in static heap and shared
  *)

  type v =
    | Fun of int32
    | Message of int32 (* anonymous message, only temporary *)
    | PublicMethod of int32 * string
    | Obj of (string * t) list

  (* A constant known value together with a static memory location
     (filled on demand)
   *)
  and t = (int32 Lib.Promise.t * v)

  let t_of_v v = (Lib.Promise.make (), v)

end (* Const *)

module SR = struct
  (* This goes with the StackRep module, but we need the types earlier *)


  (* Value representation on the stack:

     Compiling an expression means putting its value on the stack. But
     there are various ways of putting a value onto the stack -- unboxed,
     tupled etc.
   *)
  type t =
    | Vanilla
    | UnboxedTuple of int
    | UnboxedWord64
    | UnboxedWord32
    | Unreachable
    | Const of Const.t

  let unit = UnboxedTuple 0

  let bool = Vanilla

end (* SR *)

(*

** The compiler environment.

Of course, as we go through the code we have to track a few things; these are
put in the compiler environment, type `E.t`. Some fields are valid globally, some
only make sense locally, i.e. within a single function (but we still put them
in one big record, for convenience).

The fields fall into the following categories:

 1. Static global fields. Never change.
    Example: whether we are compiling with -no-system-api

 2. Immutable global fields. Change in a well-scoped manner.
    Example: Mapping from Motoko names to their location.

 3. Mutable global fields. Change only monotonously.
    These are used to register things like functions. This should be monotone
    in the sense that entries are only added, and that the order should not
    matter in a significant way. In some instances, the list contains futures
    so that we can reserve and know the _position_ of the thing before we have
    to actually fill it in.

 4. Static local fields. Never change within a function.
    Example: number of parameters and return values

 5. Immutable local fields. Change in a well-scoped manner.
    Example: Jump label depth

 6. Mutable local fields. See above
    Example: Name and type of locals.

**)

(* Before we can define the environment, we need some auxillary types *)

module E = struct

  (* Utilities, internal to E *)
  let reg (ref : 'a list ref) (x : 'a) : int32 =
      let i = Wasm.I32.of_int_u (List.length !ref) in
      ref := !ref @ [ x ];
      i

  let reserve_promise (ref : 'a Lib.Promise.t list ref) _s : (int32 * ('a -> unit)) =
      let p = Lib.Promise.make () in (* For debugging with named promises, use s here *)
      let i = Wasm.I32.of_int_u (List.length !ref) in
      ref := !ref @ [ p ];
      (i, Lib.Promise.fulfill p)


  (* The environment type *)
  module NameEnv = Env.Make(String)
  module StringEnv = Env.Make(String)
  module FunEnv = Env.Make(Int32)
  type local_names = (int32 * string) list (* For the debug section: Names of locals *)
  type func_with_names = func * local_names
  type lazy_built_in =
    | Declared of (int32 * (func_with_names -> unit))
    | Defined of int32
    | Pending of (unit -> func_with_names)
  type t = {
    (* Global fields *)
    (* Static *)
    mode : Flags.compile_mode;
    rts : Wasm_exts.CustomModule.extended_module option; (* The rts. Re-used when compiling actors *)
    trap_with : t -> string -> G.t;
      (* Trap with message; in the env for dependency injection *)

    (* Immutable *)

    (* Mutable *)
    func_types : func_type list ref;
    func_imports : import list ref;
    other_imports : import list ref;
    exports : export list ref;
    funcs : (func * string * local_names) Lib.Promise.t list ref;
    func_ptrs : int32 FunEnv.t ref;
    end_of_table : int32 ref;
    globals : (global * string) list ref;
    global_names : int32 NameEnv.t ref;
    built_in_funcs : lazy_built_in NameEnv.t ref;
    static_strings : int32 StringEnv.t ref;
    end_of_static_memory : int32 ref; (* End of statically allocated memory *)
    static_memory : (int32 * string) list ref; (* Content of static memory *)
    static_memory_frozen : bool ref;
      (* Sanity check: Nothing should bump end_of_static_memory once it has been read *)

    (* Local fields (only valid/used inside a function) *)
    (* Static *)
    n_param : int32; (* Number of parameters (to calculate indices of locals) *)
    return_arity : int; (* Number of return values (for type of Return) *)

    (* Immutable *)

    (* Mutable *)
    locals : value_type list ref; (* Types of locals *)
    local_names : (int32 * string) list ref; (* Names of locals *)
  }


  (* The initial global environment *)
  let mk_global mode rts trap_with dyn_mem : t = {
    mode;
    rts;
    trap_with;
    func_types = ref [];
    func_imports = ref [];
    other_imports = ref [];
    exports = ref [];
    funcs = ref [];
    func_ptrs = ref FunEnv.empty;
    end_of_table = ref 0l;
    globals = ref [];
    global_names = ref NameEnv.empty;
    built_in_funcs = ref NameEnv.empty;
    static_strings = ref StringEnv.empty;
    end_of_static_memory = ref dyn_mem;
    static_memory = ref [];
    static_memory_frozen = ref false;
    (* Actually unused outside mk_fun_env: *)
    n_param = 0l;
    return_arity = 0;
    locals = ref [];
    local_names = ref [];
  }


  let mk_fun_env env n_param return_arity =
    { env with
      n_param;
      return_arity;
      locals = ref [];
      local_names = ref [];
    }

  (* We avoid accessing the fields of t directly from outside of E, so here are a
     bunch of accessors. *)

  let mode (env : t) = env.mode


  let add_anon_local (env : t) ty =
      let i = reg env.locals ty in
      Wasm.I32.add env.n_param i

  let add_local_name (env : t) li name =
      let _ = reg env.local_names (li, name) in ()

  let get_locals (env : t) = !(env.locals)
  let get_local_names (env : t) : (int32 * string) list = !(env.local_names)

  let _add_other_import (env : t) m =
    ignore (reg env.other_imports m)

  let add_export (env : t) e =
    ignore (reg env.exports e)

  let add_global (env : t) name g =
    assert (not (NameEnv.mem name !(env.global_names)));
    let gi = reg env.globals (g, name) in
    env.global_names := NameEnv.add name gi !(env.global_names)

  let add_global32 (env : t) name mut init =
    add_global env name (
      nr { gtype = GlobalType (I32Type, mut);
        value = nr (G.to_instr_list (G.i (Wasm.Ast.Const (nr (Wasm.Values.I32 init)))))
      })

  let add_global64 (env : t) name mut init =
    add_global env name (
      nr { gtype = GlobalType (I64Type, mut);
        value = nr (G.to_instr_list (G.i (Wasm.Ast.Const (nr (Wasm.Values.I64 init)))))
      })

  let get_global (env : t) name : int32 =
    match NameEnv.find_opt name !(env.global_names) with
    | Some gi -> gi
    | None -> raise (Invalid_argument (Printf.sprintf "No global named %s declared" name))

  let get_global32_lazy (env : t) name mut init : int32 =
    match NameEnv.find_opt name !(env.global_names) with
    | Some gi -> gi
    | None -> add_global32 env name mut init; get_global env name

  let export_global env name =
    add_export env (nr {
      name = Wasm.Utf8.decode name;
      edesc = nr (GlobalExport (nr (get_global env name)))
    })

  let get_globals (env : t) = List.map (fun (g,n) -> g) !(env.globals)

  let reserve_fun (env : t) name =
    let (j, fill) = reserve_promise env.funcs name in
    let n = Int32.of_int (List.length !(env.func_imports)) in
    let fi = Int32.add j n in
    let fill_ (f, local_names) = fill (f, name, local_names) in
    (fi, fill_)

  let add_fun (env : t) name (f, local_names) =
    let (fi, fill) = reserve_fun env name in
    fill (f, local_names);
    fi

  let built_in (env : t) name : int32 =
    match NameEnv.find_opt name !(env.built_in_funcs) with
    | None ->
        let (fi, fill) = reserve_fun env name in
        env.built_in_funcs := NameEnv.add name (Declared (fi, fill)) !(env.built_in_funcs);
        fi
    | Some (Declared (fi, _)) -> fi
    | Some (Defined fi) -> fi
    | Some (Pending mk_fun) ->
        let (fi, fill) = reserve_fun env name in
        env.built_in_funcs := NameEnv.add name (Defined fi) !(env.built_in_funcs);
        fill (mk_fun ());
        fi

  let define_built_in (env : t) name mk_fun : unit =
    match NameEnv.find_opt name !(env.built_in_funcs) with
    | None ->
        env.built_in_funcs := NameEnv.add name (Pending mk_fun) !(env.built_in_funcs);
    | Some (Declared (fi, fill)) ->
        env.built_in_funcs := NameEnv.add name (Defined fi) !(env.built_in_funcs);
        fill (mk_fun ());
    | Some (Defined fi) ->  ()
    | Some (Pending mk_fun) -> ()

  let get_return_arity (env : t) = env.return_arity

  let get_func_imports (env : t) = !(env.func_imports)
  let get_other_imports (env : t) = !(env.other_imports)
  let get_exports (env : t) = !(env.exports)
  let get_funcs (env : t) = List.map Lib.Promise.value !(env.funcs)

  let func_type (env : t) ty =
    let rec go i = function
      | [] -> env.func_types := !(env.func_types) @ [ ty ]; Int32.of_int i
      | ty'::tys when ty = ty' -> Int32.of_int i
      | _ :: tys -> go (i+1) tys
       in
    go 0 !(env.func_types)

  let get_types (env : t) = !(env.func_types)

  let add_func_import (env : t) modname funcname arg_tys ret_tys =
    if !(env.funcs) = []
    then
      let i = {
        module_name = Wasm.Utf8.decode modname;
        item_name = Wasm.Utf8.decode funcname;
        idesc = nr (FuncImport (nr (func_type env (FuncType (arg_tys, ret_tys)))))
      } in
      let fi = reg env.func_imports (nr i) in
      let name = modname ^ "." ^ funcname in
      assert (not (NameEnv.mem name !(env.built_in_funcs)));
      env.built_in_funcs := NameEnv.add name (Defined fi) !(env.built_in_funcs);
    else assert false (* "add all imports before all functions!" *)

  let call_import (env : t) modname funcname =
    let name = modname ^ "." ^ funcname in
    match NameEnv.find_opt name !(env.built_in_funcs) with
      | Some (Defined fi) -> G.i (Call (nr fi))
      | _ ->
        Printf.eprintf "Function import not declared: %s\n" name;
        G.i Unreachable

  let get_rts (env : t) = env.rts

  let trap_with env msg = env.trap_with env msg
  let then_trap_with env msg = G.if_ [] (trap_with env msg) G.nop
  let else_trap_with env msg = G.if_ [] G.nop (trap_with env msg)

  let reserve_static_memory (env : t) size : int32 =
    if !(env.static_memory_frozen) then assert false (* "Static memory frozen" *);
    let ptr = !(env.end_of_static_memory) in
    let aligned = Int32.logand (Int32.add size 3l) (Int32.lognot 3l) in
    env.end_of_static_memory := Int32.add ptr aligned;
    ptr

  let add_mutable_static_bytes (env : t) data : int32 =
    let ptr = reserve_static_memory env (Int32.of_int (String.length data)) in
    env.static_memory := !(env.static_memory) @ [ (ptr, data) ];
    Int32.(add ptr ptr_skew) (* Return a skewed pointer *)

  let add_fun_ptr (env : t) fi : int32 =
    match FunEnv.find_opt fi !(env.func_ptrs) with
    | Some fp -> fp
    | None ->
      let fp = !(env.end_of_table) in
      env.func_ptrs := FunEnv.add fi fp !(env.func_ptrs);
      env.end_of_table := Int32.add !(env.end_of_table) 1l;
      fp

  let get_elems env =
    FunEnv.bindings !(env.func_ptrs)

  let get_end_of_table env : int32 =
    !(env.end_of_table)

  let add_static_bytes (env : t) data : int32 =
    match StringEnv.find_opt data !(env.static_strings)  with
    | Some ptr -> ptr
    | None ->
      let ptr = add_mutable_static_bytes env data  in
      env.static_strings := StringEnv.add data ptr !(env.static_strings);
      ptr

  let get_end_of_static_memory env : int32 =
    env.static_memory_frozen := true;
    !(env.end_of_static_memory)

  let get_static_memory env =
    !(env.static_memory)

  let mem_size env =
    Int32.(add (div (get_end_of_static_memory env) page_size) 1l)
end


(* General code generation functions:
   Rule of thumb: Here goes stuff that independent of the Motoko AST.
*)

(* Function called compile_* return a list of instructions (and maybe other stuff) *)

let compile_unboxed_const i = G.i (Wasm.Ast.Const (nr (Wasm.Values.I32 i)))
let compile_const_64 i = G.i (Wasm.Ast.Const (nr (Wasm.Values.I64 i)))
let compile_unboxed_zero = compile_unboxed_const 0l
let compile_unboxed_one = compile_unboxed_const 1l

(* Some common arithmetic, used for pointer and index arithmetic *)
let compile_op_const op i =
    compile_unboxed_const i ^^
    G.i (Binary (Wasm.Values.I32 op))
let compile_add_const = compile_op_const I32Op.Add
let compile_sub_const = compile_op_const I32Op.Sub
let compile_mul_const = compile_op_const I32Op.Mul
let compile_divU_const = compile_op_const I32Op.DivU
let compile_shrU_const = compile_op_const I32Op.ShrU
let compile_shrS_const = compile_op_const I32Op.ShrS
let compile_shl_const = compile_op_const I32Op.Shl
let compile_rotr_const = compile_op_const I32Op.Rotr
let compile_rotl_const = compile_op_const I32Op.Rotl
let compile_bitand_const = compile_op_const I32Op.And
let compile_bitor_const = function
  | 0l -> G.nop | n -> compile_op_const I32Op.Or n
let compile_rel_const rel i =
  compile_unboxed_const i ^^
  G.i (Compare (Wasm.Values.I32 rel))
let compile_eq_const = compile_rel_const I32Op.Eq

let compile_op64_const op i =
    compile_const_64 i ^^
    G.i (Binary (Wasm.Values.I64 op))
let _compile_add64_const = compile_op64_const I64Op.Add
let compile_sub64_const = compile_op64_const I64Op.Sub
let _compile_mul64_const = compile_op64_const I64Op.Mul
let _compile_divU64_const = compile_op64_const I64Op.DivU
let compile_shrU64_const = function
  | 0L -> G.nop | n -> compile_op64_const I64Op.ShrU n
let compile_shrS64_const = function
  | 0L -> G.nop | n -> compile_op64_const I64Op.ShrS n
let compile_shl64_const = function
  | 0L -> G.nop | n -> compile_op64_const I64Op.Shl n
let compile_bitand64_const = compile_op64_const I64Op.And
let _compile_bitor64_const = function
  | 0L -> G.nop | n -> compile_op64_const I64Op.Or n
let compile_eq64_const i =
  compile_const_64 i ^^
  G.i (Compare (Wasm.Values.I64 I64Op.Eq))

(* more random utilities *)

let bytes_of_int32 (i : int32) : string =
  let b = Buffer.create 4 in
  let i1 = Int32.to_int i land 0xff in
  let i2 = (Int32.to_int i lsr 8) land 0xff in
  let i3 = (Int32.to_int i lsr 16) land 0xff in
  let i4 = (Int32.to_int i lsr 24) land 0xff in
  Buffer.add_char b (Char.chr i1);
  Buffer.add_char b (Char.chr i2);
  Buffer.add_char b (Char.chr i3);
  Buffer.add_char b (Char.chr i4);
  Buffer.contents b

(* A common variant of todo *)

let todo_trap env fn se = todo fn se (E.trap_with env ("TODO: " ^ fn))
let todo_trap_SR env fn se = todo fn se (SR.Unreachable, E.trap_with env ("TODO: " ^ fn))

(* Locals *)

let new_local_ env t name =
  let i = E.add_anon_local env t in
  E.add_local_name env i name;
  ( G.i (LocalSet (nr i))
  , G.i (LocalGet (nr i))
  , i
  )

let new_local env name =
  let (set_i, get_i, _) = new_local_ env I32Type name
  in (set_i, get_i)

let new_local64 env name =
  let (set_i, get_i, _) = new_local_ env I64Type name
  in (set_i, get_i)

(* Some common code macros *)

(* Iterates while cond is true. *)
let compile_while cond body =
    G.loop_ [] (
      cond ^^ G.if_ [] (body ^^ G.i (Br (nr 1l))) G.nop
    )

(* Expects a number on the stack. Iterates from zero to below that number. *)
let from_0_to_n env mk_body =
    let (set_n, get_n) = new_local env "n" in
    let (set_i, get_i) = new_local env "i" in
    set_n ^^
    compile_unboxed_zero ^^
    set_i ^^

    compile_while
      ( get_i ^^
        get_n ^^
        G.i (Compare (Wasm.Values.I32 I32Op.LtU))
      ) (
        mk_body get_i ^^

        get_i ^^
        compile_add_const 1l ^^
        set_i
      )


(* Pointer reference and dereference  *)

let load_unskewed_ptr : G.t =
  G.i (Load {ty = I32Type; align = 2; offset = 0l; sz = None})

let _store_unskewed_ptr : G.t =
  G.i (Store {ty = I32Type; align = 2; offset = 0l; sz = None})

let load_ptr : G.t =
  G.i (Load {ty = I32Type; align = 2; offset = ptr_unskew; sz = None})

let store_ptr : G.t =
  G.i (Store {ty = I32Type; align = 2; offset = ptr_unskew; sz = None})

module FakeMultiVal = struct
  (* For some use-cases (e.g. processing the compiler output with analysis
     tools) it is useful to avoid the multi-value extension.

     This module provides mostly transparent wrappers that put multiple values
     in statically allocated globals and pull them off again.

     So far only does I32Type (but that could be changed).

     If the multi_value flag is on, these do not do anything.
  *)
  let ty tys =
    if !Flags.multi_value || List.length tys <= 1
    then tys
    else []

  let global env i =
    E.get_global32_lazy env (Printf.sprintf "multi_val_%d" i) Mutable 0l

  let store env tys =
    if !Flags.multi_value || List.length tys <= 1 then G.nop else
    G.concat_mapi (fun i _ ->
      G.i (GlobalSet (nr (global env i)))
    ) tys

  let load env tys =
    if !Flags.multi_value || List.length tys <= 1 then G.nop else
    let n = List.length tys - 1 in
    G.concat_mapi (fun i _ ->
      G.i (GlobalGet (nr (global env (n - i))))
    ) tys

end (* FakeMultiVal *)

module Func = struct
  (* This module contains basic bookkeeping functionality to define functions,
     in particular creating the environment, and finally adding it to the environment.
  *)

  let of_body env params retty mk_body =
    let env1 = E.mk_fun_env env (Int32.of_int (List.length params)) (List.length retty) in
    List.iteri (fun i (n,_t) -> E.add_local_name env1 (Int32.of_int i) n) params;
    let ty = FuncType (List.map snd params, FakeMultiVal.ty retty) in
    let body = G.to_instr_list (
      mk_body env1 ^^ FakeMultiVal.store env1 retty
    ) in
    (nr { ftype = nr (E.func_type env ty);
          locals = E.get_locals env1;
          body }
    , E.get_local_names env1)

  let define_built_in env name params retty mk_body =
    E.define_built_in env name (fun () -> of_body env params retty mk_body)

  (* (Almost) transparently lift code into a function and call this function. *)
  (* Also add a hack to support multiple return values *)
  let share_code env name params retty mk_body =
    define_built_in env name params retty mk_body;
    G.i (Call (nr (E.built_in env name))) ^^
    FakeMultiVal.load env retty


  (* Shorthands for various arities *)
  let share_code0 env name retty mk_body =
    share_code env name [] retty (fun env -> mk_body env)
  let share_code1 env name p1 retty mk_body =
    share_code env name [p1] retty (fun env -> mk_body env
        (G.i (LocalGet (nr 0l)))
    )
  let share_code2 env name (p1,p2) retty mk_body =
    share_code env name [p1; p2] retty (fun env -> mk_body env
        (G.i (LocalGet (nr 0l)))
        (G.i (LocalGet (nr 1l)))
    )
  let share_code3 env name (p1, p2, p3) retty mk_body =
    share_code env name [p1; p2; p3] retty (fun env -> mk_body env
        (G.i (LocalGet (nr 0l)))
        (G.i (LocalGet (nr 1l)))
        (G.i (LocalGet (nr 2l)))
    )
  let share_code4 env name (p1, p2, p3, p4) retty mk_body =
    share_code env name [p1; p2; p3; p4] retty (fun env -> mk_body env
        (G.i (LocalGet (nr 0l)))
        (G.i (LocalGet (nr 1l)))
        (G.i (LocalGet (nr 2l)))
        (G.i (LocalGet (nr 3l)))
    )

end (* Func *)

module RTS = struct
  (* The connection to the C parts of the RTS *)
  let system_imports env =
    E.add_func_import env "rts" "as_memcpy" [I32Type; I32Type; I32Type] [];
    E.add_func_import env "rts" "as_memcmp" [I32Type; I32Type; I32Type] [I32Type];
    E.add_func_import env "rts" "version" [] [I32Type];
    E.add_func_import env "rts" "parse_idl_header" [I32Type; I32Type; I32Type] [];
    E.add_func_import env "rts" "read_u32_of_leb128" [I32Type] [I32Type];
    E.add_func_import env "rts" "read_i32_of_sleb128" [I32Type] [I32Type];
    E.add_func_import env "rts" "bigint_of_word32" [I32Type] [I32Type];
    E.add_func_import env "rts" "bigint_of_word32_signed" [I32Type] [I32Type];
    E.add_func_import env "rts" "bigint_to_word32_wrap" [I32Type] [I32Type];
    E.add_func_import env "rts" "bigint_to_word32_trap" [I32Type] [I32Type];
    E.add_func_import env "rts" "bigint_to_word32_signed_trap" [I32Type] [I32Type];
    E.add_func_import env "rts" "bigint_of_word64" [I64Type] [I32Type];
    E.add_func_import env "rts" "bigint_of_word64_signed" [I64Type] [I32Type];
    E.add_func_import env "rts" "bigint_to_word64_wrap" [I32Type] [I64Type];
    E.add_func_import env "rts" "bigint_to_word64_trap" [I32Type] [I64Type];
    E.add_func_import env "rts" "bigint_to_word64_signed_trap" [I32Type] [I64Type];
    E.add_func_import env "rts" "bigint_eq" [I32Type; I32Type] [I32Type];
    E.add_func_import env "rts" "bigint_isneg" [I32Type] [I32Type];
    E.add_func_import env "rts" "bigint_count_bits" [I32Type] [I32Type];
    E.add_func_import env "rts" "bigint_2complement_bits" [I32Type] [I32Type];
    E.add_func_import env "rts" "bigint_lt" [I32Type; I32Type] [I32Type];
    E.add_func_import env "rts" "bigint_gt" [I32Type; I32Type] [I32Type];
    E.add_func_import env "rts" "bigint_le" [I32Type; I32Type] [I32Type];
    E.add_func_import env "rts" "bigint_ge" [I32Type; I32Type] [I32Type];
    E.add_func_import env "rts" "bigint_add" [I32Type; I32Type] [I32Type];
    E.add_func_import env "rts" "bigint_sub" [I32Type; I32Type] [I32Type];
    E.add_func_import env "rts" "bigint_mul" [I32Type; I32Type] [I32Type];
    E.add_func_import env "rts" "bigint_rem" [I32Type; I32Type] [I32Type];
    E.add_func_import env "rts" "bigint_div" [I32Type; I32Type] [I32Type];
    E.add_func_import env "rts" "bigint_pow" [I32Type; I32Type] [I32Type];
    E.add_func_import env "rts" "bigint_neg" [I32Type] [I32Type];
    E.add_func_import env "rts" "bigint_lsh" [I32Type; I32Type] [I32Type];
    E.add_func_import env "rts" "bigint_abs" [I32Type] [I32Type];
    E.add_func_import env "rts" "bigint_leb128_size" [I32Type] [I32Type];
    E.add_func_import env "rts" "bigint_leb128_encode" [I32Type; I32Type] [];
    E.add_func_import env "rts" "bigint_leb128_decode" [I32Type] [I32Type];
    E.add_func_import env "rts" "bigint_sleb128_size" [I32Type] [I32Type];
    E.add_func_import env "rts" "bigint_sleb128_encode" [I32Type; I32Type] [];
    E.add_func_import env "rts" "bigint_sleb128_decode" [I32Type] [I32Type];
    E.add_func_import env "rts" "leb128_encode" [I32Type; I32Type] [];
    E.add_func_import env "rts" "sleb128_encode" [I32Type; I32Type] [];
    E.add_func_import env "rts" "utf8_validate" [I32Type; I32Type] [];
    E.add_func_import env "rts" "skip_leb128" [I32Type] [];
    E.add_func_import env "rts" "skip_any" [I32Type; I32Type; I32Type; I32Type] [];
    E.add_func_import env "rts" "find_field" [I32Type; I32Type; I32Type; I32Type; I32Type] [I32Type];
    E.add_func_import env "rts" "skip_fields" [I32Type; I32Type; I32Type; I32Type] [];
    E.add_func_import env "rts" "remember_closure" [I32Type] [I32Type];
    E.add_func_import env "rts" "recall_closure" [I32Type] [I32Type];
    E.add_func_import env "rts" "closure_count" [] [I32Type];
    E.add_func_import env "rts" "closure_table_loc" [] [I32Type];
    E.add_func_import env "rts" "closure_table_size" [] [I32Type];
    E.add_func_import env "rts" "blob_of_text" [I32Type] [I32Type];
    E.add_func_import env "rts" "text_compare" [I32Type; I32Type] [I32Type];
    E.add_func_import env "rts" "text_concat" [I32Type; I32Type] [I32Type];
    E.add_func_import env "rts" "text_iter_done" [I32Type] [I32Type];
    E.add_func_import env "rts" "text_iter" [I32Type] [I32Type];
    E.add_func_import env "rts" "text_iter_next" [I32Type] [I32Type];
    E.add_func_import env "rts" "text_len" [I32Type] [I32Type];
    E.add_func_import env "rts" "text_of_ptr_size" [I32Type; I32Type] [I32Type];
    E.add_func_import env "rts" "text_singleton" [I32Type] [I32Type];
    E.add_func_import env "rts" "text_size" [I32Type] [I32Type];
    E.add_func_import env "rts" "text_to_buf" [I32Type; I32Type] [];
    E.add_func_import env "rts" "blob_of_ic_url" [I32Type] [I32Type];
    E.add_func_import env "rts" "compute_crc32" [I32Type] [I32Type];
    E.add_func_import env "rts" "blob_iter_done" [I32Type] [I32Type];
    E.add_func_import env "rts" "blob_iter" [I32Type] [I32Type];
    E.add_func_import env "rts" "blob_iter_next" [I32Type] [I32Type];
    ()

end (* RTS *)

module Heap = struct
  (* General heap object functionality (allocation, setting fields, reading fields) *)

  (* Memory addresses are 32 bit (I32Type). *)
  let word_size = 4l

  (* The heap base global can only be used late, see conclude_module
     and GHC.register *)
  let get_heap_base env =
    G.i (GlobalGet (nr (E.get_global env "__heap_base")))

  (* We keep track of the end of the used heap in this global, and bump it if
     we allocate stuff. This is the actual memory offset, not-skewed yet *)
  let get_heap_ptr env =
    G.i (GlobalGet (nr (E.get_global env "end_of_heap")))
  let set_heap_ptr env =
    G.i (GlobalSet (nr (E.get_global env "end_of_heap")))
  let get_skewed_heap_ptr env = get_heap_ptr env ^^ compile_add_const ptr_skew

  let register_globals env =
    (* end-of-heap pointer, we set this to __heap_base upon start *)
    E.add_global32 env "end_of_heap" Mutable 0xDEADBEEFl;

    (* counter for total allocations *)
    E.add_global64 env "allocations" Mutable 0L

  let count_allocations env =
    (* assumes number of allocated bytes on the stack *)
    G.i (Convert (Wasm.Values.I64 I64Op.ExtendUI32)) ^^
    G.i (GlobalGet (nr (E.get_global env "allocations"))) ^^
    G.i (Binary (Wasm.Values.I64 I64Op.Add)) ^^
    G.i (GlobalSet (nr (E.get_global env "allocations")))

  let get_total_allocation env =
    G.i (GlobalGet (nr (E.get_global env "allocations")))

  (* Page allocation. Ensures that the memory up to the given unskewed pointer is allocated. *)
  let grow_memory env =
    Func.share_code1 env "grow_memory" ("ptr", I32Type) [] (fun env get_ptr ->
      let (set_pages_needed, get_pages_needed) = new_local env "pages_needed" in
      get_ptr ^^ compile_divU_const page_size ^^
      compile_add_const 1l ^^
      G.i MemorySize ^^
      G.i (Binary (Wasm.Values.I32 I32Op.Sub)) ^^
      set_pages_needed ^^

      (* Check that the new heap pointer is within the memory *)
      get_pages_needed ^^
      compile_unboxed_zero ^^
      G.i (Compare (Wasm.Values.I32 I32Op.GtS)) ^^
      G.if_ []
        ( get_pages_needed ^^
          G.i MemoryGrow ^^
          (* Check result *)
          compile_unboxed_zero ^^
          G.i (Compare (Wasm.Values.I32 I32Op.LtS)) ^^
          E.then_trap_with env "Cannot grow memory."
        ) G.nop
      )

  let dyn_alloc_words env = G.i (Call (nr (E.built_in env "alloc_words")))
  let dyn_alloc_bytes env = G.i (Call (nr (E.built_in env "alloc_bytes")))

  let declare_alloc_functions env =
    (* Dynamic allocation *)
    Func.define_built_in env "alloc_words" [("n", I32Type)] [I32Type] (fun env ->
      (* expects the size (in words), returns the skewed pointer *)
      let get_n = G.i (LocalGet (nr 0l)) in
      (* return the current pointer (skewed) *)
      get_skewed_heap_ptr env ^^

      (* Cound allocated bytes *)
      get_n ^^ compile_mul_const word_size ^^
      count_allocations env ^^

      (* Update heap pointer *)
      get_heap_ptr env ^^
      get_n ^^ compile_mul_const word_size ^^
      G.i (Binary (Wasm.Values.I32 I32Op.Add)) ^^
      set_heap_ptr env ^^

      (* grow memory if needed *)
      get_heap_ptr env ^^ grow_memory env
    );
    Func.define_built_in env "alloc_bytes" [("n", I32Type)] [I32Type] (fun env ->
      let get_n = G.i (LocalGet (nr 0l)) in
      (* Round up to next multiple of the word size and convert to words *)
      get_n ^^
      compile_add_const 3l ^^
      compile_divU_const word_size ^^
      dyn_alloc_words env
    )

  (* Static allocation (always words)
     (uses dynamic allocation for smaller and more readable code) *)
  let alloc env (n : int32) : G.t =
    compile_unboxed_const n  ^^
    dyn_alloc_words env

  (* Heap objects *)

  (* At this level of abstraction, heap objects are just flat arrays of words *)

  let load_field (i : int32) : G.t =
    let offset = Int32.(add (mul word_size i) ptr_unskew) in
    G.i (Load {ty = I32Type; align = 2; offset; sz = None})

  let store_field (i : int32) : G.t =
    let offset = Int32.(add (mul word_size i) ptr_unskew) in
    G.i (Store {ty = I32Type; align = 2; offset; sz = None})

  (* Although we occasionally want to treat two 32 bit fields as one 64 bit number *)

  let load_field64 (i : int32) : G.t =
    let offset = Int32.(add (mul word_size i) ptr_unskew) in
    G.i (Load {ty = I64Type; align = 2; offset; sz = None})

  let store_field64 (i : int32) : G.t =
    let offset = Int32.(add (mul word_size i) ptr_unskew) in
    G.i (Store {ty = I64Type; align = 2; offset; sz = None})

  (* Create a heap object with instructions that fill in each word *)
  let obj env element_instructions : G.t =
    let (set_heap_obj, get_heap_obj) = new_local env "heap_object" in

    let n = List.length element_instructions in
    alloc env (Wasm.I32.of_int_u n) ^^
    set_heap_obj ^^

    let init_elem idx instrs : G.t =
      get_heap_obj ^^
      instrs ^^
      store_field (Wasm.I32.of_int_u idx)
    in
    G.concat_mapi init_elem element_instructions ^^
    get_heap_obj

  (* Convenience functions related to memory *)
  (* Copying bytes (works on unskewed memory addresses) *)
  let memcpy env = E.call_import env "rts" "as_memcpy"
  (* Comparing bytes (works on unskewed memory addresses) *)
  let memcmp env = E.call_import env "rts" "as_memcmp"

  (* Copying words (works on skewed memory addresses) *)
  let memcpy_words_skewed env =
    Func.share_code3 env "memcpy_words_skewed" (("to", I32Type), ("from", I32Type), ("n", I32Type)) [] (fun env get_to get_from get_n ->
      get_n ^^
      from_0_to_n env (fun get_i ->
          get_to ^^
          get_i ^^ compile_mul_const word_size ^^
          G.i (Binary (Wasm.Values.I32 I32Op.Add)) ^^

          get_from ^^
          get_i ^^ compile_mul_const word_size ^^
          G.i (Binary (Wasm.Values.I32 I32Op.Add)) ^^
          load_ptr ^^

          store_ptr
      )
    )

end (* Heap *)

module Stack = struct
  (* The RTS includes C code which requires a shadow stack in linear memory.
     We reserve some space for it at the beginning of memory space (just like
     wasm-l would), this way stack overflow would cause out-of-memory, and not
     just overwrite static data.

     We sometimes use the stack space if we need small amounts of scratch space.
  *)

  let end_of_stack = page_size (* 64k of stack *)

  let register_globals env =
    (* stack pointer *)
    E.add_global32 env "__stack_pointer" Mutable end_of_stack;
    E.export_global env "__stack_pointer"

  let get_stack_ptr env =
    G.i (GlobalGet (nr (E.get_global env "__stack_pointer")))
  let set_stack_ptr env =
    G.i (GlobalSet (nr (E.get_global env "__stack_pointer")))

  let alloc_words env n =
    get_stack_ptr env ^^
    compile_unboxed_const (Int32.mul n Heap.word_size) ^^
    G.i (Binary (Wasm.Values.I32 I32Op.Sub)) ^^
    set_stack_ptr env ^^
    get_stack_ptr env

  let free_words env n =
    get_stack_ptr env ^^
    compile_unboxed_const (Int32.mul n Heap.word_size) ^^
    G.i (Binary (Wasm.Values.I32 I32Op.Add)) ^^
    set_stack_ptr env

  let with_words env name n f =
    let (set_x, get_x) = new_local env name in
    alloc_words env n ^^ set_x ^^
    f get_x ^^
    free_words env n

end (* Stack *)

module ClosureTable = struct
  (* See rts/closure-table.c *)
  let remember env : G.t = E.call_import env "rts" "remember_closure"
  let recall env : G.t = E.call_import env "rts" "recall_closure"
  let count env : G.t = E.call_import env "rts" "closure_count"
  let size env : G.t = E.call_import env "rts" "closure_table_size"
  let root env : G.t = E.call_import env "rts" "closure_table_loc"
end (* ClosureTable *)

module Bool = struct
  (* Boolean literals are either 0 or 1
     Both are recognized as unboxed scalars anyways,
     This allows us to use the result of the WebAssembly comparison operators
     directly, and to use the booleans directly with WebAssembly’s If.
  *)
  let lit = function
    | false -> compile_unboxed_zero
    | true -> compile_unboxed_one

  let neg = G.i (Test (Wasm.Values.I32 I32Op.Eqz))

end (* Bool *)


module BitTagged = struct
  let scalar_shift = 2l

  (* This module takes care of pointer tagging:

     A pointer to an object at offset `i` on the heap is represented as
     `i-1`, so the low two bits of the pointer are always set. We call
     `i-1` a *skewed* pointer, in a feeble attempt to avoid the term shifted,
     which may sound like a logical shift.

     We use the constants ptr_skew and ptr_unskew to change a pointer as a
     signpost where we switch between raw pointers to skewed ones.

     This means we can store a small unboxed scalar x as (x << 2), and still
     tell it apart from a pointer.

     We actually use the *second* lowest bit to tell a pointer apart from a
     scalar.

     It means that 0 and 1 are also recognized as non-pointers, and we can use
     these for false and true, matching the result of WebAssembly’s comparison
     operators.
  *)
  let if_unboxed env retty is1 is2 =
    Func.share_code1 env "is_unboxed" ("x", I32Type) [I32Type] (fun env get_x ->
      (* Get bit *)
      get_x ^^
      compile_bitand_const 0x2l ^^
      (* Check bit *)
      G.i (Test (Wasm.Values.I32 I32Op.Eqz))
    ) ^^
    G.if_ retty is1 is2

  (* With two bit-tagged pointers on the stack, decide
     whether both are scalars and invoke is1 (the fast path)
     if so, and otherwise is2 (the slow path).
  *)
  let if_both_unboxed env retty is1 is2 =
    G.i (Binary (Wasm.Values.I32 I32Op.Or)) ^^
    if_unboxed env retty is1 is2

  (* The untag_scalar and tag functions expect 64 bit numbers *)
  let untag_scalar env =
    compile_shrU_const scalar_shift ^^
    G.i (Convert (Wasm.Values.I64 I64Op.ExtendUI32))

  let tag =
    G.i (Convert (Wasm.Values.I32 I32Op.WrapI64)) ^^
    compile_shl_const scalar_shift

  (* The untag_i32 and tag_i32 functions expect 32 bit numbers *)
  let untag_i32 env =
    compile_shrU_const scalar_shift

  let tag_i32 =
    compile_unboxed_const scalar_shift ^^
    G.i (Binary (Wasm.Values.I32 I32Op.Shl))

end (* BitTagged *)

module Tagged = struct
  (* Tagged objects have, well, a tag to describe their runtime type.
     This tag is used to traverse the heap (serialization, GC), but also
     for objectification of arrays.

     The tag is a word at the beginning of the object.

     All tagged heap objects have a size of at least two words
     (important for GC, which replaces them with an Indirection).

     Attention: This mapping is duplicated in rts/rts.c, so update both!
   *)

  type tag =
    | Object
    | ObjInd (* The indirection used for object fields *)
    | Array (* Also a tuple *)
    | Int (* Contains a 64 bit number *)
    | MutBox (* used for mutable heap-allocated variables *)
    | Closure
    | Some (* For opt *)
    | Variant
    | Blob
    | Indirection
    | SmallWord (* Contains a 32 bit unsigned number *)
    | BigInt
    | Concat (* String concatenation, used by rts/text.c *)

  (* Let's leave out tag 0 to trap earlier on invalid memory *)
  let int_of_tag = function
    | Object -> 1l
    | ObjInd -> 2l
    | Array -> 3l
    | Int -> 5l
    | MutBox -> 6l
    | Closure -> 7l
    | Some -> 8l
    | Variant -> 9l
    | Blob -> 10l
    | Indirection -> 11l
    | SmallWord -> 12l
    | BigInt -> 13l
    | Concat -> 14l

  (* The tag *)
  let header_size = 1l
  let tag_field = 0l

  (* Assumes a pointer to the object on the stack *)
  let store tag =
    compile_unboxed_const (int_of_tag tag) ^^
    Heap.store_field tag_field

  let load =
    Heap.load_field tag_field

  (* Branches based on the tag of the object pointed to,
     leaving the object on the stack afterwards. *)
  let branch_default env retty def (cases : (tag * G.t) list) : G.t =
    let (set_tag, get_tag) = new_local env "tag" in

    let rec go = function
      | [] -> def
      | ((tag, code) :: cases) ->
        get_tag ^^
        compile_eq_const (int_of_tag tag) ^^
        G.if_ retty code (go cases)
    in
    load ^^
    set_tag ^^
    go cases

  (* like branch_default but the tag is known statically *)
  let branch env retty = function
    | [] -> G.i Unreachable
    | [_, code] -> G.i Drop ^^ code
    | (_, code) :: cases -> branch_default env retty code cases

  (* like branch_default but also pushes the scrutinee on the stack for the
   * branch's consumption *)
  let _branch_default_with env retty def cases =
    let (set_o, get_o) = new_local env "o" in
    let prep (t, code) = (t, get_o ^^ code)
    in set_o ^^ get_o ^^ branch_default env retty def (List.map prep cases)

  (* like branch_default_with but the tag is known statically *)
  let branch_with env retty = function
    | [] -> G.i Unreachable
    | [_, code] -> code
    | (_, code) :: cases ->
       let (set_o, get_o) = new_local env "o" in
       let prep (t, code) = (t, get_o ^^ code)
       in set_o ^^ get_o ^^ branch_default env retty (get_o ^^ code) (List.map prep cases)

  (* Can a value of this type be represented by a heap object with this tag? *)
  (* Needs to be conservative, i.e. return `true` if unsure *)
  (* This function can also be used as assertions in a lint mode, e.g. in compile_exp *)
  let can_have_tag ty tag =
    let open Mo_types.Type in
    match (tag : tag) with
    | Array ->
      begin match normalize ty with
      | (Con _ | Any) -> true
      | (Array _ | Tup _) -> true
      | (Prim _ |  Obj _ | Opt _ | Variant _ | Func _ | Non) -> false
      | (Pre | Async _ | Mut _ | Var _ | Typ _) -> assert false
      end
    | Blob ->
      begin match normalize ty with
      | (Con _ | Any) -> true
      | (Prim Text) -> true
      | (Prim _ | Obj _ | Array _ | Tup _ | Opt _ | Variant _ | Func _ | Non) -> false
      | (Pre | Async _ | Mut _ | Var _ | Typ _) -> assert false
      end
    | Object ->
      begin match normalize ty with
      | (Con _ | Any) -> true
      | (Obj _) -> true
      | (Prim _ | Array _ | Tup _ | Opt _ | Variant _ | Func _ | Non) -> false
      | (Pre | Async _ | Mut _ | Var _ | Typ _) -> assert false
      end
    | _ -> true

  (* like branch_with but with type information to statically skip some branches *)
  let _branch_typed_with env ty retty branches =
    branch_with env retty (List.filter (fun (tag,c) -> can_have_tag ty tag) branches)

  let obj env tag element_instructions : G.t =
    Heap.obj env @@
      compile_unboxed_const (int_of_tag tag) ::
      element_instructions

end (* Tagged *)

module MutBox = struct
  (* Mutable heap objects *)

  let field = Tagged.header_size
end


module Opt = struct
  (* The Option type. Not much interesting to see here. Structure for
     Some:

       ┌─────┬─────────┐
       │ tag │ payload │
       └─────┴─────────┘

    A None value is simply an unboxed scalar.

  *)

  let payload_field = Tagged.header_size

  (* This needs to be disjoint from all pointers, i.e. tagged as a scalar. *)
  let null = compile_unboxed_const 5l

  let is_some env =
    null ^^
    G.i (Compare (Wasm.Values.I32 I32Op.Ne))

  let inject env e = Tagged.obj env Tagged.Some [e]
  let project = Heap.load_field payload_field

end (* Opt *)

module Variant = struct
  (* The Variant type. We store the variant tag in a first word; we can later
     optimize and squeeze it in the Tagged tag. We can also later support unboxing
     variants with an argument of type ().

       ┌─────────┬────────────┬─────────┐
       │ heaptag │ varianttag │ payload │
       └─────────┴────────────┴─────────┘

  *)

  let tag_field = Tagged.header_size
  let payload_field = Int32.add Tagged.header_size 1l

  let hash_variant_label : Mo_types.Type.lab -> int32 =
    Mo_types.Hash.hash

  let inject env l e =
    Tagged.obj env Tagged.Variant [compile_unboxed_const (hash_variant_label l); e]

  let get_tag = Heap.load_field tag_field
  let project = Heap.load_field payload_field

  (* Test if the top of the stacks points to a variant with this label *)
  let test_is env l =
    get_tag ^^
    compile_eq_const (hash_variant_label l)

end (* Variant *)


module Closure = struct
  (* In this module, we deal with closures, i.e. functions that capture parts
     of their environment.

     The structure of a closure is:

       ┌─────┬───────┬──────┬──────────────┐
       │ tag │ funid │ size │ captured ... │
       └─────┴───────┴──────┴──────────────┘

  *)
  let header_size = Int32.add Tagged.header_size 2l

  let funptr_field = Tagged.header_size
  let len_field = Int32.add 1l Tagged.header_size

  let load_data i = Heap.load_field (Int32.add header_size i)
  let store_data i = Heap.store_field (Int32.add header_size i)

  (* Expect on the stack
     * the function closure
     * and arguments (n-ary!)
     * the function closure again!
  *)
  let call_closure env n_args n_res =
    (* Calculate the wasm type for a given calling convention.
       An extra first argument for the closure! *)
    let ty = E.func_type env (FuncType (
      I32Type :: Lib.List.make n_args I32Type,
      FakeMultiVal.ty (Lib.List.make n_res I32Type))) in
    (* get the table index *)
    Heap.load_field funptr_field ^^
    (* All done: Call! *)
    G.i (CallIndirect (nr ty)) ^^
    FakeMultiVal.load env (Lib.List.make n_res I32Type)

  let static_closure env fi : int32 =
    let tag = bytes_of_int32 Tagged.(int_of_tag Closure) in
    let len = bytes_of_int32 (E.add_fun_ptr env fi) in
    let zero = bytes_of_int32 0l in
    let data = tag ^ len ^ zero in
    E.add_static_bytes env data

end (* Closure *)


module BoxedWord64 = struct
  (* We store large word64s, nat64s and int64s in immutable boxed 64bit heap objects.

     Small values (just <2^5 for now, so that both code paths are well-tested)
     are stored unboxed, tagged, see BitTagged.

     The heap layout of a BoxedWord64 is:

       ┌─────┬─────┬─────┐
       │ tag │    i64    │
       └─────┴─────┴─────┘

  *)

  let payload_field = Tagged.header_size

  let compile_box env compile_elem : G.t =
    let (set_i, get_i) = new_local env "boxed_i64" in
    Heap.alloc env 3l ^^
    set_i ^^
    get_i ^^ Tagged.store Tagged.Int ^^
    get_i ^^ compile_elem ^^ Heap.store_field64 payload_field ^^
    get_i

  let box env = Func.share_code1 env "box_i64" ("n", I64Type) [I32Type] (fun env get_n ->
      get_n ^^ compile_const_64 (Int64.of_int (1 lsl 5)) ^^
      G.i (Compare (Wasm.Values.I64 I64Op.LtU)) ^^
      G.if_ [I32Type]
        (get_n ^^ BitTagged.tag)
        (compile_box env get_n)
    )

  let unbox env = Func.share_code1 env "unbox_i64" ("n", I32Type) [I64Type] (fun env get_n ->
      get_n ^^
      BitTagged.if_unboxed env [I64Type]
        ( get_n ^^ BitTagged.untag_scalar env)
        ( get_n ^^ Heap.load_field64 payload_field)
    )

  let _box32 env =
    G.i (Convert (Wasm.Values.I64 I64Op.ExtendSI32)) ^^ box env

  let _lit env n = compile_const_64 n ^^ box env

  let compile_add env = G.i (Binary (Wasm.Values.I64 I64Op.Add))
  let compile_signed_sub env = G.i (Binary (Wasm.Values.I64 I64Op.Sub))
  let compile_mul env = G.i (Binary (Wasm.Values.I64 I64Op.Mul))
  let compile_signed_div env = G.i (Binary (Wasm.Values.I64 I64Op.DivS))
  let compile_signed_mod env = G.i (Binary (Wasm.Values.I64 I64Op.RemS))
  let compile_unsigned_div env = G.i (Binary (Wasm.Values.I64 I64Op.DivU))
  let compile_unsigned_rem env = G.i (Binary (Wasm.Values.I64 I64Op.RemU))
  let compile_unsigned_sub env =
    Func.share_code2 env "nat_sub" (("n1", I64Type), ("n2", I64Type)) [I64Type] (fun env get_n1 get_n2 ->
      get_n1 ^^ get_n2 ^^ G.i (Compare (Wasm.Values.I64 I64Op.LtU)) ^^
      E.then_trap_with env "Natural subtraction underflow" ^^
      get_n1 ^^ get_n2 ^^ G.i (Binary (Wasm.Values.I64 I64Op.Sub))
    )

  let compile_unsigned_pow env =
    let rec pow () = Func.share_code2 env "pow"
                       (("n", I64Type), ("exp", I64Type)) [I64Type]
                       Wasm.Values.(fun env get_n get_exp ->
         let one = compile_const_64 1L in
         let (set_res, get_res) = new_local64 env "res" in
         let square_recurse_with_shifted =
           get_n ^^ get_exp ^^ one ^^
           G.i (Binary (I64 I64Op.ShrU)) ^^
           pow () ^^ set_res ^^ get_res ^^ get_res ^^ G.i (Binary (Wasm.Values.I64 I64Op.Mul))
         in get_exp ^^ G.i (Test (I64 I64Op.Eqz)) ^^
            G.if_ [I64Type]
             one
             (get_exp ^^ one ^^ G.i (Binary (I64 I64Op.And)) ^^ G.i (Test (I64 I64Op.Eqz)) ^^
              G.if_ [I64Type]
                square_recurse_with_shifted
                (get_n ^^
                 square_recurse_with_shifted ^^
                 G.i (Binary (Wasm.Values.I64 I64Op.Mul)))))
    in pow ()

  let compile_eq env = G.i (Compare (Wasm.Values.I64 I64Op.Eq))
  let compile_relop env i64op = G.i (Compare (Wasm.Values.I64 i64op))

end (* BoxedWord64 *)


module BoxedSmallWord = struct
  (* We store proper 32bit Word32 in immutable boxed 32bit heap objects.

     Small values (just <2^10 for now, so that both code paths are well-tested)
     are stored unboxed, tagged, see BitTagged.

     The heap layout of a BoxedSmallWord is:

       ┌─────┬─────┐
       │ tag │ i32 │
       └─────┴─────┘

  *)

  let payload_field = Tagged.header_size

  let compile_box env compile_elem : G.t =
    let (set_i, get_i) = new_local env "boxed_i32" in
    Heap.alloc env 2l ^^
    set_i ^^
    get_i ^^ Tagged.store Tagged.SmallWord ^^
    get_i ^^ compile_elem ^^ Heap.store_field payload_field ^^
    get_i

  let box env = Func.share_code1 env "box_i32" ("n", I32Type) [I32Type] (fun env get_n ->
      get_n ^^ compile_unboxed_const (Int32.of_int (1 lsl 10)) ^^
      G.i (Compare (Wasm.Values.I32 I32Op.LtU)) ^^
      G.if_ [I32Type]
        (get_n ^^ BitTagged.tag_i32)
        (compile_box env get_n)
    )

  let unbox env = Func.share_code1 env "unbox_i32" ("n", I32Type) [I32Type] (fun env get_n ->
      get_n ^^
      BitTagged.if_unboxed env [I32Type]
        ( get_n ^^ BitTagged.untag_i32 env)
        ( get_n ^^ Heap.load_field payload_field)
    )

  let _lit env n = compile_unboxed_const n ^^ box env

end (* BoxedSmallWord *)

module UnboxedSmallWord = struct
  (* While smaller-than-32bit words are treated as i32 from the WebAssembly perspective,
     there are certain differences that are type based. This module provides helpers to abstract
     over those. *)

  let bits_of_type = function
    | Type.(Int8|Nat8|Word8) -> 8
    | Type.(Int16|Nat16|Word16) -> 16
    | _ -> 32

  let shift_of_type ty = Int32.of_int (32 - bits_of_type ty)

  let bitwidth_mask_of_type = function
    | Type.Word8 -> 0b111l
    | Type.Word16 -> 0b1111l
    | p -> todo "bitwidth_mask_of_type" (Arrange_type.prim p) 0l

  let const_of_type ty n = Int32.(shift_left n (to_int (shift_of_type ty)))

  let padding_of_type ty = Int32.(sub (const_of_type ty 1l) one)

  let mask_of_type ty = Int32.lognot (padding_of_type ty)

  let name_of_type ty seed = match Arrange_type.prim ty with
    | Wasm.Sexpr.Atom s -> seed ^ "<" ^ s ^ ">"
    | wtf -> todo "name_of_type" wtf seed

  (* Makes sure that we only shift/rotate the maximum number of bits available in the word. *)
  let clamp_shift_amount = function
    | Type.Word32 -> G.nop
    | ty -> compile_bitand_const (bitwidth_mask_of_type ty)

  let shift_leftWordNtoI32 = compile_shl_const

  (* Makes sure that the word payload (e.g. shift/rotate amount) is in the LSB bits of the word. *)
  let lsb_adjust = function
    | Type.(Int32|Nat32|Word32) -> G.nop
    | Type.(Nat8|Word8|Nat16|Word16) as ty -> compile_shrU_const (shift_of_type ty)
    | Type.(Int8|Int16) as ty -> compile_shrS_const (shift_of_type ty)
    | _ -> assert false

  (* Makes sure that the word payload (e.g. operation result) is in the MSB bits of the word. *)
  let msb_adjust = function
    | Type.(Int32|Nat32|Word32) -> G.nop
    | ty -> shift_leftWordNtoI32 (shift_of_type ty)

  (* Makes sure that the word representation invariant is restored. *)
  let sanitize_word_result = function
    | Type.Word32 -> G.nop
    | ty -> compile_bitand_const (mask_of_type ty)

  (* Sets the number (according to the type's word invariant) of LSBs. *)
  let compile_word_padding = function
    | Type.Word32 -> G.nop
    | ty -> compile_bitor_const (padding_of_type ty)

  (* Kernel for counting leading zeros, according to the word invariant. *)
  let clz_kernel ty =
    compile_word_padding ty ^^
    G.i (Unary (Wasm.Values.I32 I32Op.Clz)) ^^
    msb_adjust ty

  (* Kernel for counting trailing zeros, according to the word invariant. *)
  let ctz_kernel ty =
    compile_word_padding ty ^^
    compile_rotr_const (shift_of_type ty) ^^
    G.i (Unary (Wasm.Values.I32 I32Op.Ctz)) ^^
    msb_adjust ty

  (* Kernel for testing a bit position, according to the word invariant. *)
  let btst_kernel env ty =
    let (set_b, get_b) = new_local env "b"
    in lsb_adjust ty ^^ set_b ^^ lsb_adjust ty ^^
       compile_unboxed_one ^^ get_b ^^ clamp_shift_amount ty ^^
       G.i (Binary (Wasm.Values.I32 I32Op.Shl)) ^^
       G.i (Binary (Wasm.Values.I32 I32Op.And))

  (* Code points occupy 21 bits, no alloc needed in vanilla SR. *)
  let unbox_codepoint = compile_shrU_const 8l
  let box_codepoint = compile_shl_const 8l

  (* Checks (n < 0xD800 || 0xE000 ≤ n ≤ 0x10FFFF),
     ensuring the codepoint range and the absence of surrogates. *)
  let check_and_box_codepoint env get_n =
    get_n ^^ compile_unboxed_const 0xD800l ^^
    G.i (Compare (Wasm.Values.I32 I32Op.GeU)) ^^
    get_n ^^ compile_unboxed_const 0xE000l ^^
    G.i (Compare (Wasm.Values.I32 I32Op.LtU)) ^^
    G.i (Binary (Wasm.Values.I32 I32Op.And)) ^^
    get_n ^^ compile_unboxed_const 0x10FFFFl ^^
    G.i (Compare (Wasm.Values.I32 I32Op.GtU)) ^^
    G.i (Binary (Wasm.Values.I32 I32Op.Or)) ^^
    E.then_trap_with env "codepoint out of range" ^^
    get_n ^^ box_codepoint

  let lit env ty v =
    compile_unboxed_const Int32.(shift_left (of_int v) (to_int (shift_of_type ty)))

  (* Wrapping implementation for multiplication and exponentiation. *)

  let compile_word_mul env ty =
    lsb_adjust ty ^^
    G.i (Binary (Wasm.Values.I32 I32Op.Mul))

  let compile_word_power env ty =
    let rec pow () = Func.share_code2 env (name_of_type ty "pow")
                       (("n", I32Type), ("exp", I32Type)) [I32Type]
                       Wasm.Values.(fun env get_n get_exp ->
        let one = compile_unboxed_const (const_of_type ty 1l) in
        let (set_res, get_res) = new_local env "res" in
        let mul = compile_word_mul env ty in
        let square_recurse_with_shifted sanitize =
          get_n ^^ get_exp ^^ compile_shrU_const 1l ^^ sanitize ^^
          pow () ^^ set_res ^^ get_res ^^ get_res ^^ mul
        in get_exp ^^ G.i (Test (I32 I32Op.Eqz)) ^^
           G.if_ [I32Type]
             one
             (get_exp ^^ one ^^ G.i (Binary (I32 I32Op.And)) ^^ G.i (Test (I32 I32Op.Eqz)) ^^
              G.if_ [I32Type]
                (square_recurse_with_shifted G.nop)
                (get_n ^^
                 square_recurse_with_shifted (sanitize_word_result ty) ^^
                 mul)))
    in pow ()

end (* UnboxedSmallWord *)

module ReadBuf = struct
  (*
  Combinators to safely read from a dynamic buffer.

  We represent a buffer by a pointer to two words in memory (usually allocated
  on the shadow stack): The first is a pointer to the current position of the buffer,
  the second one a pointer to the end (to check out-of-bounds).

  Code that reads from this buffer will update the former, i.e. it is mutable.

  The format is compatible with C (pointer to a struct) and avoids the need for the
  multi-value extension that we used before to return both parse result _and_
  updated pointer.

  All pointers here are unskewed!

  This module is mostly for serialization, but because there are bits of
  serialization code in the BigNumType implementations, we put it here.
  *)

  let get_ptr get_buf =
    get_buf ^^ G.i (Load {ty = I32Type; align = 2; offset = 0l; sz = None})
  let get_end get_buf =
    get_buf ^^ G.i (Load {ty = I32Type; align = 2; offset = Heap.word_size; sz = None})
  let set_ptr get_buf new_val =
    get_buf ^^ new_val ^^ G.i (Store {ty = I32Type; align = 2; offset = 0l; sz = None})
  let set_end get_buf new_val =
    get_buf ^^ new_val ^^ G.i (Store {ty = I32Type; align = 2; offset = Heap.word_size; sz = None})
  let set_size get_buf get_size =
    set_end get_buf
      (get_ptr get_buf ^^ get_size ^^ G.i (Binary (Wasm.Values.I32 I32Op.Add)))

  let alloc env f = Stack.with_words env "buf" 2l f

  let advance get_buf get_delta =
    set_ptr get_buf (get_ptr get_buf ^^ get_delta ^^ G.i (Binary (Wasm.Values.I32 I32Op.Add)))

  let read_leb128 env get_buf =
    get_buf ^^ E.call_import env "rts" "read_u32_of_leb128"

  let read_sleb128 env get_buf =
    get_buf ^^ E.call_import env "rts" "read_i32_of_sleb128"

  let check_space env get_buf get_delta =
    get_delta ^^
    get_end get_buf ^^ get_ptr get_buf ^^ G.i (Binary (Wasm.Values.I32 I32Op.Sub)) ^^
    G.i (Compare (Wasm.Values.I32 I64Op.LeU)) ^^
    E.else_trap_with env "IDL error: out of bounds read"

  let is_empty env get_buf =
    get_end get_buf ^^ get_ptr get_buf ^^
    G.i (Compare (Wasm.Values.I32 I64Op.Eq))

  let read_byte env get_buf =
    check_space env get_buf (compile_unboxed_const 1l) ^^
    get_ptr get_buf ^^
    G.i (Load {ty = I32Type; align = 0; offset = 0l; sz = Some (Wasm.Memory.Pack8, Wasm.Memory.ZX)}) ^^
    advance get_buf (compile_unboxed_const 1l)

  let read_word16 env get_buf =
    check_space env get_buf (compile_unboxed_const 2l) ^^
    get_ptr get_buf ^^
    G.i (Load {ty = I32Type; align = 0; offset = 0l; sz = Some (Wasm.Memory.Pack16, Wasm.Memory.ZX)}) ^^
    advance get_buf (compile_unboxed_const 2l)

  let read_word32 env get_buf =
    check_space env get_buf (compile_unboxed_const 4l) ^^
    get_ptr get_buf ^^
    G.i (Load {ty = I32Type; align = 0; offset = 0l; sz = None}) ^^
    advance get_buf (compile_unboxed_const 4l)

  let read_word64 env get_buf =
    check_space env get_buf (compile_unboxed_const 8l) ^^
    get_ptr get_buf ^^
    G.i (Load {ty = I64Type; align = 0; offset = 0l; sz = None}) ^^
    advance get_buf (compile_unboxed_const 8l)

  let read_blob env get_buf get_len =
    check_space env get_buf get_len ^^
    (* Already has destination address on the stack *)
    get_ptr get_buf ^^
    get_len ^^
    Heap.memcpy env ^^
    advance get_buf get_len

end (* Buf *)


type comparator = Lt | Le | Ge | Gt

module type BigNumType =
sig
  (* word from SR.Vanilla, trapping, unsigned semantics *)
  val to_word32 : E.t -> G.t
  val to_word64 : E.t -> G.t

  (* word from SR.Vanilla, lossy, raw bits *)
  val truncate_to_word32 : E.t -> G.t
  val truncate_to_word64 : E.t -> G.t

  (* unsigned word to SR.Vanilla *)
  val from_word32 : E.t -> G.t
  val from_word64 : E.t -> G.t

  (* signed word to SR.Vanilla *)
  val from_signed_word32 : E.t -> G.t
  val from_signed_word64 : E.t -> G.t

  (* buffers *)
  (* given a numeric object on stack (vanilla),
     push the number (i32) of bytes necessary
     to externalize the numeric object *)
  val compile_data_size_signed : E.t -> G.t
  val compile_data_size_unsigned : E.t -> G.t
  (* given on stack
     - numeric object (vanilla, TOS)
     - data buffer
    store the binary representation of the numeric object into the data buffer,
    and push the number (i32) of bytes stored onto the stack
   *)
  val compile_store_to_data_buf_signed : E.t -> G.t
  val compile_store_to_data_buf_unsigned : E.t -> G.t
  (* given a ReadBuf on stack, consume bytes from it,
     deserializing to a numeric object
     and leave it on the stack (vanilla).
     The boolean argument is true if the value to be read is signed.
   *)
  val compile_load_from_data_buf : E.t -> bool -> G.t

  (* literals *)
  val compile_lit : E.t -> Big_int.big_int -> G.t

  (* arithmetic *)
  val compile_abs : E.t -> G.t
  val compile_neg : E.t -> G.t
  val compile_add : E.t -> G.t
  val compile_signed_sub : E.t -> G.t
  val compile_unsigned_sub : E.t -> G.t
  val compile_mul : E.t -> G.t
  val compile_signed_div : E.t -> G.t
  val compile_signed_mod : E.t -> G.t
  val compile_unsigned_div : E.t -> G.t
  val compile_unsigned_rem : E.t -> G.t
  val compile_unsigned_pow : E.t -> G.t

  (* comparisons *)
  val compile_eq : E.t -> G.t
  val compile_is_negative : E.t -> G.t
  val compile_relop : E.t -> comparator -> G.t

  (* representation checks *)
  (* given a numeric object on the stack as skewed pointer, check whether
     it can be faithfully stored in N bits, including a leading sign bit
     leaves boolean result on the stack
     N must be 2..64
   *)
  val fits_signed_bits : E.t -> int -> G.t
  (* given a numeric object on the stack as skewed pointer, check whether
     it can be faithfully stored in N unsigned bits
     leaves boolean result on the stack
     N must be 1..64
   *)
  val fits_unsigned_bits : E.t -> int -> G.t
end

let i64op_from_relop = function
  | Lt -> I64Op.LtS
  | Le -> I64Op.LeS
  | Ge -> I64Op.GeS
  | Gt -> I64Op.GtS

let name_from_relop = function
  | Lt -> "B_lt"
  | Le -> "B_le"
  | Ge -> "B_ge"
  | Gt -> "B_gt"

(* helper, measures the dynamics of the unsigned i32, returns (32 - effective bits) *)
let unsigned_dynamics get_x =
  get_x ^^
  G.i (Unary (Wasm.Values.I32 I32Op.Clz))

(* helper, measures the dynamics of the signed i32, returns (32 - effective bits) *)
let signed_dynamics get_x =
  get_x ^^ compile_shl_const 1l ^^
  get_x ^^
  G.i (Binary (Wasm.Values.I32 I32Op.Xor)) ^^
  G.i (Unary (Wasm.Values.I32 I32Op.Clz))

module I32Leb = struct
  let compile_size dynamics get_x =
    get_x ^^ G.if_ [I32Type]
      begin
        compile_unboxed_const 38l ^^
        dynamics get_x ^^
        G.i (Binary (Wasm.Values.I32 I32Op.Sub)) ^^
        compile_divU_const 7l
      end
      compile_unboxed_one

  let compile_leb128_size get_x = compile_size unsigned_dynamics get_x
  let compile_sleb128_size get_x = compile_size signed_dynamics get_x

  let compile_store_to_data_buf_unsigned env get_x get_buf =
    get_x ^^ get_buf ^^ E.call_import env "rts" "leb128_encode" ^^
    compile_leb128_size get_x

  let compile_store_to_data_buf_signed env get_x get_buf =
    get_x ^^ get_buf ^^ E.call_import env "rts" "sleb128_encode" ^^
    compile_sleb128_size get_x

end

module MakeCompact (Num : BigNumType) : BigNumType = struct

  (* Compact BigNums are a representation of signed 31-bit bignums (of the
     underlying boxed representation `Num`), that fit into an i32.
     The bits are encoded as

       ┌──────────┬───┬──────┐
       │ mantissa │ 0 │ sign │  = i32
       └──────────┴───┴──────┘
     The 2nd LSBit makes unboxed bignums distinguishable from boxed ones,
     the latter always being skewed pointers.

     By a right rotation one obtains the signed (right-zero-padded) representation,
     which is usable for arithmetic (e.g. addition-like operators). For some
     operations (e.g. multiplication) the second argument needs to be furthermore
     right-shifted. Similarly, for division the result must be left-shifted.

     Generally all operations begin with checking whether both arguments are
     already in unboxed form. If so, the arithmetic can be performed in machine
     registers (fast path). Otherwise one or both arguments need boxing and the
     arithmetic needs to be carried out on the underlying boxed representation
     (slow path).

     The result appears as a boxed number in the latter case, so a check is
     performed for possible compactification of the result. Conversely in the
     former case the 64-bit result is either compactable or needs to be boxed.

     Manipulation of the result is unnecessary for the comparison predicates.

     For the `pow` operation the check that both arguments are unboxed is not
     sufficient. Here we count and multiply effective bitwidths to figure out
     whether the operation will overflow 64 bits, and if so, we fall back to the
     slow path.
   *)

  (* TODO: There is some unnecessary result shifting when the div result needs
     to be boxed. Is this possible at all to happen? With (/-1) maybe! *)

  (* TODO: Does the result of the rem/mod fast path ever needs boxing? *)

  (* examine the skewed pointer and determine if number fits into 31 bits *)
  let fits_in_vanilla env = Num.fits_signed_bits env 31

  (* input right-padded with 0 *)
  let extend =
    compile_rotr_const 1l

  (* input right-padded with 0 *)
  let extend64 =
    extend ^^
    G.i (Convert (Wasm.Values.I64 I64Op.ExtendSI32))

  (* predicate for i64 signed value, checking whether
     the compact representation is viable;
     bits should be 31 for right-aligned
     and 32 for right-0-padded values *)
  let speculate_compact64 bits =
    compile_shl64_const 1L ^^
    G.i (Binary (Wasm.Values.I64 I64Op.Xor)) ^^
    compile_const_64 Int64.(shift_left minus_one bits) ^^
    G.i (Binary (Wasm.Values.I64 I64Op.And)) ^^
    G.i (Test (Wasm.Values.I64 I64Op.Eqz))

  (* input is right-padded with 0 *)
  let compress32 = compile_rotl_const 1l

  (* input is right-padded with 0
     precondition: upper 32 bits must be same as 32-bit sign,
     i.e. speculate_compact64 is valid
   *)
  let compress64 =
    G.i (Convert (Wasm.Values.I32 I32Op.WrapI64)) ^^
    compress32

  let speculate_compact =
    compile_shl_const 1l ^^
    G.i (Binary (Wasm.Values.I32 I32Op.Xor)) ^^
    compile_unboxed_const Int32.(shift_left minus_one 31) ^^
    G.i (Binary (Wasm.Values.I32 I32Op.And)) ^^
    G.i (Test (Wasm.Values.I32 I32Op.Eqz))

  let compress =
    compile_shl_const 1l ^^ compress32

  (* creates a boxed bignum from a right-0-padded signed i64 *)
  let box64 env = compile_shrS64_const 1L ^^ Num.from_signed_word64 env

  (* creates a boxed bignum from an unboxed 31-bit signed (and rotated) value *)
  let extend_and_box64 env = extend64 ^^ box64 env

  (* check if both arguments are compact (i.e. unboxed),
     if so, promote to signed i64 (with right bit (i.e. LSB) zero) and perform the fast path.
     Otherwise make sure that both arguments are in heap representation,
     and run the slow path on them.
     In both cases bring the results into normal form.
   *)
  let try_unbox2 name fast slow env =
    Func.share_code2 env name (("a", I32Type), ("b", I32Type)) [I32Type]
      (fun env get_a get_b ->
        let set_res, get_res = new_local env "res" in
        let set_res64, get_res64 = new_local64 env "res64" in
        get_a ^^ get_b ^^
        BitTagged.if_both_unboxed env [I32Type]
          begin
            get_a ^^ extend64 ^^
            get_b ^^ extend64 ^^
            fast env ^^ set_res64 ^^
            get_res64 ^^ get_res64 ^^ speculate_compact64 32 ^^
            G.if_ [I32Type]
              (get_res64 ^^ compress64)
              (get_res64 ^^ box64 env)
          end
          begin
            get_a ^^ BitTagged.if_unboxed env [I32Type]
              (get_a ^^ extend_and_box64 env)
              get_a ^^
            get_b ^^ BitTagged.if_unboxed env [I32Type]
              (get_b ^^ extend_and_box64 env)
              get_b ^^
            slow env ^^ set_res ^^ get_res ^^
            fits_in_vanilla env ^^
            G.if_ [I32Type]
              (get_res ^^ Num.truncate_to_word32 env ^^ compress)
              get_res
          end)

  let compile_add = try_unbox2 "B_add" BoxedWord64.compile_add Num.compile_add

  let adjust_arg2 code env = compile_shrS64_const 1L ^^ code env
  let adjust_result code env = code env ^^ compile_shl64_const 1L

  let compile_mul = try_unbox2 "B_mul" (adjust_arg2 BoxedWord64.compile_mul) Num.compile_mul
  let compile_signed_sub = try_unbox2 "B+sub" BoxedWord64.compile_signed_sub Num.compile_signed_sub
  let compile_signed_div = try_unbox2 "B+div" (adjust_result BoxedWord64.compile_signed_div) Num.compile_signed_div
  let compile_signed_mod = try_unbox2 "B_mod" BoxedWord64.compile_signed_mod Num.compile_signed_mod
  let compile_unsigned_div = try_unbox2 "B_div" (adjust_result BoxedWord64.compile_unsigned_div) Num.compile_unsigned_div
  let compile_unsigned_rem = try_unbox2 "B_rem" BoxedWord64.compile_unsigned_rem Num.compile_unsigned_rem
  let compile_unsigned_sub = try_unbox2 "B_sub" BoxedWord64.compile_unsigned_sub Num.compile_unsigned_sub

  let compile_unsigned_pow env =
    Func.share_code2 env "B_pow" (("a", I32Type), ("b", I32Type)) [I32Type]
    (fun env get_a get_b ->
    let set_res, get_res = new_local env "res" in
    let set_a64, get_a64 = new_local64 env "a64" in
    let set_b64, get_b64 = new_local64 env "b64" in
    let set_res64, get_res64 = new_local64 env "res64" in
    get_a ^^ get_b ^^
    BitTagged.if_both_unboxed env [I32Type]
      begin
        (* estimate bitcount of result: `bits(a) * b <= 65` guarantees
           the absence of overflow in 64-bit arithmetic *)
        get_a ^^ extend64 ^^ set_a64 ^^ compile_const_64 64L ^^
        get_a64 ^^ get_a64 ^^ compile_shrS64_const 1L ^^
        G.i (Binary (Wasm.Values.I64 I64Op.Xor)) ^^
        G.i (Unary (Wasm.Values.I64 I64Op.Clz)) ^^ G.i (Binary (Wasm.Values.I64 I64Op.Sub)) ^^
        get_b ^^ extend64 ^^ set_b64 ^^ get_b64 ^^
        G.i (Binary (Wasm.Values.I64 I64Op.Mul)) ^^
        compile_const_64 130L ^^ G.i (Compare (Wasm.Values.I64 I64Op.LeU)) ^^
        G.if_ [I32Type]
          begin
            get_a64 ^^ compile_shrS64_const 1L ^^
            get_b64 ^^ compile_shrS64_const 1L ^^
            BoxedWord64.compile_unsigned_pow env ^^
            compile_shl64_const 1L ^^ set_res64 ^^
            get_res64 ^^ get_res64 ^^ speculate_compact64 32 ^^
            G.if_ [I32Type]
              (get_res64 ^^ compress64)
              (get_res64 ^^ box64 env)
          end
          begin
            get_a64 ^^ box64 env ^^
            get_b64 ^^ box64 env ^^
            Num.compile_unsigned_pow env ^^ set_res ^^ get_res ^^
            fits_in_vanilla env ^^
            G.if_ [I32Type]
              (get_res ^^ Num.truncate_to_word32 env ^^ compress)
              get_res
          end
      end
      begin
        get_a ^^ BitTagged.if_unboxed env [I32Type]
          (get_a ^^ extend_and_box64 env)
          get_a ^^
        get_b ^^ BitTagged.if_unboxed env [I32Type]
          (get_b ^^ extend_and_box64 env)
          get_b ^^
        Num.compile_unsigned_pow env ^^ set_res ^^ get_res ^^
        fits_in_vanilla env ^^
        G.if_ [I32Type]
          (get_res ^^ Num.truncate_to_word32 env ^^ compress)
          get_res
      end)

  let compile_is_negative env =
    let set_n, get_n = new_local env "n" in
    set_n ^^ get_n ^^
    BitTagged.if_unboxed env [I32Type]
      (get_n ^^ compile_bitand_const 1l)
      (get_n ^^ Num.compile_is_negative env)

  let compile_lit env = function
    | n when Big_int.(is_int_big_int n
                      && int_of_big_int n >= Int32.(to_int (shift_left 3l 30))
                      && int_of_big_int n <= Int32.(to_int (shift_right_logical minus_one 2))) ->
      let i = Int32.of_int (Big_int.int_of_big_int n) in
      compile_unboxed_const Int32.(logor (shift_left i 2) (shift_right_logical i 31))
    | n -> Num.compile_lit env n

  let compile_neg env =
    Func.share_code1 env "B_neg" ("n", I32Type) [I32Type] (fun env get_n ->
      get_n ^^ BitTagged.if_unboxed env [I32Type]
        begin
          get_n ^^ compile_unboxed_one ^^
          G.i (Compare (Wasm.Values.I32 I32Op.Eq)) ^^
          G.if_ [I32Type]
            (compile_lit env (Big_int.big_int_of_int 0x40000000))
            begin
              compile_unboxed_zero ^^
              get_n ^^ extend ^^
              G.i (Binary (Wasm.Values.I32 I32Op.Sub)) ^^
              compress32
            end
        end
        (get_n ^^ Num.compile_neg env)
    )

  let try_comp_unbox2 name fast slow env =
    Func.share_code2 env name (("a", I32Type), ("b", I32Type)) [I32Type]
      (fun env get_a get_b ->
        get_a ^^ get_b ^^
        BitTagged.if_both_unboxed env [I32Type]
          begin
            get_a ^^ extend64 ^^
            get_b ^^ extend64 ^^
            fast env
          end
          begin
            get_a ^^ BitTagged.if_unboxed env [I32Type]
              (get_a ^^ extend_and_box64 env)
              get_a ^^
            get_b ^^ BitTagged.if_unboxed env [I32Type]
              (get_b ^^ extend_and_box64 env)
              get_b ^^
            slow env
          end)

  let compile_eq = try_comp_unbox2 "B_eq" BoxedWord64.compile_eq Num.compile_eq
  let compile_relop env bigintop =
    try_comp_unbox2 (name_from_relop bigintop)
      (fun env' -> BoxedWord64.compile_relop env' (i64op_from_relop bigintop))
      (fun env' -> Num.compile_relop env' bigintop)
      env

  let try_unbox iN fast slow env =
    let set_a, get_a = new_local env "a" in
    set_a ^^ get_a ^^
    BitTagged.if_unboxed env [iN]
      (get_a ^^ fast env)
      (get_a ^^ slow env)

  let fits_unsigned_bits env n =
    try_unbox I32Type
      (fun _ -> match n with
                | _ when n >= 31 -> G.i Drop ^^ Bool.lit true
                | 30 -> compile_bitand_const 1l ^^ G.i (Test (Wasm.Values.I32 I32Op.Eqz))
                | _ ->
                  compile_bitand_const
                    Int32.(logor 1l (shift_left minus_one (n + 2))) ^^
                  G.i (Test (Wasm.Values.I32 I32Op.Eqz)))
      (fun env -> Num.fits_unsigned_bits env n)
      env

  let fits_signed_bits env n =
    let set_a, get_a = new_local env "a" in
    try_unbox I32Type
      (fun _ -> match n with
                | _ when n >= 31 -> G.i Drop ^^ Bool.lit true
                | 30 ->
                  set_a ^^ get_a ^^ compile_shrU_const 31l ^^
                    get_a ^^ compile_bitand_const 1l ^^
                    G.i (Binary (Wasm.Values.I32 I32Op.And)) ^^
                    G.i (Test (Wasm.Values.I32 I32Op.Eqz))
                | _ -> set_a ^^ get_a ^^ compile_rotr_const 1l ^^ set_a ^^
                       get_a ^^ get_a ^^ compile_shrS_const 1l ^^
                       G.i (Binary (Wasm.Values.I32 I32Op.Xor)) ^^
                       compile_bitand_const
                         Int32.(shift_left minus_one n) ^^
                       G.i (Test (Wasm.Values.I32 I32Op.Eqz)))
      (fun env -> Num.fits_signed_bits env n)
      env

  let compile_abs env =
    try_unbox I32Type
      begin
        fun _ ->
        let set_a, get_a = new_local env "a" in
        set_a ^^ get_a ^^
        compile_bitand_const 1l ^^
        G.if_ [I32Type]
          begin
            get_a ^^
            compile_unboxed_one ^^ (* i.e. -(2**30) == -1073741824 *)
            G.i (Compare (Wasm.Values.I32 I32Op.Eq)) ^^
            G.if_ [I32Type]
              (compile_unboxed_const 0x40000000l ^^ Num.from_word32 env) (* is non-representable *)
              begin
                get_a ^^
                compile_unboxed_const Int32.minus_one ^^ G.i (Binary (Wasm.Values.I32 I32Op.Xor)) ^^
                compile_unboxed_const 2l ^^ G.i (Binary (Wasm.Values.I32 I32Op.Add))
              end
          end
          get_a
      end
      Num.compile_abs
      env

  let compile_load_from_data_buf env signed =
    let set_res, get_res = new_local env "res" in
    Num.compile_load_from_data_buf env signed ^^
    set_res ^^
    get_res ^^ fits_in_vanilla env ^^
    G.if_ [I32Type]
      (get_res ^^ Num.truncate_to_word32 env ^^ compress)
      get_res

  let compile_store_to_data_buf_unsigned env =
    let set_x, get_x = new_local env "x" in
    let set_buf, get_buf = new_local env "buf" in
    set_x ^^ set_buf ^^
    get_x ^^
    try_unbox I32Type
      (fun env ->
        extend ^^ compile_shrS_const 1l ^^ set_x ^^
        I32Leb.compile_store_to_data_buf_unsigned env get_x get_buf
      )
      (fun env ->
        G.i Drop ^^
        get_buf ^^ get_x ^^ Num.compile_store_to_data_buf_unsigned env)
      env

  let compile_store_to_data_buf_signed env =
    let set_x, get_x = new_local env "x" in
    let set_buf, get_buf = new_local env "buf" in
    set_x ^^ set_buf ^^
    get_x ^^
    try_unbox I32Type
      (fun env ->
        extend ^^ compile_shrS_const 1l ^^ set_x ^^
        I32Leb.compile_store_to_data_buf_signed env get_x get_buf
      )
      (fun env ->
        G.i Drop ^^
        get_buf ^^ get_x ^^ Num.compile_store_to_data_buf_signed env)
      env

  let compile_data_size_unsigned env =
    try_unbox I32Type
      (fun _ ->
        let set_x, get_x = new_local env "x" in
        extend ^^ compile_shrS_const 1l ^^ set_x ^^
        I32Leb.compile_leb128_size get_x
      )
      (fun env -> Num.compile_data_size_unsigned env)
      env

  let compile_data_size_signed env =
    try_unbox I32Type
      (fun _ ->
        let set_x, get_x = new_local env "x" in
        extend ^^ compile_shrS_const 1l ^^ set_x ^^
        I32Leb.compile_sleb128_size get_x
      )
      (fun env -> Num.compile_data_size_signed env)
      env

  let from_signed_word32 env =
    let set_a, get_a = new_local env "a" in
    set_a ^^ get_a ^^ get_a ^^
    speculate_compact ^^
    G.if_ [I32Type]
      (get_a ^^ compress)
      (get_a ^^ Num.from_signed_word32 env)

  let from_signed_word64 env =
    let set_a, get_a = new_local64 env "a" in
    set_a ^^ get_a ^^ get_a ^^
    speculate_compact64 31 ^^
    G.if_ [I32Type]
      (get_a ^^ compile_shl64_const 1L ^^ compress64)
      (get_a ^^ Num.from_signed_word64 env)

  let from_word32 env =
    let set_a, get_a = new_local env "a" in
    set_a ^^ get_a ^^
    compile_unboxed_const Int32.(shift_left minus_one 30) ^^
    G.i (Binary (Wasm.Values.I32 I32Op.And)) ^^
    G.i (Test (Wasm.Values.I32 I32Op.Eqz)) ^^
    G.if_ [I32Type]
      (get_a ^^ compile_rotl_const 2l)
      (get_a ^^ G.i (Convert (Wasm.Values.I64 I64Op.ExtendUI32)) ^^ Num.from_word64 env)

  let from_word64 env =
    let set_a, get_a = new_local64 env "a" in
    set_a ^^ get_a ^^
    compile_const_64 Int64.(shift_left minus_one 30) ^^
    G.i (Binary (Wasm.Values.I64 I64Op.And)) ^^
    G.i (Test (Wasm.Values.I64 I64Op.Eqz)) ^^
    G.if_ [I32Type]
      (get_a ^^ G.i (Convert (Wasm.Values.I32 I32Op.WrapI64)) ^^ compile_rotl_const 2l)
      (get_a ^^ Num.from_word64 env)

  let truncate_to_word64 env =
    let set_a, get_a = new_local env "a" in
    set_a ^^ get_a ^^
    BitTagged.if_unboxed env [I64Type]
      begin
        get_a ^^ extend ^^ compile_unboxed_one ^^
        G.i (Binary (Wasm.Values.I32 I32Op.ShrS)) ^^
        G.i (Convert (Wasm.Values.I64 I64Op.ExtendSI32))
      end
      (get_a ^^ Num.truncate_to_word64 env)
  let truncate_to_word32 env =
    let set_a, get_a = new_local env "a" in
    set_a ^^ get_a ^^
    BitTagged.if_unboxed env [I32Type]
      (get_a ^^ extend ^^ compile_unboxed_one ^^ G.i (Binary (Wasm.Values.I32 I32Op.ShrS)))
      (get_a ^^ Num.truncate_to_word32 env)

  let to_word64 env =
    let set_a, get_a = new_local env "a" in
    set_a ^^ get_a ^^
    BitTagged.if_unboxed env [I64Type]
      (get_a ^^ extend64 ^^ compile_shrS64_const 1L)
      (get_a ^^ Num.to_word64 env)
  let to_word32 env =
    let set_a, get_a = new_local env "a" in
    set_a ^^ get_a ^^
    BitTagged.if_unboxed env [I32Type]
      (get_a ^^ extend ^^ compile_unboxed_one ^^ G.i (Binary (Wasm.Values.I32 I32Op.ShrS)))
      (get_a ^^ Num.to_word32 env)
end

module BigNumLibtommath : BigNumType = struct

  let to_word32 env = E.call_import env "rts" "bigint_to_word32_trap"
  let to_word64 env = E.call_import env "rts" "bigint_to_word64_trap"

  let truncate_to_word32 env = E.call_import env "rts" "bigint_to_word32_wrap"
  let truncate_to_word64 env = E.call_import env "rts" "bigint_to_word64_wrap"

  let from_word32 env = E.call_import env "rts" "bigint_of_word32"
  let from_word64 env = E.call_import env "rts" "bigint_of_word64"
  let from_signed_word32 env = E.call_import env "rts" "bigint_of_word32_signed"
  let from_signed_word64 env = E.call_import env "rts" "bigint_of_word64_signed"

  let compile_data_size_unsigned env = E.call_import env "rts" "bigint_leb128_size"
  let compile_data_size_signed env = E.call_import env "rts" "bigint_sleb128_size"

  let compile_store_to_data_buf_unsigned env =
    let (set_buf, get_buf) = new_local env "buf" in
    let (set_n, get_n) = new_local env "n" in
    set_n ^^ set_buf ^^
    get_n ^^ get_buf ^^ E.call_import env "rts" "bigint_leb128_encode" ^^
    get_n ^^ E.call_import env "rts" "bigint_leb128_size"
  let compile_store_to_data_buf_signed env =
    let (set_buf, get_buf) = new_local env "buf" in
    let (set_n, get_n) = new_local env "n" in
    set_n ^^ set_buf ^^
    get_n ^^ get_buf ^^ E.call_import env "rts" "bigint_sleb128_encode" ^^
    get_n ^^ E.call_import env "rts" "bigint_sleb128_size"

  let compile_load_from_data_buf env = function
    | false -> E.call_import env "rts" "bigint_leb128_decode"
    | true -> E.call_import env "rts" "bigint_sleb128_decode"

  let compile_lit env n =
    let limb_size = 31 in
    let twoto = Big_int.power_int_positive_int 2 limb_size in

    compile_unboxed_const 0l ^^
    E.call_import env "rts" "bigint_of_word32" ^^

    let rec go n =
      if Big_int.sign_big_int n = 0
      then G.nop
      else
        let (a, b) = Big_int.quomod_big_int n twoto in
        go a ^^
        compile_unboxed_const (Int32.of_int limb_size) ^^
        E.call_import env "rts" "bigint_lsh" ^^
        compile_unboxed_const (Big_int.int32_of_big_int b) ^^
        E.call_import env "rts" "bigint_of_word32" ^^
        E.call_import env "rts" "bigint_add" in

    go (Big_int.abs_big_int n) ^^

    if Big_int.sign_big_int n < 0
      then E.call_import env "rts" "bigint_neg"
      else G.nop

  let assert_nonneg env =
    Func.share_code1 env "assert_nonneg" ("n", I32Type) [I32Type] (fun env get_n ->
      get_n ^^
      E.call_import env "rts" "bigint_isneg" ^^
      E.then_trap_with env "Natural subtraction underflow" ^^
      get_n
    )

  let compile_abs env = E.call_import env "rts" "bigint_abs"
  let compile_neg env = E.call_import env "rts" "bigint_neg"
  let compile_add env = E.call_import env "rts" "bigint_add"
  let compile_mul env = E.call_import env "rts" "bigint_mul"
  let compile_signed_sub env = E.call_import env "rts" "bigint_sub"
  let compile_signed_div env = E.call_import env "rts" "bigint_div"
  let compile_signed_mod env = E.call_import env "rts" "bigint_rem"
  let compile_unsigned_sub env = E.call_import env "rts" "bigint_sub" ^^ assert_nonneg env
  let compile_unsigned_rem env = E.call_import env "rts" "bigint_rem"
  let compile_unsigned_div env = E.call_import env "rts" "bigint_div"
  let compile_unsigned_pow env = E.call_import env "rts" "bigint_pow"

  let compile_eq env = E.call_import env "rts" "bigint_eq"
  let compile_is_negative env = E.call_import env "rts" "bigint_isneg"
  let compile_relop env = function
      | Lt -> E.call_import env "rts" "bigint_lt"
      | Le -> E.call_import env "rts" "bigint_le"
      | Ge -> E.call_import env "rts" "bigint_ge"
      | Gt -> E.call_import env "rts" "bigint_gt"

  let fits_signed_bits env bits =
    E.call_import env "rts" "bigint_2complement_bits" ^^
    compile_unboxed_const (Int32.of_int bits) ^^
    G.i (Compare (Wasm.Values.I32 I32Op.LeU))
  let fits_unsigned_bits env bits =
    E.call_import env "rts" "bigint_count_bits" ^^
    compile_unboxed_const (Int32.of_int bits) ^^
    G.i (Compare (Wasm.Values.I32 I32Op.LeU))

end (* BigNumLibtommath *)

module BigNum = MakeCompact(BigNumLibtommath)

(* Primitive functions *)
module Prim = struct
  (* The Word8 and Word16 bits sit in the MSBs of the i32, in this manner
     we can perform almost all operations, with the exception of
     - Mul (needs shr of one operand)
     - Shr (needs masking of result)
     - Rot (needs duplication into LSBs, masking of amount and masking of result)
     - ctz (needs shr of operand or sub from result)

     Both Word8/16 easily fit into the vanilla stackrep, so no boxing is necessary.
     This MSB-stored schema is also essentially what the interpreter is using.
  *)
  let prim_word32toNat env = BigNum.from_word32 env
  let prim_shiftWordNtoUnsigned env b =
    compile_shrU_const b ^^
    prim_word32toNat env
  let prim_word32toInt env = BigNum.from_signed_word32 env
  let prim_shiftWordNtoSigned env b =
    compile_shrS_const b ^^
    prim_word32toInt env
  let prim_intToWord32 env = BigNum.truncate_to_word32 env
  let prim_shiftToWordN env b =
    prim_intToWord32 env ^^
    UnboxedSmallWord.shift_leftWordNtoI32 b
end (* Prim *)

module Object = struct
  (* An object has the following heap layout:

    ┌─────┬──────────┬─────────────┬─────────────┬───┐
    │ tag │ n_fields │ field_hash1 │ field_data1 │ … │
    └─────┴──────────┴─────────────┴─────────────┴───┘

    The field_data for immutable fields simply point to the value.

    The field_data for mutable fields are pointers to either an ObjInd, or a
    MutBox (they have the same layout). This indirection is a consequence of
    how we compile object literals with `await` instructions, as these mutable
    fields need to be able to alias local mutal variables.

    We could alternatively switch to an allocate-first approach in the
    await-translation of objects, and get rid of this indirection.
  *)

  let header_size = Int32.add Tagged.header_size 1l

  (* Number of object fields *)
  let size_field = Int32.add Tagged.header_size 0l

  module FieldEnv = Env.Make(String)

  (* This is for non-recursive objects, i.e. ObjNewE *)
  (* The instructions in the field already create the indirection if needed *)
  let lit_raw env fs =
    let name_pos_map =
      fs |>
      (* We could store only public fields in the object, but
         then we need to allocate separate boxes for the non-public ones:
         List.filter (fun (_, vis, f) -> vis.it = Public) |>
      *)
      List.map (fun (n,_) -> (Mo_types.Hash.hash n, n)) |>
      List.sort compare |>
      List.mapi (fun i (_h,n) -> (n,Int32.of_int i)) |>
      List.fold_left (fun m (n,i) -> FieldEnv.add n i m) FieldEnv.empty in

     let sz = Int32.of_int (FieldEnv.cardinal name_pos_map) in

     (* Allocate memory *)
     let (set_ri, get_ri, ri) = new_local_ env I32Type "obj" in
     Heap.alloc env (Int32.add header_size (Int32.mul 2l sz)) ^^
     set_ri ^^

     (* Set tag *)
     get_ri ^^
     Tagged.store Tagged.Object ^^

     (* Set size *)
     get_ri ^^
     compile_unboxed_const sz ^^
     Heap.store_field size_field ^^

     let hash_position env n =
         let i = FieldEnv.find n name_pos_map in
         Int32.add header_size (Int32.mul 2l i) in
     let field_position env n =
         let i = FieldEnv.find n name_pos_map in
         Int32.add header_size (Int32.add (Int32.mul 2l i) 1l) in

     (* Write all the fields *)
     let init_field (name, mk_is) : G.t =
       (* Write the hash *)
       get_ri ^^
       compile_unboxed_const (Mo_types.Hash.hash name) ^^
       Heap.store_field (hash_position env name) ^^
       (* Write the pointer to the indirection *)
       get_ri ^^
       mk_is () ^^
       Heap.store_field (field_position env name)
     in
     G.concat_map init_field fs ^^

     (* Return the pointer to the object *)
     get_ri

  (* Returns a pointer to the object field (without following the indirection) *)
  let idx_hash_raw env =
    Func.share_code2 env "obj_idx" (("x", I32Type), ("hash", I32Type)) [I32Type] (fun env get_x get_hash ->
      let (set_f, get_f) = new_local env "f" in
      let (set_r, get_r) = new_local env "r" in

      get_x ^^
      Heap.load_field size_field ^^
      (* Linearly scan through the fields (binary search can come later) *)
      from_0_to_n env (fun get_i ->
        get_i ^^
        compile_mul_const 2l ^^
        compile_add_const header_size ^^
        compile_mul_const Heap.word_size  ^^
        get_x ^^
        G.i (Binary (Wasm.Values.I32 I32Op.Add)) ^^
        set_f ^^

        get_f ^^
        Heap.load_field 0l ^^ (* the hash field *)
        get_hash ^^
        G.i (Compare (Wasm.Values.I32 I32Op.Eq)) ^^
        G.if_ []
          ( get_f ^^
            compile_add_const Heap.word_size ^^
            set_r
          ) G.nop
      ) ^^
      get_r
    )

  (* Returns a pointer to the object field (possibly following the indirection) *)
  let idx_hash env indirect =
    if indirect
    then Func.share_code2 env "obj_idx_ind" (("x", I32Type), ("hash", I32Type)) [I32Type] (fun env get_x get_hash ->
      get_x ^^ get_hash ^^
      idx_hash_raw env ^^
      load_ptr ^^ compile_add_const Heap.word_size
    )
    else idx_hash_raw env

  (* Determines whether the field is mutable (and thus needs an indirection) *)
  let is_mut_field env obj_type s =
    let _, fields = Type.as_obj_sub [s] obj_type in
    Type.is_mut (Type.lookup_val_field s fields)

  let is_immutable obj_type =
    let _, fields = Type.as_obj_sub [] obj_type in
    List.for_all (fun f -> not (Type.is_mut f.Type.typ)) fields

  let idx env obj_type name =
    compile_unboxed_const (Mo_types.Hash.hash name) ^^
    idx_hash env (is_mut_field env obj_type name)

  let load_idx env obj_type f =
    idx env obj_type f ^^
    load_ptr

end (* Object *)

module Blob = struct
  (* The layout of a blob object is

     ┌─────┬─────────┬──────────────────┐
     │ tag │ n_bytes │ bytes (padded) … │
     └─────┴─────────┴──────────────────┘

    This heap object is used for various kinds of binary, non-pointer data.

    When used for Text values, the bytes are UTF-8 encoded code points from
    Unicode.
  *)

  let header_size = Int32.add Tagged.header_size 1l

  let len_field = Int32.add Tagged.header_size 0l

  let lit env s =
    let tag = bytes_of_int32 (Tagged.int_of_tag Tagged.Blob) in
    let len = bytes_of_int32 (Int32.of_int (String.length s)) in
    let data = tag ^ len ^ s in
    let ptr = E.add_static_bytes env data in
    compile_unboxed_const ptr

  let alloc env = Func.share_code1 env "blob_alloc" ("len", I32Type) [I32Type] (fun env get_len ->
      let (set_x, get_x) = new_local env "x" in
      compile_unboxed_const (Int32.mul Heap.word_size header_size) ^^
      get_len ^^
      G.i (Binary (Wasm.Values.I32 I32Op.Add)) ^^
      Heap.dyn_alloc_bytes env ^^
      set_x ^^

      get_x ^^ Tagged.store Tagged.Blob ^^
      get_x ^^ get_len ^^ Heap.store_field len_field ^^
      get_x
   )

  let unskewed_payload_offset = Int32.(add ptr_unskew (mul Heap.word_size header_size))
  let payload_ptr_unskewed = compile_add_const unskewed_payload_offset

  let as_ptr_len env = Func.share_code1 env "as_ptr_size" ("x", I32Type) [I32Type; I32Type] (
    fun env get_x ->
      get_x ^^ payload_ptr_unskewed ^^
      get_x ^^ Heap.load_field len_field
    )


  (* Lexicographic blob comparison. Expects two blobs on the stack *)
  let rec compare env op =
    let open Operator in
    let name = match op with
        | LtOp -> "Blob.compare_lt"
        | LeOp -> "Blob.compare_le"
        | GeOp -> "Blob.compare_ge"
        | GtOp -> "Blob.compare_gt"
        | EqOp -> "Blob.compare_eq"
        | NeqOp -> "Blob.compare_ne" in
    Func.share_code2 env name (("x", I32Type), ("y", I32Type)) [I32Type] (fun env get_x get_y ->
      match op with
        (* Some operators can be reduced to the negation of other operators *)
        | LtOp ->  get_x ^^ get_y ^^ compare env GeOp ^^ Bool.neg
        | GtOp ->  get_x ^^ get_y ^^ compare env LeOp ^^ Bool.neg
        | NeqOp -> get_x ^^ get_y ^^ compare env EqOp ^^ Bool.neg
        | _ ->
      begin
        let (set_len1, get_len1) = new_local env "len1" in
        let (set_len2, get_len2) = new_local env "len2" in
        let (set_len, get_len) = new_local env "len" in
        let (set_a, get_a) = new_local env "a" in
        let (set_b, get_b) = new_local env "b" in

        get_x ^^ Heap.load_field len_field ^^ set_len1 ^^
        get_y ^^ Heap.load_field len_field ^^ set_len2 ^^

        (* Find mininum length *)
        begin if op = EqOp then
          (* Early exit for equality *)
          get_len1 ^^ get_len2 ^^ G.i (Compare (Wasm.Values.I32 I32Op.Eq)) ^^
          G.if_ [] G.nop (Bool.lit false ^^ G.i Return) ^^

          get_len1 ^^ set_len
        else
          get_len1 ^^ get_len2 ^^ G.i (Compare (Wasm.Values.I32 I32Op.LeU)) ^^
          G.if_ []
            (get_len1 ^^ set_len)
            (get_len2 ^^ set_len)
        end ^^

        (* We could do word-wise comparisons if we know that the trailing bytes
           are zeroed *)
        get_len ^^
        from_0_to_n env (fun get_i ->
          get_x ^^
          payload_ptr_unskewed ^^
          get_i ^^
          G.i (Binary (Wasm.Values.I32 I32Op.Add)) ^^
          G.i (Load {ty = I32Type; align = 0; offset = 0l; sz = Some (Wasm.Memory.Pack8, Wasm.Memory.ZX)}) ^^
          set_a ^^


          get_y ^^
          payload_ptr_unskewed ^^
          get_i ^^
          G.i (Binary (Wasm.Values.I32 I32Op.Add)) ^^
          G.i (Load {ty = I32Type; align = 0; offset = 0l; sz = Some (Wasm.Memory.Pack8, Wasm.Memory.ZX)}) ^^
          set_b ^^

          get_a ^^ get_b ^^ G.i (Compare (Wasm.Values.I32 I32Op.Eq)) ^^
          G.if_ [] G.nop (
            (* first non-equal elements *)
            begin match op with
            | LeOp -> get_a ^^ get_b ^^ G.i (Compare (Wasm.Values.I32 I32Op.LeU))
            | GeOp -> get_a ^^ get_b ^^ G.i (Compare (Wasm.Values.I32 I32Op.GeU))
            | EqOp -> Bool.lit false
            |_ -> assert false
            end ^^
            G.i Return
          )
        ) ^^
        (* Common prefix is same *)
        match op with
        | LeOp -> get_len1 ^^ get_len2 ^^ G.i (Compare (Wasm.Values.I32 I32Op.LeU))
        | GeOp -> get_len1 ^^ get_len2 ^^ G.i (Compare (Wasm.Values.I32 I32Op.GeU))
        | EqOp -> Bool.lit true
        |_ -> assert false
      end
  )

  let len env =
    Heap.load_field len_field ^^ BigNum.from_word32 env
  let iter env =
    E.call_import env "rts" "blob_iter"
  let iter_done env =
    E.call_import env "rts" "blob_iter_done"
  let iter_next env =
    E.call_import env "rts" "blob_iter_next" ^^
    UnboxedSmallWord.msb_adjust Type.Word8

  let dyn_alloc_scratch env = alloc env ^^ payload_ptr_unskewed

end (* Blob *)

module Text = struct
  (*
  Most of the heavy lifting around text values is in rts/text.c
  *)

  (* The layout of a concatenation node is

     ┌─────┬─────────┬───────┬───────┐
     │ tag │ n_bytes │ text1 │ text2 │
     └─────┴─────────┴───────┴───────┘

    This is internal to rts/text.c, with the exception of GC-related code.
  *)

  let concat_field1 = Int32.add Tagged.header_size 1l
  let concat_field2 = Int32.add Tagged.header_size 2l

  let of_ptr_size env =
    E.call_import env "rts" "text_of_ptr_size"
  let concat env =
    E.call_import env "rts" "text_concat"
  let size env =
    E.call_import env "rts" "text_size"
  let to_buf env =
    E.call_import env "rts" "text_to_buf"
  let len env =
    E.call_import env "rts" "text_len" ^^ BigNum.from_word32 env
  let prim_showChar env =
    UnboxedSmallWord.unbox_codepoint ^^
    E.call_import env "rts" "text_singleton"
  let to_blob env = E.call_import env "rts" "blob_of_text"
  let iter env =
    E.call_import env "rts" "text_iter"
  let iter_done env =
    E.call_import env "rts" "text_iter_done"
  let iter_next env =
    E.call_import env "rts" "text_iter_next" ^^
    UnboxedSmallWord.box_codepoint

  let compare env op =
    let open Operator in
    let name = match op with
        | LtOp -> "Text.compare_lt"
        | LeOp -> "Text.compare_le"
        | GeOp -> "Text.compare_ge"
        | GtOp -> "Text.compare_gt"
        | EqOp -> "Text.compare_eq"
        | NeqOp -> "Text.compare_ne" in
    Func.share_code2 env name (("x", I32Type), ("y", I32Type)) [I32Type] (fun env get_x get_y ->
      get_x ^^ get_y ^^ E.call_import env "rts" "text_compare" ^^
      compile_unboxed_const 0l ^^
      match op with
        | LtOp -> G.i (Compare (Wasm.Values.I32 I32Op.LtS))
        | LeOp -> G.i (Compare (Wasm.Values.I32 I32Op.LeS))
        | GtOp -> G.i (Compare (Wasm.Values.I32 I32Op.GtS))
        | GeOp -> G.i (Compare (Wasm.Values.I32 I32Op.GeS))
        | EqOp -> G.i (Compare (Wasm.Values.I32 I32Op.Eq))
        | NeqOp -> G.i (Compare (Wasm.Values.I32 I32Op.Eq)) ^^ Bool.neg
    )


end (* Text *)

module Arr = struct
  (* Object layout:

     ┌─────┬──────────┬────────┬───┐
     │ tag │ n_fields │ field1 │ … │
     └─────┴──────────┴────────┴───┘

     No difference between mutable and immutable arrays.
  *)

  let header_size = Int32.add Tagged.header_size 1l
  let element_size = 4l
  let len_field = Int32.add Tagged.header_size 0l

  (* Static array access. No checking *)
  let load_field n = Heap.load_field Int32.(add n header_size)

  (* Dynamic array access. Returns the address (not the value) of the field.
     Does bounds checking *)
  let idx env =
    Func.share_code2 env "Array.idx" (("array", I32Type), ("idx", I32Type)) [I32Type] (fun env get_array get_idx ->
      (* No need to check the lower bound, we interpret is as unsigned *)
      (* Check the upper bound *)
      get_idx ^^
      get_array ^^ Heap.load_field len_field ^^
      G.i (Compare (Wasm.Values.I32 I32Op.LtU)) ^^
      E.else_trap_with env "Array index out of bounds" ^^

      get_idx ^^
      compile_add_const header_size ^^
      compile_mul_const element_size ^^
      get_array ^^
      G.i (Binary (Wasm.Values.I32 I32Op.Add))
    )

  (* Compile an array literal. *)
  let lit env element_instructions =
    Tagged.obj env Tagged.Array
     ([ compile_unboxed_const (Wasm.I32.of_int_u (List.length element_instructions))
      ] @ element_instructions)

  (* Does not initialize the fields! *)
  let alloc env =
    let (set_len, get_len) = new_local env "len" in
    let (set_r, get_r) = new_local env "r" in
    set_len ^^

    (* Check size (should not be larger than half the memory space) *)
    get_len ^^
    compile_unboxed_const Int32.(shift_left 1l (32-2-1)) ^^
    G.i (Compare (Wasm.Values.I32 I32Op.LtU)) ^^
    E.else_trap_with env "Array allocation too large" ^^

    (* Allocate *)
    get_len ^^
    compile_add_const header_size ^^
    Heap.dyn_alloc_words env ^^
    set_r ^^

    (* Write header *)
    get_r ^^
    Tagged.store Tagged.Array ^^
    get_r ^^
    get_len ^^
    Heap.store_field len_field ^^

    get_r

  (* The primitive operations *)
  (* No need to wrap them in RTS functions: They occur only once, in the prelude. *)
  let init env =
    let (set_len, get_len) = new_local env "len" in
    let (set_x, get_x) = new_local env "x" in
    let (set_r, get_r) = new_local env "r" in
    set_x ^^
    BigNum.to_word32 env ^^
    set_len ^^

    (* Allocate *)
    get_len ^^
    alloc env ^^
    set_r ^^

    (* Write fields *)
    get_len ^^
    from_0_to_n env (fun get_i ->
      get_r ^^
      get_i ^^
      idx env ^^
      get_x ^^
      store_ptr
    ) ^^
    get_r

  let tabulate env =
    let (set_len, get_len) = new_local env "len" in
    let (set_f, get_f) = new_local env "f" in
    let (set_r, get_r) = new_local env "r" in
    set_f ^^
    BigNum.to_word32 env ^^
    set_len ^^

    (* Allocate *)
    get_len ^^
    alloc env ^^
    set_r ^^

    (* Write fields *)
    get_len ^^
    from_0_to_n env (fun get_i ->
      (* Where to store *)
      get_r ^^ get_i ^^ idx env ^^
      (* The closure *)
      get_f ^^
      (* The arg *)
      get_i ^^
      BigNum.from_word32 env ^^
      (* The closure again *)
      get_f ^^
      (* Call *)
      Closure.call_closure env 1 1 ^^
      store_ptr
    ) ^^
    get_r

end (* Array *)

module Tuple = struct
  (* Tuples use the same object representation (and same tag) as arrays.
     Even though we know the size statically, we still need the size
     information for the GC.

     One could introduce tags for small tuples, to save one word.
  *)

  (* We represent the boxed empty tuple as the unboxed scalar 0, i.e. simply as
     number (but really anything is fine, we never look at this) *)
  let compile_unit = compile_unboxed_one

  (* Expects on the stack the pointer to the array. *)
  let load_n n = Heap.load_field (Int32.add Arr.header_size n)

  (* Takes n elements of the stack and produces an argument tuple *)
  let from_stack env n =
    if n = 0 then compile_unit
    else
      let name = Printf.sprintf "to_%i_tuple" n in
      let args = Lib.List.table n (fun i -> Printf.sprintf "arg%i" i, I32Type) in
      Func.share_code env name args [I32Type] (fun env ->
        Arr.lit env (Lib.List.table n (fun i -> G.i (LocalGet (nr (Int32.of_int i)))))
      )

  (* Takes an argument tuple and puts the elements on the stack: *)
  let to_stack env n =
    if n = 0 then G.i Drop else
    begin
      let name = Printf.sprintf "from_%i_tuple" n in
      let retty = Lib.List.make n I32Type in
      Func.share_code1 env name ("tup", I32Type) retty (fun env get_tup ->
        G.table n (fun i -> get_tup ^^ load_n (Int32.of_int i))
      )
    end

end (* Tuple *)

module Dfinity = struct
  (* Dfinity-specific stuff: System imports, databufs etc. *)

  let i32s n = Lib.List.make n I32Type

  let import_ic0 env =
      E.add_func_import env "ic0" "call_simple" (i32s 10) [I32Type];
      E.add_func_import env "ic0" "canister_self_copy" (i32s 3) [];
      E.add_func_import env "ic0" "canister_self_size" [] [I32Type];
      E.add_func_import env "ic0" "debug_print" (i32s 2) [];
      E.add_func_import env "ic0" "msg_arg_data_copy" (i32s 3) [];
      E.add_func_import env "ic0" "msg_arg_data_size" [] [I32Type];
      E.add_func_import env "ic0" "msg_caller_copy" (i32s 3) [];
      E.add_func_import env "ic0" "msg_caller_size" [] [I32Type];
      E.add_func_import env "ic0" "msg_reject_code" [] [I32Type];
      E.add_func_import env "ic0" "msg_reject_msg_size" [] [I32Type];
      E.add_func_import env "ic0" "msg_reject_msg_copy" (i32s 3) [];
      E.add_func_import env "ic0" "msg_reject" (i32s 2) [];
      E.add_func_import env "ic0" "msg_reply_data_append" (i32s 2) [];
      E.add_func_import env "ic0" "msg_reply" [] [];
      E.add_func_import env "ic0" "trap" (i32s 2) [];
      ()

  let system_imports env =
    match E.mode env with
    | Flags.ICMode | Flags.StubMode  ->
      import_ic0 env
    | Flags.WASIMode ->
      E.add_func_import env "wasi_unstable" "fd_write" [I32Type; I32Type; I32Type; I32Type] [I32Type];
    | Flags.WasmMode -> ()

  let system_call env modname funcname = E.call_import env modname funcname

  let print_ptr_len env =
    match E.mode env with
    | Flags.WasmMode -> G.i Drop ^^ G.i Drop
    | Flags.ICMode | Flags.StubMode -> system_call env "ic0" "debug_print"
    | Flags.WASIMode ->
      Func.share_code2 env "print_ptr" (("ptr", I32Type), ("len", I32Type)) [] (fun env get_ptr get_len ->
        Stack.with_words env "io_vec" 6l (fun get_iovec_ptr ->
          (* We use the iovec functionality to append a newline *)
          get_iovec_ptr ^^
          get_ptr ^^
          G.i (Store {ty = I32Type; align = 2; offset = 0l; sz = None}) ^^

          get_iovec_ptr ^^
          get_len ^^
          G.i (Store {ty = I32Type; align = 2; offset = 4l; sz = None}) ^^

          get_iovec_ptr ^^
          get_iovec_ptr ^^ compile_add_const 16l ^^
          G.i (Store {ty = I32Type; align = 2; offset = 8l; sz = None}) ^^

          get_iovec_ptr ^^
          compile_unboxed_const 1l ^^
          G.i (Store {ty = I32Type; align = 2; offset = 12l; sz = None}) ^^

          get_iovec_ptr ^^
          compile_unboxed_const (Int32.of_int (Char.code '\n')) ^^
          G.i (Store {ty = I32Type; align = 0; offset = 16l; sz = Some Wasm.Memory.Pack8}) ^^

          (* Call fd_write twice to work around
             https://github.com/bytecodealliance/wasmtime/issues/629
          *)

          compile_unboxed_const 1l (* stdout *) ^^
          get_iovec_ptr ^^
          compile_unboxed_const 1l (* one string segments (2 doesnt work) *) ^^
          get_iovec_ptr ^^ compile_add_const 20l ^^ (* out for bytes written, we ignore that *)
          E.call_import env "wasi_unstable" "fd_write" ^^
          G.i Drop ^^

          compile_unboxed_const 1l (* stdout *) ^^
          get_iovec_ptr ^^ compile_add_const 8l ^^
          compile_unboxed_const 1l (* one string segments *) ^^
          get_iovec_ptr ^^ compile_add_const 20l ^^ (* out for bytes written, we ignore that *)
          E.call_import env "wasi_unstable" "fd_write" ^^
          G.i Drop
        )
      )

  let print_text env =
    Func.share_code1 env "print_text" ("str", I32Type) [] (fun env get_str ->
      let (set_blob, get_blob) = new_local env "blob" in
      get_str ^^ Text.to_blob env ^^ set_blob ^^
      get_blob ^^ Blob.payload_ptr_unskewed ^^
      get_blob ^^ Heap.load_field Blob.len_field ^^
      print_ptr_len env
    )

  (* For debugging *)
  let compile_static_print env s =
    Blob.lit env s ^^ print_text env

  let ic_trap env = system_call env "ic0" "trap"

  let ic_trap_str env =
      Func.share_code1 env "ic_trap" ("str", I32Type) [] (fun env get_str ->
        get_str ^^ Blob.payload_ptr_unskewed ^^
        get_str ^^ Heap.load_field Blob.len_field ^^
        ic_trap env
      )

  let trap_with env s =
    match E.mode env with
    | Flags.WasmMode -> G.i Unreachable
    | Flags.WASIMode -> compile_static_print env (s ^ "\n") ^^ G.i Unreachable
    | Flags.ICMode | Flags.StubMode -> Blob.lit env s ^^ ic_trap_str env ^^ G.i Unreachable

  let default_exports env =
    (* these exports seem to be wanted by the hypervisor/v8 *)
    E.add_export env (nr {
      name = Wasm.Utf8.decode (
        match E.mode env with
        | Flags.WASIMode -> "memory"
        | _  -> "mem"
      );
      edesc = nr (MemoryExport (nr 0l))
    });
    E.add_export env (nr {
      name = Wasm.Utf8.decode "table";
      edesc = nr (TableExport (nr 0l))
    })

  let export_start env start_fi =
    assert (E.mode env = Flags.ICMode || E.mode env = Flags.StubMode);
    (* Create an empty message *)
    let empty_f = Func.of_body env [] [] (fun env1 ->
      G.i (Call (nr start_fi)) ^^
      (* Collect garbage *)
      G.i (Call (nr (E.built_in env1 "collect")))
    ) in
    let fi = E.add_fun env "start_stub" empty_f in
    E.add_export env (nr {
      name = Wasm.Utf8.decode "canister_init";
      edesc = nr (FuncExport (nr fi))
    })

  let get_self_reference env =
    match E.mode env with
    | Flags.ICMode | Flags.StubMode ->
      Func.share_code0 env "canister_self" [I32Type] (fun env ->
        let (set_len, get_len) = new_local env "len" in
        let (set_blob, get_blob) = new_local env "blob" in
        system_call env "ic0" "canister_self_size" ^^
        set_len ^^

        get_len ^^ Blob.alloc env ^^ set_blob ^^
        get_blob ^^ Blob.payload_ptr_unskewed ^^
        compile_unboxed_const 0l ^^
        get_len ^^
        system_call env "ic0" "canister_self_copy" ^^

        get_blob
      )
    | _ ->
      assert false

  let caller env =
    SR.Vanilla,
    match E.mode env with
    | Flags.ICMode | Flags.StubMode ->
      let (set_len, get_len) = new_local env "len" in
      let (set_blob, get_blob) = new_local env "blob" in
      system_call env "ic0" "msg_caller_size" ^^
      set_len ^^

      get_len ^^ Blob.alloc env ^^ set_blob ^^
      get_blob ^^ Blob.payload_ptr_unskewed ^^
      compile_unboxed_const 0l ^^
      get_len ^^
      system_call env "ic0" "msg_caller_copy" ^^

      get_blob
    | _ -> assert false

  let reject env arg_instrs =
    match E.mode env with
    | Flags.ICMode | Flags.StubMode ->
      arg_instrs ^^
      Blob.as_ptr_len env ^^
      system_call env "ic0" "msg_reject"
    | _ ->
      assert false

  let error_code env =
    let (set_code, get_code) = new_local env "code" in
    system_call env "ic0" "msg_reject_code" ^^ set_code ^^
    get_code ^^ compile_unboxed_const 4l ^^
    G.i (Compare (Wasm.Values.I32 I32Op.Eq)) ^^
    G.if_ [I32Type]
      (Variant.inject env "error" Tuple.compile_unit)
      (Variant.inject env "system" Tuple.compile_unit)

  let error_message env =
    let (set_len, get_len) = new_local env "len" in
    let (set_blob, get_blob) = new_local env "blob" in
    system_call env "ic0" "msg_reject_msg_size" ^^
    set_len ^^

    get_len ^^ Blob.alloc env ^^ set_blob ^^
    get_blob ^^ Blob.payload_ptr_unskewed ^^
    compile_unboxed_const 0l ^^
    get_len ^^
    system_call env "ic0" "msg_reject_msg_copy" ^^

    get_blob

  let error_value env =
    Func.share_code0 env "error_value" [I32Type] (fun env ->
      error_code env ^^
      error_message env ^^
      Tuple.from_stack env 2
    )

  let reply_with_data env =
    Func.share_code2 env "reply_with_data" (("start", I32Type), ("size", I32Type)) [] (
      fun env get_data_start get_data_size ->
        get_data_start ^^
        get_data_size ^^
        system_call env "ic0" "msg_reply_data_append" ^^
        system_call env "ic0" "msg_reply"
    )

  (* Actor reference on the stack *)
  let actor_public_field env name =
    match E.mode env with
    | Flags.ICMode | Flags.StubMode ->
      (* simply tuple canister name and function name *)
      Blob.lit env name ^^
      Tuple.from_stack env 2
    | Flags.WasmMode | Flags.WASIMode -> assert false

  let fail_assert env at =
    E.trap_with env (Printf.sprintf "assertion failed at %s" (string_of_region at))

  let async_method_name = "__motoko_async_helper"

  let assert_caller_self env =
    let (set_len1, get_len1) = new_local env "len1" in
    let (set_len2, get_len2) = new_local env "len2" in
    let (set_str1, get_str1) = new_local env "str1" in
    let (set_str2, get_str2) = new_local env "str2" in
    system_call env "ic0" "canister_self_size" ^^ set_len1 ^^
    system_call env "ic0" "msg_caller_size" ^^ set_len2 ^^
    get_len1 ^^ get_len2 ^^ G.i (Compare (Wasm.Values.I32 I32Op.Eq)) ^^
    E.else_trap_with env "not a self-call" ^^

    get_len1 ^^ Blob.dyn_alloc_scratch env ^^ set_str1 ^^
    get_str1 ^^ compile_unboxed_const 0l ^^ get_len1 ^^
    system_call env "ic0" "canister_self_copy" ^^

    get_len2 ^^ Blob.dyn_alloc_scratch env ^^ set_str2 ^^
    get_str2 ^^ compile_unboxed_const 0l ^^ get_len2 ^^
    system_call env "ic0" "msg_caller_copy" ^^


    get_str1 ^^ get_str2 ^^ get_len1 ^^ Heap.memcmp env ^^
    compile_unboxed_const 0l ^^ G.i (Compare (Wasm.Values.I32 I32Op.Eq)) ^^
    E.else_trap_with env "not a self-call"


end (* Dfinity *)

module RTS_Exports = struct
  let system_exports env =
    Heap.declare_alloc_functions env;
    E.add_export env (nr {
      name = Wasm.Utf8.decode "alloc_bytes";
      edesc = nr (FuncExport (nr (E.built_in env "alloc_bytes")))
    });
    E.add_export env (nr {
      name = Wasm.Utf8.decode "alloc_words";
      edesc = nr (FuncExport (nr (E.built_in env "alloc_words")))
    });
    let bigint_trap_fi = E.add_fun env "bigint_trap" (
      Func.of_body env [] [] (fun env ->
        E.trap_with env "bigint function error"
      )
    ) in
    E.add_export env (nr {
      name = Wasm.Utf8.decode "bigint_trap";
      edesc = nr (FuncExport (nr bigint_trap_fi))
    });
    let rts_trap_fi = E.add_fun env "rts_trap" (
      Func.of_body env ["str", I32Type; "len", I32Type] [] (fun env ->
        let get_str = G.i (LocalGet (nr 0l)) in
        let get_len = G.i (LocalGet (nr 1l)) in
        get_str ^^ get_len ^^ Dfinity.print_ptr_len env ^^
        G.i Unreachable
      )
    ) in
    E.add_export env (nr {
      name = Wasm.Utf8.decode "rts_trap";
      edesc = nr (FuncExport (nr rts_trap_fi))
    })

end (* RTS_Exports *)


module HeapTraversal = struct
  (* Returns the object size (in words) *)
  let object_size env =
    Func.share_code1 env "object_size" ("x", I32Type) [I32Type] (fun env get_x ->
      get_x ^^
      Tagged.branch env [I32Type]
        [ Tagged.Int,
          compile_unboxed_const 3l
        ; Tagged.SmallWord,
          compile_unboxed_const 2l
        ; Tagged.BigInt,
          compile_unboxed_const 5l (* HeapTag + sizeof(mp_int) *)
        ; Tagged.Some,
          compile_unboxed_const 2l
        ; Tagged.Variant,
          compile_unboxed_const 3l
        ; Tagged.ObjInd,
          compile_unboxed_const 2l
        ; Tagged.MutBox,
          compile_unboxed_const 2l
        ; Tagged.Array,
          get_x ^^
          Heap.load_field Arr.len_field ^^
          compile_add_const Arr.header_size
        ; Tagged.Blob,
          get_x ^^
          Heap.load_field Blob.len_field ^^
          compile_add_const 3l ^^
          compile_divU_const Heap.word_size ^^
          compile_add_const Blob.header_size
        ; Tagged.Object,
          get_x ^^
          Heap.load_field Object.size_field ^^
          compile_mul_const 2l ^^
          compile_add_const Object.header_size
        ; Tagged.Closure,
          get_x ^^
          Heap.load_field Closure.len_field ^^
          compile_add_const Closure.header_size
        ; Tagged.Concat,
          compile_unboxed_const 4l
        ]
        (* Indirections have unknown size. *)
    )

  let walk_heap_from_to env compile_from compile_to mk_code =
      let (set_x, get_x) = new_local env "x" in
      compile_from ^^ set_x ^^
      compile_while
        (* While we have not reached the end of the area *)
        ( get_x ^^
          compile_to ^^
          G.i (Compare (Wasm.Values.I32 I32Op.LtU))
        )
        ( mk_code get_x ^^
          get_x ^^
          get_x ^^ object_size env ^^ compile_mul_const Heap.word_size ^^
          G.i (Binary (Wasm.Values.I32 I32Op.Add)) ^^
          set_x
        )

  (* Calls mk_code for each pointer in the object pointed to by get_x,
     passing code get the address of the pointer,
     and code to get the offset of the pointer (for the BigInt payload field). *)
  let for_each_pointer env get_x mk_code mk_code_offset =
    let (set_ptr_loc, get_ptr_loc) = new_local env "ptr_loc" in
    let code = mk_code get_ptr_loc in
    let code_offset = mk_code_offset get_ptr_loc in
    get_x ^^
    Tagged.branch_default env [] G.nop
      [ Tagged.MutBox,
        get_x ^^
        compile_add_const (Int32.mul Heap.word_size MutBox.field) ^^
        set_ptr_loc ^^
        code
      ; Tagged.BigInt,
        get_x ^^
        compile_add_const (Int32.mul Heap.word_size 4l) ^^
        set_ptr_loc ^^
        code_offset Blob.unskewed_payload_offset
      ; Tagged.Some,
        get_x ^^
        compile_add_const (Int32.mul Heap.word_size Opt.payload_field) ^^
        set_ptr_loc ^^
        code
      ; Tagged.Variant,
        get_x ^^
        compile_add_const (Int32.mul Heap.word_size Variant.payload_field) ^^
        set_ptr_loc ^^
        code
      ; Tagged.ObjInd,
        get_x ^^
        compile_add_const (Int32.mul Heap.word_size 1l) ^^
        set_ptr_loc ^^
        code
      ; Tagged.Array,
        get_x ^^
        Heap.load_field Arr.len_field ^^
        (* Adjust fields *)
        from_0_to_n env (fun get_i ->
          get_x ^^
          get_i ^^
          Arr.idx env ^^
          set_ptr_loc ^^
          code
        )
      ; Tagged.Object,
        get_x ^^
        Heap.load_field Object.size_field ^^

        from_0_to_n env (fun get_i ->
          get_i ^^
          compile_mul_const 2l ^^
          compile_add_const 1l ^^
          compile_add_const Object.header_size ^^
          compile_mul_const Heap.word_size ^^
          get_x ^^
          G.i (Binary (Wasm.Values.I32 I32Op.Add)) ^^
          set_ptr_loc ^^
          code
        )
      ; Tagged.Closure,
        get_x ^^
        Heap.load_field Closure.len_field ^^

        from_0_to_n env (fun get_i ->
          get_i ^^
          compile_add_const Closure.header_size ^^
          compile_mul_const Heap.word_size ^^
          get_x ^^
          G.i (Binary (Wasm.Values.I32 I32Op.Add)) ^^
          set_ptr_loc ^^
          code
        )
      ; Tagged.Concat,
        get_x ^^
        compile_add_const (Int32.mul Heap.word_size Text.concat_field1) ^^
        set_ptr_loc ^^
        code ^^
        get_x ^^
        compile_add_const (Int32.mul Heap.word_size Text.concat_field2) ^^
        set_ptr_loc ^^
        code
      ]

end (* HeapTraversal *)

module Serialization = struct
  (*
    The general serialization strategy is as follows:
    * We statically generate the IDL type description header.
    * We traverse the data to calculate the size needed for the data buffer and the
      reference buffer.
    * We allocate memory for the data buffer and the reference buffer
      (this memory area is not referenced, so will be dead with the next GC)
    * We copy the IDL type header to the data buffer.
    * We traverse the data and serialize it into the data buffer.
      This is type driven, and we use the `share_code` machinery and names that
      properly encode the type to resolve loops in a convenient way.
    * We externalize all that new data space into a databuf
    * We externalize the reference space into a elembuf
    * We pass both databuf and elembuf to shared functions
      (this mimicks the future system API)

    The deserialization is analogous:
    * We allocate some scratch space, and internalize the databuf and elembuf into it.
    * We parse the data, in a type-driven way, using normal construction and
      allocation, while keeping tabs on the type description header for subtyping.
    * At the end, the scratch space is a hole in the heap, and will be reclaimed
      by the next GC.
  *)

  (* A type identifier *)

  (*
    This needs to map types to some identifier with the following properties:
     - Its domain are normalized types that do not mention any type parameters
     - It needs to be injective wrt. type equality
     - It needs to terminate, even for recursive types
     - It may fail upon type parameters (i.e. no polymorphism)
    We can use string_of_typ here for now, it seems, but eventually we
    want something more efficient and compact and less fragile.
  *)
  let typ_id : Type.typ -> string = Type.string_of_typ

  let sort_by_hash fs =
    List.sort
      (fun (h1,_) (h2,_) -> Lib.Uint32.compare h1 h2)
      (List.map (fun f -> (Idllib.Escape.unescape_hash f.Type.lab, f)) fs)

  (* The IDL serialization prefaces the data with a type description.
     We can statically create the type description in Ocaml code,
     store it in the program, and just copy it to the beginning of the message.

     At some point this can be factored into a function from AS type to IDL type,
     and a function like this for IDL types. But due to recursion handling
     it is easier to start like this.
  *)

  module TM = Map.Make (struct type t = Type.typ let compare = compare end)
  let to_idl_prim = let open Type in function
    | Prim Null | Tup [] -> Some 1
    | Prim Bool -> Some 2
    | Prim Nat -> Some 3
    | Prim Int -> Some 4
    | Prim (Nat8|Word8) -> Some 5
    | Prim (Nat16|Word16) -> Some 6
    | Prim (Nat32|Word32|Char) -> Some 7
    | Prim (Nat64|Word64) -> Some 8
    | Prim Int8 -> Some 9
    | Prim Int16 -> Some 10
    | Prim Int32 -> Some 11
    | Prim Int64 -> Some 12
    | Prim Float -> Some 14
    | Prim Text -> Some 15
    (* NB: Prim Blob does not map to a primitive IDL type *)
    | Any -> Some 16
    | Non -> Some 17
    | _ -> None

  let type_desc env ts : string =
    let open Type in

    (* Type traversal *)
    (* We do a first traversal to find out the indices of non-primitive types *)
    let (typs, idx) =
      let typs = ref [] in
      let idx = ref TM.empty in
      let rec go t =
        let t = Type.normalize t in
        if to_idl_prim t <> None then () else
        if TM.mem t !idx then () else begin
          idx := TM.add t (List.length !typs) !idx;
          typs := !typs @ [ t ];
          match t with
          | Tup ts -> List.iter go ts
          | Obj (_, fs) ->
            List.iter (fun f -> go f.typ) fs
          | Array t -> go t
          | Opt t -> go t
          | Variant vs -> List.iter (fun f -> go f.typ) vs
          | Func (s, c, tbs, ts1, ts2) ->
            List.iter go ts1; List.iter go ts2
          | Prim Blob -> ()
          | Prim Principal -> ()
          | _ ->
            Printf.eprintf "type_desc: unexpected type %s\n" (string_of_typ t);
            assert false
        end
      in
      List.iter go ts;
      (!typs, !idx)
    in

    (* buffer utilities *)
    let buf = Buffer.create 16 in

    let add_u8 i =
      Buffer.add_char buf (Char.chr (i land 0xff)) in

    let rec add_leb128_32 (i : Lib.Uint32.t) =
      let open Lib.Uint32 in
      let b = logand i (of_int32 0x7fl) in
      if of_int32 0l <= i && i < of_int32 128l
      then add_u8 (to_int b)
      else begin
        add_u8 (to_int (logor b (of_int32 0x80l)));
        add_leb128_32 (shift_right_logical i 7)
      end in

    let add_leb128 i =
      assert (i >= 0);
      add_leb128_32 (Lib.Uint32.of_int i) in

    let rec add_sleb128 i =
      let b = i land 0x7f in
      if -64 <= i && i < 64
      then add_u8 b
      else begin
        add_u8 (b lor 0x80);
        add_sleb128 (i asr 7)
      end in

    (* Actual binary data *)

    let add_idx t =
      let t = Type.normalize t in
      match to_idl_prim t with
      | Some i -> add_sleb128 (-i)
      | None -> add_sleb128 (TM.find (normalize t) idx) in

    let rec add_typ t =
      match t with
      | Non -> assert false
      | Prim Blob | Prim Principal ->
        add_typ Type.(Array (Prim Word8))
      | Prim _ -> assert false
      | Tup ts ->
        add_sleb128 (-20);
        add_leb128 (List.length ts);
        List.iteri (fun i t ->
          add_leb128 i;
          add_idx t;
        ) ts
      | Obj (Object, fs) ->
        add_sleb128 (-20);
        add_leb128 (List.length fs);
        List.iter (fun (h, f) ->
          add_leb128_32 h;
          add_idx f.typ
        ) (sort_by_hash fs)
      | Array t ->
        add_sleb128 (-19); add_idx t
      | Opt t ->
        add_sleb128 (-18); add_idx t
      | Variant vs ->
        add_sleb128 (-21);
        add_leb128 (List.length vs);
        List.iter (fun (h, f) ->
          add_leb128_32 h;
          add_idx f.typ
        ) (sort_by_hash vs)
      | Func (s, c, tbs, ts1, ts2) ->
        assert (Type.is_shared_sort s);
        add_sleb128 (-22);
        add_leb128 (List.length ts1);
        List.iter add_idx ts1;
        add_leb128 (List.length ts2);
        List.iter add_idx ts2;
        begin match s, c with
          | _, Returns ->
            add_leb128 1; add_u8 2; (* oneway *)
          | Shared Write, _ ->
            add_leb128 0; (* no annotation *)
          | Shared Query, _ ->
            add_leb128 1; add_u8 1; (* query *)
          | _ -> assert false
        end
      | Obj (Actor, fs) ->
        add_sleb128 (-23);
        add_leb128 (List.length fs);
        List.iter (fun f ->
          add_leb128 (String.length f.lab);
          Buffer.add_string buf f.lab;
          add_idx f.typ
        ) fs
      | _ -> assert false in

    Buffer.add_string buf "DIDL";
    add_leb128 (List.length typs);
    List.iter add_typ typs;
    add_leb128 (List.length ts);
    List.iter add_idx ts;
    Buffer.contents buf

  (* Returns data (in bytes) and reference buffer size (in entries) needed *)
  let rec buffer_size env t =
    let open Type in
    let t = Type.normalize t in
    let name = "@buffer_size<" ^ typ_id t ^ ">" in
    Func.share_code1 env name ("x", I32Type) [I32Type; I32Type]
    (fun env get_x ->

      (* Some combinators for writing values *)
      let (set_data_size, get_data_size) = new_local env "data_size" in
      let (set_ref_size, get_ref_size) = new_local env "ref_size" in
      compile_unboxed_const 0l ^^ set_data_size ^^
      compile_unboxed_const 0l ^^ set_ref_size ^^

      let inc_data_size code =
        get_data_size ^^ code ^^
        G.i (Binary (Wasm.Values.I32 I32Op.Add)) ^^
        set_data_size
      in

      let size_word env code =
        let (set_word, get_word) = new_local env "word" in
        code ^^ set_word ^^
        inc_data_size (I32Leb.compile_leb128_size get_word)
      in

      let size env t =
        buffer_size env t ^^
        get_ref_size ^^ G.i (Binary (Wasm.Values.I32 I32Op.Add)) ^^ set_ref_size ^^
        get_data_size ^^ G.i (Binary (Wasm.Values.I32 I32Op.Add)) ^^ set_data_size
      in

      (* Now the actual type-dependent code *)
      begin match t with
      | Prim Nat -> inc_data_size (get_x ^^ BigNum.compile_data_size_unsigned env)
      | Prim Int -> inc_data_size (get_x ^^ BigNum.compile_data_size_signed env)
      | Prim (Int8|Nat8|Word8) -> inc_data_size (compile_unboxed_const 1l)
      | Prim (Int16|Nat16|Word16) -> inc_data_size (compile_unboxed_const 2l)
      | Prim (Int32|Nat32|Word32|Char) -> inc_data_size (compile_unboxed_const 4l)
      | Prim (Int64|Nat64|Word64) -> inc_data_size (compile_unboxed_const 8l)
      | Prim Bool -> inc_data_size (compile_unboxed_const 1l)
      | Prim Null -> G.nop
      | Any -> G.nop
      | Tup [] -> G.nop (* e(()) = null *)
      | Tup ts ->
        G.concat_mapi (fun i t ->
          get_x ^^ Tuple.load_n (Int32.of_int i) ^^
          size env t
        ) ts
      | Obj (Object, fs) ->
        G.concat_map (fun (_h, f) ->
          get_x ^^ Object.load_idx env t f.Type.lab ^^
          size env f.typ
        ) (sort_by_hash fs)
      | Array t ->
        size_word env (get_x ^^ Heap.load_field Arr.len_field) ^^
        get_x ^^ Heap.load_field Arr.len_field ^^
        from_0_to_n env (fun get_i ->
          get_x ^^ get_i ^^ Arr.idx env ^^ load_ptr ^^
          size env t
        )
      | Prim Blob | Prim Principal ->
        let (set_len, get_len) = new_local env "len" in
        get_x ^^ Heap.load_field Blob.len_field ^^ set_len ^^
        size_word env get_len ^^
        inc_data_size get_len
      | Prim Text ->
        let (set_len, get_len) = new_local env "len" in
        get_x ^^ Text.size env ^^ set_len ^^
        size_word env get_len ^^
        inc_data_size get_len
      | Opt t ->
        inc_data_size (compile_unboxed_const 1l) ^^ (* one byte tag *)
        get_x ^^ Opt.is_some env ^^
        G.if_ [] (get_x ^^ Opt.project ^^ size env t) G.nop
      | Variant vs ->
        List.fold_right (fun (i, {lab = l; typ = t}) continue ->
            get_x ^^
            Variant.test_is env l ^^
            G.if_ []
              ( size_word env (compile_unboxed_const (Int32.of_int i)) ^^
                get_x ^^ Variant.project ^^ size env t
              ) continue
          )
          ( List.mapi (fun i (_h, f) -> (i,f)) (sort_by_hash vs) )
          ( E.trap_with env "buffer_size: unexpected variant" )
      | Func _ ->
        inc_data_size (compile_unboxed_const 1l) ^^ (* one byte tag *)
        get_x ^^ Arr.load_field 0l ^^ size env (Obj (Actor, [])) ^^
        get_x ^^ Arr.load_field 1l ^^ size env (Prim Text)
      | Obj (Actor, _) ->
        inc_data_size (compile_unboxed_const 1l) ^^ (* one byte tag *)
        get_x ^^ size env (Prim Blob)
      | Non ->
        E.trap_with env "buffer_size called on value of type None"
      | _ -> todo "buffer_size" (Arrange_ir.typ t) G.nop
      end ^^
      get_data_size ^^
      get_ref_size
    )

  (* Copies x to the data_buffer, storing references after ref_count entries in ref_base *)
  let rec serialize_go env t =
    let open Type in
    let t = Type.normalize t in
    let name = "@serialize_go<" ^ typ_id t ^ ">" in
    Func.share_code3 env name (("x", I32Type), ("data_buffer", I32Type), ("ref_buffer", I32Type)) [I32Type; I32Type]
    (fun env get_x get_data_buf get_ref_buf ->
      let set_data_buf = G.i (LocalSet (nr 1l)) in
      let set_ref_buf = G.i (LocalSet (nr 2l)) in

      (* Some combinators for writing values *)

      let advance_data_buf =
        get_data_buf ^^ G.i (Binary (Wasm.Values.I32 I32Op.Add)) ^^ set_data_buf in

      let write_word code =
        let (set_word, get_word) = new_local env "word" in
        code ^^ set_word ^^
        I32Leb.compile_store_to_data_buf_unsigned env get_word get_data_buf ^^
        advance_data_buf
      in

      let write_byte code =
        get_data_buf ^^ code ^^
        G.i (Store {ty = I32Type; align = 0; offset = 0l; sz = Some Wasm.Memory.Pack8}) ^^
        compile_unboxed_const 1l ^^ advance_data_buf
      in

      let write env t =
        get_data_buf ^^
        get_ref_buf ^^
        serialize_go env t ^^
        set_ref_buf ^^
        set_data_buf
      in

      (* Now the actual serialization *)

      begin match t with
      | Prim Nat ->
        get_data_buf ^^
        get_x ^^
        BigNum.compile_store_to_data_buf_unsigned env ^^
        advance_data_buf
      | Prim Int ->
        get_data_buf ^^
        get_x ^^
        BigNum.compile_store_to_data_buf_signed env ^^
        advance_data_buf
      | Prim (Int64|Nat64|Word64) ->
        get_data_buf ^^
        get_x ^^ BoxedWord64.unbox env ^^
        G.i (Store {ty = I64Type; align = 0; offset = 0l; sz = None}) ^^
        compile_unboxed_const 8l ^^ advance_data_buf
      | Prim (Int32|Nat32|Word32) ->
        get_data_buf ^^
        get_x ^^ BoxedSmallWord.unbox env ^^
        G.i (Store {ty = I32Type; align = 0; offset = 0l; sz = None}) ^^
        compile_unboxed_const 4l ^^ advance_data_buf
      | Prim Char ->
        get_data_buf ^^
        get_x ^^ UnboxedSmallWord.unbox_codepoint ^^
        G.i (Store {ty = I32Type; align = 0; offset = 0l; sz = None}) ^^
        compile_unboxed_const 4l ^^ advance_data_buf
      | Prim (Int16|Nat16|Word16) ->
        get_data_buf ^^
        get_x ^^ UnboxedSmallWord.lsb_adjust Word16 ^^
        G.i (Store {ty = I32Type; align = 0; offset = 0l; sz = Some Wasm.Memory.Pack16}) ^^
        compile_unboxed_const 2l ^^ advance_data_buf
      | Prim (Int8|Nat8|Word8) ->
        get_data_buf ^^
        get_x ^^ UnboxedSmallWord.lsb_adjust Word8 ^^
        G.i (Store {ty = I32Type; align = 0; offset = 0l; sz = Some Wasm.Memory.Pack8}) ^^
        compile_unboxed_const 1l ^^ advance_data_buf
      | Prim Bool ->
        get_data_buf ^^
        get_x ^^
        G.i (Store {ty = I32Type; align = 0; offset = 0l; sz = Some Wasm.Memory.Pack8}) ^^
        compile_unboxed_const 1l ^^ advance_data_buf
      | Tup [] -> (* e(()) = null *)
        G.nop
      | Tup ts ->
        G.concat_mapi (fun i t ->
          get_x ^^ Tuple.load_n (Int32.of_int i) ^^
          write env t
        ) ts
      | Obj (Object, fs) ->
        G.concat_map (fun (_h,f) ->
          get_x ^^ Object.load_idx env t f.Type.lab ^^
          write env f.typ
        ) (sort_by_hash fs)
      | Array t ->
        write_word (get_x ^^ Heap.load_field Arr.len_field) ^^
        get_x ^^ Heap.load_field Arr.len_field ^^
        from_0_to_n env (fun get_i ->
          get_x ^^ get_i ^^ Arr.idx env ^^ load_ptr ^^
          write env t
        )
      | Prim Null -> G.nop
      | Any -> G.nop
      | Opt t ->
        get_x ^^
        Opt.is_some env ^^
        G.if_ []
          ( write_byte (compile_unboxed_const 1l) ^^ get_x ^^ Opt.project ^^ write env t )
          ( write_byte (compile_unboxed_const 0l) )
      | Variant vs ->
        List.fold_right (fun (i, {lab = l; typ = t}) continue ->
            get_x ^^
            Variant.test_is env l ^^
            G.if_ []
              ( write_word (compile_unboxed_const (Int32.of_int i)) ^^
                get_x ^^ Variant.project ^^ write env t)
              continue
          )
          ( List.mapi (fun i (_h, f) -> (i,f)) (sort_by_hash vs) )
          ( E.trap_with env "serialize_go: unexpected variant" )
      | Prim (Blob | Principal) ->
        let (set_len, get_len) = new_local env "len" in
        get_x ^^ Heap.load_field Blob.len_field ^^ set_len ^^
        write_word get_len ^^
        get_data_buf ^^
        get_x ^^ Blob.payload_ptr_unskewed ^^
        get_len ^^
        Heap.memcpy env ^^
        get_len ^^ advance_data_buf
      | Prim Text ->
        let (set_len, get_len) = new_local env "len" in
        get_x ^^ Text.size env ^^ set_len ^^
        write_word get_len ^^
        get_x ^^ get_data_buf ^^ Text.to_buf env ^^
        get_len ^^ advance_data_buf
      | Func _ ->
        write_byte (compile_unboxed_const 1l) ^^
        get_x ^^ Arr.load_field 0l ^^ write env (Obj (Actor, [])) ^^
        get_x ^^ Arr.load_field 1l ^^ write env (Prim Text)
      | Obj (Actor, _) ->
        write_byte (compile_unboxed_const 1l) ^^
        get_x ^^ write env (Prim Blob)
      | Non ->
        E.trap_with env "serializing value of type None"
      | _ -> todo "serialize" (Arrange_ir.typ t) G.nop
      end ^^
      get_data_buf ^^
      get_ref_buf
    )

  let rec deserialize_go env t =
    let open Type in
    let t = Type.normalize t in
    let name = "@deserialize_go<" ^ typ_id t ^ ">" in
    Func.share_code4 env name
      (("data_buffer", I32Type),
       ("ref_buffer", I32Type),
       ("typtbl", I32Type),
       ("idltyp", I32Type)
      ) [I32Type]
    (fun env get_data_buf get_ref_buf get_typtbl get_idltyp ->

      let go env t =
        let (set_idlty, get_idlty) = new_local env "idl_ty" in
        set_idlty ^^
        get_data_buf ^^
        get_ref_buf ^^
        get_typtbl ^^
        get_idlty ^^
        deserialize_go env t
      in

      let check_prim_typ t =
        get_idltyp ^^
        compile_eq_const (Int32.of_int (- (Option.get (to_idl_prim t))))
      in

      let assert_prim_typ t =
        check_prim_typ t ^^
        E.else_trap_with env ("IDL error: unexpected IDL type when parsing " ^ string_of_typ t)
      in

      let read_byte_tagged = function
        | [code0; code1] ->
          ReadBuf.read_byte env get_data_buf ^^
          let (set_b, get_b) = new_local env "b" in
          set_b ^^
          get_b ^^
          compile_eq_const 0l ^^
          G.if_ [I32Type]
          begin code0
          end begin
            get_b ^^ compile_eq_const 1l ^^
            E.else_trap_with env "IDL error: byte tag not 0 or 1" ^^
            code1
          end
        | _ -> assert false; (* can be generalized later as needed *)
      in

      let read_blob () =
        let (set_len, get_len) = new_local env "len" in
        let (set_x, get_x) = new_local env "x" in
        ReadBuf.read_leb128 env get_data_buf ^^ set_len ^^

        get_len ^^ Blob.alloc env ^^ set_x ^^
        get_x ^^ Blob.payload_ptr_unskewed ^^
        ReadBuf.read_blob env get_data_buf get_len ^^
        get_x
      in

      let read_text () =
        let (set_len, get_len) = new_local env "len" in
        ReadBuf.read_leb128 env get_data_buf ^^ set_len ^^
        let (set_ptr, get_ptr) = new_local env "x" in
        ReadBuf.get_ptr get_data_buf ^^ set_ptr ^^
        ReadBuf.advance get_data_buf get_len ^^
        (* validate *)
        get_ptr ^^ get_len ^^ E.call_import env "rts" "utf8_validate" ^^
        (* copy *)
        get_ptr ^^ get_len ^^ Text.of_ptr_size env
      in

      let read_actor_data () =
        read_byte_tagged
          [ E.trap_with env "IDL error: unexpected actor reference"
          ; read_blob ()
          ]
      in

      (* checks that idltyp is positive, looks it up in the table, updates the typ_buf,
         reads the type constructor index and traps if it is the wrong one.
         typ_buf left in place to read the type constructor arguments *)
      let with_composite_typ idl_tycon_id f =
        (* make sure index is not negative *)
        get_idltyp ^^
        compile_unboxed_const 0l ^^ G.i (Compare (Wasm.Values.I32 I32Op.GeS)) ^^
        E.else_trap_with env ("IDL error: expected composite type when parsing " ^ string_of_typ t) ^^
        ReadBuf.alloc env (fun get_typ_buf ->
          (* Update typ_buf *)
          ReadBuf.set_ptr get_typ_buf (
            get_typtbl ^^
            get_idltyp ^^ compile_mul_const Heap.word_size ^^
            G.i (Binary (Wasm.Values.I32 I32Op.Add)) ^^
            load_unskewed_ptr
          ) ^^
          ReadBuf.set_end get_typ_buf (ReadBuf.get_end get_data_buf) ^^
          (* read sleb128 *)
          ReadBuf.read_sleb128 env get_typ_buf ^^
          (* Check it is the expected value *)
          compile_eq_const idl_tycon_id ^^
          E.else_trap_with env ("IDL error: wrong composite type when parsing " ^ string_of_typ t) ^^
          (* to the work *)
          f get_typ_buf
        ) in

      let assert_blob_typ env =
        with_composite_typ (-19l) (fun get_typ_buf ->
          ReadBuf.read_sleb128 env get_typ_buf ^^
          compile_eq_const (-5l) (* Nat8 *) ^^
          E.else_trap_with env ("IDL error: blob not a vector of nat8")
        )
      in

      (* Now the actual deserialization *)
      begin match t with
      (* Primitive types *)
      | Prim Nat ->
        assert_prim_typ t ^^
        get_data_buf ^^
        BigNum.compile_load_from_data_buf env false
      | Prim Int ->
        (* Subtyping with nat *)
        check_prim_typ (Prim Nat) ^^
        G.if_ [I32Type]
          begin
            get_data_buf ^^
            BigNum.compile_load_from_data_buf env false
          end
          begin
            assert_prim_typ t ^^
            get_data_buf ^^
            BigNum.compile_load_from_data_buf env true
          end
      | Prim (Int64|Nat64|Word64) ->
        assert_prim_typ t ^^
        ReadBuf.read_word64 env get_data_buf ^^
        BoxedWord64.box env
      | Prim (Int32|Nat32|Word32) ->
        assert_prim_typ t ^^
        ReadBuf.read_word32 env get_data_buf ^^
        BoxedSmallWord.box env
      | Prim Char ->
        let set_n, get_n = new_local env "len" in
        assert_prim_typ t ^^
        ReadBuf.read_word32 env get_data_buf ^^ set_n ^^
        UnboxedSmallWord.check_and_box_codepoint env get_n
      | Prim (Int16|Nat16|Word16) ->
        assert_prim_typ t ^^
        ReadBuf.read_word16 env get_data_buf ^^
        UnboxedSmallWord.msb_adjust Word16
      | Prim (Int8|Nat8|Word8) ->
        assert_prim_typ t ^^
        ReadBuf.read_byte env get_data_buf ^^
        UnboxedSmallWord.msb_adjust Word8
      | Prim Bool ->
        assert_prim_typ t ^^
        ReadBuf.read_byte env get_data_buf
      | Prim Null ->
        assert_prim_typ t ^^
        Opt.null
      | Any ->
        (* Skip values of any possible type *)
        get_data_buf ^^ get_typtbl ^^ get_idltyp ^^ compile_unboxed_const 0l ^^
        E.call_import env "rts" "skip_any" ^^

        (* Any vanilla value works here *)
        Opt.null
      | Prim Blob ->
        assert_blob_typ env ^^
        read_blob ()
      | Prim Text ->
        assert_prim_typ t ^^
        read_text ()
      | Tup [] -> (* e(()) = null *)
        assert_prim_typ t ^^
        Tuple.from_stack env 0
      (* Composite types *)
      | Tup ts ->
        with_composite_typ (-20l) (fun get_typ_buf ->
          let (set_n, get_n) = new_local env "record_fields" in
          ReadBuf.read_leb128 env get_typ_buf ^^ set_n ^^

          G.concat_mapi (fun i t ->
            (* skip all possible intermediate extra fields *)
            get_typ_buf ^^ get_data_buf ^^ get_typtbl ^^ compile_unboxed_const (Int32.of_int i) ^^ get_n ^^
            E.call_import env "rts" "find_field" ^^ set_n ^^

            ReadBuf.read_sleb128 env get_typ_buf ^^ go env t
          ) ts ^^

          (* skip all possible trailing extra fields *)
          get_typ_buf ^^ get_data_buf ^^ get_typtbl ^^ get_n ^^
          E.call_import env "rts" "skip_fields" ^^

          Tuple.from_stack env (List.length ts)
        )
      | Obj (Object, fs) ->
        with_composite_typ (-20l) (fun get_typ_buf ->
          let (set_n, get_n) = new_local env "record_fields" in
          ReadBuf.read_leb128 env get_typ_buf ^^ set_n ^^

          Object.lit_raw env (List.map (fun (h,f) ->
            f.Type.lab, fun () ->
              (* skip all possible intermediate extra fields *)
              get_typ_buf ^^ get_data_buf ^^ get_typtbl ^^ compile_unboxed_const (Lib.Uint32.to_int32 h) ^^ get_n ^^
              E.call_import env "rts" "find_field" ^^ set_n ^^

              ReadBuf.read_sleb128 env get_typ_buf ^^ go env f.typ
          ) (sort_by_hash fs)) ^^

          (* skip all possible trailing extra fields *)
          get_typ_buf ^^ get_data_buf ^^ get_typtbl ^^ get_n ^^
          E.call_import env "rts" "skip_fields"
        )
      | Array t ->
        let (set_len, get_len) = new_local env "len" in
        let (set_x, get_x) = new_local env "x" in
        let (set_idltyp, get_idltyp) = new_local env "idltyp" in
        with_composite_typ (-19l) (fun get_typ_buf ->
          ReadBuf.read_sleb128 env get_typ_buf ^^ set_idltyp ^^
          ReadBuf.read_leb128 env get_data_buf ^^ set_len ^^
          get_len ^^ Arr.alloc env ^^ set_x ^^
          get_len ^^ from_0_to_n env (fun get_i ->
            get_x ^^ get_i ^^ Arr.idx env ^^
            get_idltyp ^^ go env t ^^
            store_ptr
          ) ^^
          get_x
        )
      | Opt t ->
        check_prim_typ (Prim Null) ^^
        G.if_ [I32Type]
          begin
                Opt.null
          end
          begin
            let (set_idltyp, get_idltyp) = new_local env "idltyp" in
            with_composite_typ (-18l) (fun get_typ_buf ->
              ReadBuf.read_sleb128 env get_typ_buf ^^ set_idltyp ^^
              read_byte_tagged
                [ Opt.null
                ; Opt.inject env (get_idltyp ^^ go env t)
                ]
            )
          end
      | Variant vs ->
        with_composite_typ (-21l) (fun get_typ_buf ->
          (* Find the tag *)
          let (set_n, get_n) = new_local env "len" in
          ReadBuf.read_leb128 env get_typ_buf ^^ set_n ^^

          let (set_tagidx, get_tagidx) = new_local env "tagidx" in
          ReadBuf.read_leb128 env get_data_buf ^^ set_tagidx ^^

          get_tagidx ^^ get_n ^^
          G.i (Compare (Wasm.Values.I32 I32Op.LtU)) ^^
          E.else_trap_with env "IDL error: variant index out of bounds" ^^

          (* Zoom past the previous entries *)
          get_tagidx ^^ from_0_to_n env (fun _ ->
            get_typ_buf ^^ E.call_import env "rts" "skip_leb128" ^^
            get_typ_buf ^^ E.call_import env "rts" "skip_leb128"
          ) ^^

          (* Now read the tag *)
          let (set_tag, get_tag) = new_local env "tag" in
          ReadBuf.read_leb128 env get_typ_buf ^^ set_tag ^^
          let (set_idltyp, get_idltyp) = new_local env "idltyp" in
          ReadBuf.read_sleb128 env get_typ_buf ^^ set_idltyp ^^

          List.fold_right (fun (h, {lab = l; typ = t}) continue ->
              get_tag ^^ compile_eq_const (Lib.Uint32.to_int32 h) ^^
              G.if_ [I32Type]
                ( Variant.inject env l (get_idltyp ^^ go env t) )
                continue
            )
            ( sort_by_hash vs )
            ( E.trap_with env "IDL error: unexpected variant tag" )
        )
      | Func _ ->
        with_composite_typ (-22l) (fun _get_typ_buf ->
          read_byte_tagged
            [ E.trap_with env "IDL error: unexpected function reference"
            ; read_actor_data () ^^
              read_text () ^^
              Tuple.from_stack env 2
            ]
        );
      | Obj (Actor, _) ->
        with_composite_typ (-23l) (fun _get_typ_buf -> read_actor_data ())
      | Non ->
        E.trap_with env "IDL error: deserializing value of type None"
      | _ -> todo_trap env "deserialize" (Arrange_ir.typ t)
      end
    )

  let argument_data_size env =
    match E.mode env with
    | Flags.ICMode | Flags.StubMode ->
      Dfinity.system_call env "ic0" "msg_arg_data_size"
    | _ -> assert false

  let argument_data_copy env get_dest get_length =
    match E.mode env with
    | Flags.ICMode | Flags.StubMode ->
      get_dest ^^
      (compile_unboxed_const 0l) ^^
      get_length ^^
      Dfinity.system_call env "ic0" "msg_arg_data_copy"
    | _ -> assert false

  let serialize env ts : G.t =
    let ts_name = String.concat "," (List.map typ_id ts) in
    let name = "@serialize<" ^ ts_name ^ ">" in
    (* returns data/length pointers (will be GC’ed next time!) *)
    Func.share_code1 env name ("x", I32Type) [I32Type; I32Type] (fun env get_x ->
      let (set_data_size, get_data_size) = new_local env "data_size" in
      let (set_refs_size, get_refs_size) = new_local env "refs_size" in

      let tydesc = type_desc env ts in
      let tydesc_len = Int32.of_int (String.length tydesc) in

      (* Get object sizes *)
      get_x ^^
      buffer_size env (Type.seq ts) ^^
      set_refs_size ^^

      compile_add_const tydesc_len  ^^
      set_data_size ^^

      let (set_data_start, get_data_start) = new_local env "data_start" in
      let (set_refs_start, get_refs_start) = new_local env "refs_start" in

      get_data_size ^^ Blob.dyn_alloc_scratch env ^^ set_data_start ^^
      get_refs_size ^^ compile_mul_const Heap.word_size ^^ Blob.dyn_alloc_scratch env ^^ set_refs_start ^^

      (* Write ty desc *)
      get_data_start ^^
      Blob.lit env tydesc ^^ Blob.payload_ptr_unskewed ^^
      compile_unboxed_const tydesc_len ^^
      Heap.memcpy env ^^

      (* Serialize x into the buffer *)
      get_x ^^
      get_data_start ^^ compile_add_const tydesc_len ^^
      get_refs_start ^^
      serialize_go env (Type.seq ts) ^^

      (* Sanity check: Did we fill exactly the buffer *)
      get_refs_start ^^ get_refs_size ^^ compile_mul_const Heap.word_size ^^ G.i (Binary (Wasm.Values.I32 I32Op.Add)) ^^
      G.i (Compare (Wasm.Values.I32 I32Op.Eq)) ^^
      E.else_trap_with env "reference buffer not filled " ^^

      get_data_start ^^ get_data_size ^^ G.i (Binary (Wasm.Values.I32 I32Op.Add)) ^^
      G.i (Compare (Wasm.Values.I32 I32Op.Eq)) ^^
      E.else_trap_with env "data buffer not filled " ^^

      match E.mode env with
      | Flags.ICMode | Flags.StubMode ->
        get_refs_size ^^
        compile_unboxed_const 0l ^^
        G.i (Compare (Wasm.Values.I32 I32Op.Eq)) ^^
        E.else_trap_with env "cannot send references on IC System API" ^^

        get_data_start ^^
        get_data_size
      | Flags.WasmMode | Flags.WASIMode -> assert false
    )

  let deserialize env ts =
    let ts_name = String.concat "," (List.map typ_id ts) in
    let name = "@deserialize<" ^ ts_name ^ ">" in
    Func.share_code env name [] (List.map (fun _ -> I32Type) ts) (fun env ->
      let (set_data_size, get_data_size) = new_local env "data_size" in
      let (set_refs_size, get_refs_size) = new_local env "refs_size" in
      let (set_data_start, get_data_start) = new_local env "data_start" in
      let (set_refs_start, get_refs_start) = new_local env "refs_start" in
      let (set_arg_count, get_arg_count) = new_local env "arg_count" in

      (* Allocate space for the data buffer and copy it *)
      argument_data_size env ^^ set_data_size ^^
      get_data_size ^^ Blob.dyn_alloc_scratch env ^^ set_data_start ^^
      argument_data_copy env get_data_start get_data_size ^^

      (* Allocate space for the reference buffer and copy it *)
      compile_unboxed_const 0l ^^ set_refs_size (* none yet *) ^^

      (* Allocate space for out parameters of parse_idl_header *)
      Stack.with_words env "get_typtbl_ptr" 1l (fun get_typtbl_ptr ->
      Stack.with_words env "get_maintyps_ptr" 1l (fun get_maintyps_ptr ->

      (* Set up read buffers *)
      ReadBuf.alloc env (fun get_data_buf -> ReadBuf.alloc env (fun get_ref_buf ->

      ReadBuf.set_ptr get_data_buf get_data_start ^^
      ReadBuf.set_size get_data_buf get_data_size ^^
      ReadBuf.set_ptr get_ref_buf get_refs_start ^^
      ReadBuf.set_size get_ref_buf (get_refs_size ^^ compile_mul_const Heap.word_size) ^^

      (* Go! *)
      get_data_buf ^^ get_typtbl_ptr ^^ get_maintyps_ptr ^^
      E.call_import env "rts" "parse_idl_header" ^^

      (* set up a dedicated read buffer for the list of main types *)
      ReadBuf.alloc env (fun get_main_typs_buf ->
        ReadBuf.set_ptr get_main_typs_buf (get_maintyps_ptr ^^ load_unskewed_ptr) ^^
        ReadBuf.set_end get_main_typs_buf (ReadBuf.get_end get_data_buf) ^^

        ReadBuf.read_leb128 env get_main_typs_buf ^^ set_arg_count ^^

        get_arg_count ^^
        compile_rel_const I32Op.GeU (Int32.of_int (List.length ts)) ^^
        E.else_trap_with env ("IDL error: too few arguments " ^ ts_name) ^^

        G.concat_map (fun t ->
          get_data_buf ^^ get_ref_buf ^^
          get_typtbl_ptr ^^ load_unskewed_ptr ^^
          ReadBuf.read_sleb128 env get_main_typs_buf ^^
          deserialize_go env t
        ) ts ^^

        get_arg_count ^^ compile_eq_const (Int32.of_int (List.length ts)) ^^
        G.if_ []
          begin
            ReadBuf.is_empty env get_data_buf ^^
            E.else_trap_with env ("IDL error: left-over bytes " ^ ts_name) ^^
            ReadBuf.is_empty env get_ref_buf ^^
            E.else_trap_with env ("IDL error: left-over references " ^ ts_name)
          end G.nop
      )
    )))))

end (* Serialization *)

module GC = struct
  (* This is a very simple GC:
     It copies everything live to the to-space beyond the bump pointer,
     then it memcpies it back, over the from-space (so that we still neatly use
     the beginning of memory).

     Roots are:
     * All objects in the static part of the memory.
     * the closure_table (see module ClosureTable)
  *)

  let gc_enabled = true

  (* If the pointer at ptr_loc points after begin_from_space, copy
     to after end_to_space, and replace it with a pointer, adjusted for where
     the object will be finally. *)
  (* Returns the new end of to_space *)
  (* Invariant: Must not be called on the same pointer twice. *)
  (* All pointers, including ptr_loc and space end markers, are skewed *)

  let evacuate_common env
        get_obj update_ptr
        get_begin_from_space get_begin_to_space get_end_to_space
        =

    let (set_len, get_len) = new_local env "len" in

    (* If this is static, ignore it *)
    get_obj ^^
    get_begin_from_space ^^
    G.i (Compare (Wasm.Values.I32 I32Op.LtU)) ^^
    G.if_ [] (get_end_to_space ^^ G.i Return) G.nop ^^

    (* If this is an indirection, just use that value *)
    get_obj ^^
    Tagged.branch_default env [] G.nop [
      Tagged.Indirection,
      update_ptr (get_obj ^^ Heap.load_field 1l) ^^
      get_end_to_space ^^ G.i Return
    ] ^^

    (* Get object size *)
    get_obj ^^ HeapTraversal.object_size env ^^ set_len ^^

    (* Grow memory if needed *)
    get_end_to_space ^^
    get_len ^^ compile_mul_const Heap.word_size ^^
    G.i (Binary (Wasm.Values.I32 I32Op.Add)) ^^
    Heap.grow_memory env ^^

    (* Copy the referenced object to to space *)
    get_obj ^^ HeapTraversal.object_size env ^^ set_len ^^

    get_end_to_space ^^ get_obj ^^ get_len ^^ Heap.memcpy_words_skewed env ^^

    let (set_new_ptr, get_new_ptr) = new_local env "new_ptr" in

    (* Calculate new pointer *)
    get_end_to_space ^^
    get_begin_to_space ^^
    G.i (Binary (Wasm.Values.I32 I32Op.Sub)) ^^
    get_begin_from_space ^^
    G.i (Binary (Wasm.Values.I32 I32Op.Add)) ^^
    set_new_ptr ^^

    (* Set indirection *)
    get_obj ^^
    Tagged.store Tagged.Indirection ^^
    get_obj ^^
    get_new_ptr ^^
    Heap.store_field 1l ^^

    (* Update pointer *)
    update_ptr get_new_ptr ^^

    (* Calculate new end of to space *)
    get_end_to_space ^^
    get_len ^^ compile_mul_const Heap.word_size ^^
    G.i (Binary (Wasm.Values.I32 I32Op.Add))

  (* Used for normal skewed pointers *)
  let evacuate env = Func.share_code4 env "evacuate" (("begin_from_space", I32Type), ("begin_to_space", I32Type), ("end_to_space", I32Type), ("ptr_loc", I32Type)) [I32Type] (fun env get_begin_from_space get_begin_to_space get_end_to_space get_ptr_loc ->

    let get_obj = get_ptr_loc ^^ load_ptr in

    (* If this is an unboxed scalar, ignore it *)
    get_obj ^^
    BitTagged.if_unboxed env [] (get_end_to_space ^^ G.i Return) G.nop ^^

    let update_ptr new_val_code =
      get_ptr_loc ^^ new_val_code ^^ store_ptr in

    evacuate_common env
        get_obj update_ptr
        get_begin_from_space get_begin_to_space get_end_to_space
  )

  (* A variant for pointers that point into the payload (used for the bignum objects).
     These are never scalars. *)
  let evacuate_offset env offset =
    let name = Printf.sprintf "evacuate_offset_%d" (Int32.to_int offset) in
    Func.share_code4 env name (("begin_from_space", I32Type), ("begin_to_space", I32Type), ("end_to_space", I32Type), ("ptr_loc", I32Type)) [I32Type] (fun env get_begin_from_space get_begin_to_space get_end_to_space get_ptr_loc ->
    let get_obj = get_ptr_loc ^^ load_ptr ^^ compile_sub_const offset in

    let update_ptr new_val_code =
      get_ptr_loc ^^ new_val_code ^^ compile_add_const offset ^^ store_ptr in

    evacuate_common env
        get_obj update_ptr
        get_begin_from_space get_begin_to_space get_end_to_space
  )

  let register env (end_of_static_space : int32) =
    Func.define_built_in env "get_heap_size" [] [I32Type] (fun env ->
      Heap.get_heap_ptr env ^^
      Heap.get_heap_base env ^^
      G.i (Binary (Wasm.Values.I32 I32Op.Sub))
    );

    Func.define_built_in env "collect" [] [] (fun env ->
      if not gc_enabled then G.nop else

      (* Copy all roots. *)
      let (set_begin_from_space, get_begin_from_space) = new_local env "begin_from_space" in
      let (set_begin_to_space, get_begin_to_space) = new_local env "begin_to_space" in
      let (set_end_to_space, get_end_to_space) = new_local env "end_to_space" in

      Heap.get_heap_base env ^^ compile_add_const ptr_skew ^^ set_begin_from_space ^^
      Heap.get_skewed_heap_ptr env ^^ set_begin_to_space ^^
      Heap.get_skewed_heap_ptr env ^^ set_end_to_space ^^


      (* Common arguments for evacuate *)
      let evac get_ptr_loc =
          get_begin_from_space ^^
          get_begin_to_space ^^
          get_end_to_space ^^
          get_ptr_loc ^^
          evacuate env ^^
          set_end_to_space in

      let evac_offset get_ptr_loc offset =
          get_begin_from_space ^^
          get_begin_to_space ^^
          get_end_to_space ^^
          get_ptr_loc ^^
          evacuate_offset env offset ^^
          set_end_to_space in

      (* Go through the roots, and evacuate them *)
      evac (ClosureTable.root env) ^^
      HeapTraversal.walk_heap_from_to env
        (compile_unboxed_const Int32.(add Stack.end_of_stack ptr_skew))
        (compile_unboxed_const Int32.(add end_of_static_space ptr_skew))
        (fun get_x -> HeapTraversal.for_each_pointer env get_x evac evac_offset) ^^

      (* Go through the to-space, and evacuate that.
         Note that get_end_to_space changes as we go, but walk_heap_from_to can handle that.
       *)
      HeapTraversal.walk_heap_from_to env
        get_begin_to_space
        get_end_to_space
        (fun get_x -> HeapTraversal.for_each_pointer env get_x evac evac_offset) ^^

      (* Copy the to-space to the beginning of memory. *)
      get_begin_from_space ^^ compile_add_const ptr_unskew ^^
      get_begin_to_space ^^ compile_add_const ptr_unskew ^^
      get_end_to_space ^^ get_begin_to_space ^^ G.i (Binary (Wasm.Values.I32 I32Op.Sub)) ^^
      Heap.memcpy env ^^

      (* Reset the heap pointer *)
      get_begin_from_space ^^ compile_add_const ptr_unskew ^^
      get_end_to_space ^^ get_begin_to_space ^^ G.i (Binary (Wasm.Values.I32 I32Op.Sub)) ^^
      G.i (Binary (Wasm.Values.I32 I32Op.Add)) ^^
      Heap.set_heap_ptr env
  )

  let get_heap_size env =
    G.i (Call (nr (E.built_in env "get_heap_size")))

end (* GC *)

module StackRep = struct
  open SR

  (*
     Most expressions have a “preferred”, most optimal, form. Hence,
     compile_exp put them on the stack in that form, and also returns
     the form it chose.

     But the users of compile_exp usually want a specific form as well.
     So they use compile_exp_as, indicating the form they expect.
     compile_exp_as then does the necessary coercions.
   *)

  let of_arity n =
    if n = 1 then Vanilla else UnboxedTuple n

  (* The stack rel of a primitive type, i.e. what the binary operators expect *)
  let of_type t =
    let open Type in
    match normalize t with
    | Prim Bool -> SR.bool
    | Prim (Nat | Int) -> Vanilla
    | Prim (Nat64 | Int64 | Word64) -> UnboxedWord64
    | Prim (Nat32 | Int32 | Word32) -> UnboxedWord32
    | Prim (Nat8 | Nat16 | Int8 | Int16 | Word8 | Word16 | Char) -> Vanilla
    | Prim (Text | Blob) -> Vanilla
    | p -> todo "of_type" (Arrange_ir.typ p) Vanilla

  let to_block_type env = function
    | Vanilla -> [I32Type]
    | UnboxedWord64 -> [I64Type]
    | UnboxedWord32 -> [I32Type]
    | UnboxedTuple 0 -> []
    | UnboxedTuple 1 -> [I32Type]
    | UnboxedTuple n ->
      assert false; (* not supported without muti_value *)
    | Const _ -> []
    | Unreachable -> []

  let to_string = function
    | Vanilla -> "Vanilla"
    | UnboxedWord64 -> "UnboxedWord64"
    | UnboxedWord32 -> "UnboxedWord32"
    | UnboxedTuple n -> Printf.sprintf "UnboxedTuple %d" n
    | Unreachable -> "Unreachable"
    | Const _ -> "StaticThing"

  let join (sr1 : t) (sr2 : t) = match sr1, sr2 with
    | _, _ when sr1 = sr2 -> sr1
    | Unreachable, sr2 -> sr2
    | sr1, Unreachable -> sr1
    | UnboxedWord64, UnboxedWord64 -> UnboxedWord64
    | UnboxedTuple n, UnboxedTuple m when n = m -> sr1
    | _, Vanilla -> Vanilla
    | Vanilla, _ -> Vanilla
    | Const _, Const _ -> Vanilla
    | _, _ ->
      Printf.eprintf "Invalid stack rep join (%s, %s)\n"
        (to_string sr1) (to_string sr2); sr1

  (* This is used when two blocks join, e.g. in an if. In that
     case, they cannot return multiple values. *)
  let relax =
    if !Flags.multi_value
    then fun sr -> sr
    else function
      | UnboxedTuple n when n > 1 -> Vanilla
      | sr -> sr

  let drop env (sr_in : t) =
    match sr_in with
    | Vanilla -> G.i Drop
    | UnboxedWord64 -> G.i Drop
    | UnboxedWord32 -> G.i Drop
    | UnboxedTuple n -> G.table n (fun _ -> G.i Drop)
    | Const _ -> G.nop
    | Unreachable -> G.nop

  let rec materialize env (p, cv) =
    if Lib.Promise.is_fulfilled p
    then compile_unboxed_const (Lib.Promise.value p)
    else match cv with
    | Const.Fun fi ->
      let ptr = Closure.static_closure env fi in
      Lib.Promise.fulfill p ptr;
      compile_unboxed_const ptr
    | Const.Message fi ->
      assert false
    | Const.PublicMethod (_, name) ->
      Dfinity.get_self_reference env ^^
      Dfinity.actor_public_field env name
    | Const.Obj fs ->
      Object.lit_raw env (List.map (fun (n, st) -> (n, fun () -> materialize env st)) fs)

  let adjust env (sr_in : t) sr_out =
    if sr_in = sr_out
    then G.nop
    else match sr_in, sr_out with
    | Unreachable, Unreachable -> G.nop
    | Unreachable, _ -> G.i Unreachable

    | UnboxedTuple n, Vanilla -> Tuple.from_stack env n
    | Vanilla, UnboxedTuple n -> Tuple.to_stack env n

    | UnboxedWord64, Vanilla -> BoxedWord64.box env
    | Vanilla, UnboxedWord64 -> BoxedWord64.unbox env

    | UnboxedWord32, Vanilla -> BoxedSmallWord.box env
    | Vanilla, UnboxedWord32 -> BoxedSmallWord.unbox env

    | Const c, Vanilla -> materialize env c
    | Const c, UnboxedTuple 0 -> G.nop

    | _, _ ->
      Printf.eprintf "Unknown stack_rep conversion %s -> %s\n"
        (to_string sr_in) (to_string sr_out);
      G.nop

end (* StackRep *)

module VarEnv = struct

  (* A type to record where Motoko names are stored. *)
  type varloc =
    (* A Wasm Local of the current function, directly containing the value
       (note that most values are pointers, but not all)
       Used for immutable and mutable, non-captured data *)
    | Local of int32
    (* A Wasm Local of the current function, that points to memory location,
       with an offset (in words) to value.
       Used for mutable captured data *)
    | HeapInd of (int32 * int32)
    (* A static mutable memory location (static address of a MutBox field) *)
    (* TODO: Do we need static immutable? *)
    | HeapStatic of int32
    (* Not materialized (yet), statically known constant, static location on demand *)
    | Const of Const.t

  let is_non_local : varloc -> bool = function
    | Local _ -> false
    | HeapInd _ -> false
    | HeapStatic _ -> true
    | Const _ -> true

  (*
  The source variable environment:
  In scope variables and in-scope jump labels
  *)

  module NameEnv = Env.Make(String)
  type t = {
    vars : varloc NameEnv.t; (* variables ↦ their location *)
    labels : G.depth NameEnv.t; (* jump label ↦ their depth *)
  }

  let empty_ae = {
    vars = NameEnv.empty;
    labels = NameEnv.empty;
  }

  (* Creating a local environment, resetting the local fields,
     and removing bindings for local variables (unless they are at global locations)
  *)

  let mk_fun_ae ae = { ae with
    vars = NameEnv.filter (fun v l ->
      let non_local = is_non_local l in
      (* For debugging, enable this:
      (if not non_local then Printf.eprintf "VarEnv.mk_fun_ae: Removing %s\n" v);
      *)
      non_local
    ) ae.vars;
  }
  let lookup_var ae var =
    match NameEnv.find_opt var ae.vars with
      | Some l -> Some l
      | None   -> Printf.eprintf "Could not find %s\n" var; None

  let needs_capture ae var = match lookup_var ae var with
    | Some l -> not (is_non_local l)
    | None -> assert false

  let reuse_local_with_offset (ae : t) name i off =
      { ae with vars = NameEnv.add name (HeapInd (i, off)) ae.vars }

  let add_local_with_offset env (ae : t) name off =
      let i = E.add_anon_local env I32Type in
      E.add_local_name env i name;
      (reuse_local_with_offset ae name i off, i)

  let add_local_heap_static (ae : t) name ptr =
      { ae with vars = NameEnv.add name (HeapStatic ptr) ae.vars }

  let add_local_const (ae : t) name cv =
      { ae with vars = NameEnv.add name (Const cv : varloc) ae.vars }

  let add_local_local env (ae : t) name i =
      { ae with vars = NameEnv.add name (Local i) ae.vars }

  let add_direct_local env (ae : t) name =
      let i = E.add_anon_local env I32Type in
      E.add_local_name env i name;
      (add_local_local env ae name i, i)

  (* Adds the names to the environment and returns a list of setters *)
  let rec add_argument_locals env (ae : t) = function
    | [] -> (ae, [])
    | (name :: names) ->
      let i = E.add_anon_local env I32Type in
      E.add_local_name env i name;
      let ae' = { ae with vars = NameEnv.add name (Local i) ae.vars } in
      let (ae_final, setters) = add_argument_locals env ae' names
      in (ae_final, G.i (LocalSet (nr i)) :: setters)

  let add_label (ae : t) name (d : G.depth) =
      { ae with labels = NameEnv.add name d ae.labels }

  let get_label_depth (ae : t) name : G.depth  =
    match NameEnv.find_opt name ae.labels with
      | Some d -> d
      | None   -> Printf.eprintf "Could not find %s\n" name; raise Not_found

end (* VarEnv *)

module Var = struct
  (* This module is all about looking up Motoko variables in the environment,
     and dealing with mutable variables *)

  open VarEnv

  (* Stores the payload (which is found on the stack) *)
  let set_val env ae var = match VarEnv.lookup_var ae var with
    | Some (Local i) ->
      G.i (LocalSet (nr i))
    | Some (HeapInd (i, off)) ->
      let (set_new_val, get_new_val) = new_local env "new_val" in
      set_new_val ^^
      G.i (LocalGet (nr i)) ^^
      get_new_val ^^
      Heap.store_field off
    | Some (HeapStatic ptr) ->
      let (set_new_val, get_new_val) = new_local env "new_val" in
      set_new_val ^^
      compile_unboxed_const ptr ^^
      get_new_val ^^
      Heap.store_field 1l
    | Some (Const _) -> fatal "set_val: %s is const" var
    | None   -> fatal "set_val: %s missing" var

  (* Returns the payload (optimized representation) *)
  let get_val (env : E.t) (ae : VarEnv.t) var = match VarEnv.lookup_var ae var with
    | Some (Local i) ->
      SR.Vanilla, G.i (LocalGet (nr i))
    | Some (HeapInd (i, off)) ->
      SR.Vanilla, G.i (LocalGet (nr i)) ^^ Heap.load_field off
    | Some (HeapStatic i) ->
      SR.Vanilla, compile_unboxed_const i ^^ Heap.load_field 1l
    | Some (Const c) ->
      SR.Const c, G.nop
    | None -> assert false

  (* Returns the payload (vanilla representation) *)
  let get_val_vanilla (env : E.t) (ae : VarEnv.t) var =
    let sr, code = get_val env ae var in
    code ^^ StackRep.adjust env sr SR.Vanilla

  (* Returns the value to put in the closure,
     and code to restore it, including adding to the environment
  *)
  let capture old_env ae0 var : G.t * (E.t -> VarEnv.t -> (VarEnv.t * G.t)) =
    match VarEnv.lookup_var ae0 var with
    | Some (Local i) ->
      ( G.i (LocalGet (nr i))
      , fun new_env ae1 ->
        let (ae2, j) = VarEnv.add_direct_local new_env ae1 var in
        let restore_code = G.i (LocalSet (nr j))
        in (ae2, restore_code)
      )
    | Some (HeapInd (i, off)) ->
      ( G.i (LocalGet (nr i))
      , fun new_env ae1 ->
        let (ae2, j) = VarEnv.add_local_with_offset new_env ae1 var off in
        let restore_code = G.i (LocalSet (nr j))
        in (ae2, restore_code)
      )
    | _ -> assert false

  (* Returns a pointer to a heap allocated box for this.
     (either a mutbox, if already mutable, or a freshly allocated box)
  *)
  let field_box env code =
    Tagged.obj env Tagged.ObjInd [ code ]

  let get_val_ptr env ae var = match VarEnv.lookup_var ae var with
    | Some (HeapInd (i, 1l)) -> G.i (LocalGet (nr i))
    | Some (HeapStatic _) -> assert false (* we never do this on the toplevel *)
    | _  -> field_box env (get_val_vanilla env ae var)

end (* Var *)

(* This comes late because it also deals with messages *)
module FuncDec = struct
  let bind_args env ae0 first_arg args =
    let rec go i ae = function
    | [] -> ae
    | a::args ->
      let ae' = VarEnv.add_local_local env ae a.it (Int32.of_int i) in
      go (i+1) ae' args in
    go first_arg ae0 args

  (* Create a WebAssembly func from a pattern (for the argument) and the body.
   Parameter `captured` should contain the, well, captured local variables that
   the function will find in the closure. *)
  let compile_local_function outer_env outer_ae restore_env args mk_body ret_tys at =
    let arg_names = List.map (fun a -> a.it, I32Type) args in
    let return_arity = List.length ret_tys in
    let retty = Lib.List.make return_arity I32Type in
    let ae0 = VarEnv.mk_fun_ae outer_ae in
    Func.of_body outer_env (["clos", I32Type] @ arg_names) retty (fun env -> G.with_region at (
      let get_closure = G.i (LocalGet (nr 0l)) in

      let (ae1, closure_code) = restore_env env ae0 get_closure in

      (* Add arguments to the environment (shifted by 1) *)
      let ae2 = bind_args env ae1 1 args in

      closure_code ^^
      mk_body env ae2
    ))

  let message_cleanup env sort = match sort with
      | Type.Shared Type.Write -> G.i (Call (nr (E.built_in env "collect")))
      | Type.Shared Type.Query -> G.i Nop
      | _ -> assert false

  let compile_const_message outer_env outer_ae sort control args mk_body ret_tys at : E.func_with_names =
    let ae0 = VarEnv.mk_fun_ae outer_ae in
    Func.of_body outer_env [] [] (fun env -> G.with_region at (
      (* reply early for a oneway *)
      (if control = Type.Returns
       then
         Tuple.compile_unit ^^
         Serialization.serialize env [] ^^
         Dfinity.reply_with_data env
       else G.nop) ^^
      (* Deserialize argument and add params to the environment *)
      let arg_names = List.map (fun a -> a.it) args in
      let arg_tys = List.map (fun a -> a.note) args in
      let (ae1, setters) = VarEnv.add_argument_locals env ae0 arg_names in
      Serialization.deserialize env arg_tys ^^
      G.concat (List.rev setters) ^^
      mk_body env ae1 ^^
      message_cleanup env sort
    ))

  (* Compile a closed function declaration (captures no local variables) *)
  let closed pre_env sort control name args mk_body ret_tys at =
    let (fi, fill) = E.reserve_fun pre_env name in
    if Type.is_shared_sort sort
    then begin
      ( Const.t_of_v (Const.Message fi), fun env ae ->
        fill (compile_const_message env ae sort control args mk_body ret_tys at)
      )
    end else begin
      assert (control = Type.Returns);
      ( Const.t_of_v (Const.Fun fi), fun env ae ->
        let restore_no_env _env ae _ = (ae, G.nop) in
        fill (compile_local_function env ae restore_no_env args mk_body ret_tys at)
      )
    end

  (* Compile a closure declaration (captures local variables) *)
  let closure env ae sort control name captured args mk_body ret_tys at =
      let is_local = sort = Type.Local in

      let (set_clos, get_clos) = new_local env (name ^ "_clos") in

      let len = Wasm.I32.of_int_u (List.length captured) in
      let (store_env, restore_env) =
        let rec go i = function
          | [] -> (G.nop, fun _env ae1 _ -> (ae1, G.nop))
          | (v::vs) ->
              let (store_rest, restore_rest) = go (i+1) vs in
              let (store_this, restore_this) = Var.capture env ae v in
              let store_env =
                get_clos ^^
                store_this ^^
                Closure.store_data (Wasm.I32.of_int_u i) ^^
                store_rest in
              let restore_env env ae1 get_env =
                let (ae2, code) = restore_this env ae1 in
                let (ae3, code_rest) = restore_rest env ae2 get_env in
                (ae3,
                 get_env ^^
                 Closure.load_data (Wasm.I32.of_int_u i) ^^
                 code ^^
                 code_rest
                )
              in (store_env, restore_env) in
        go 0 captured in

      let f =
        if is_local
        then compile_local_function env ae restore_env args mk_body ret_tys at
        else assert false (* no first class shared functions yet *) in

      let fi = E.add_fun env name f in

      let code =
        (* Allocate a heap object for the closure *)
        Heap.alloc env (Int32.add Closure.header_size len) ^^
        set_clos ^^

        (* Store the tag *)
        get_clos ^^
        Tagged.store Tagged.Closure ^^

        (* Store the function pointer number: *)
        get_clos ^^
        compile_unboxed_const (E.add_fun_ptr env fi) ^^
        Heap.store_field Closure.funptr_field ^^

        (* Store the length *)
        get_clos ^^
        compile_unboxed_const len ^^
        Heap.store_field Closure.len_field ^^

        (* Store all captured values *)
        store_env
      in

      if is_local
      then
        SR.Vanilla,
        code ^^
        get_clos
      else assert false (* no first class shared functions *)

  let lit env ae name sort control free_vars args mk_body ret_tys at =

    let captured = List.filter (VarEnv.needs_capture ae) free_vars in

    if captured = []
    then
      let (ct, fill) = closed env sort control name args mk_body ret_tys at in
      fill env ae;
      (SR.Const ct, G.nop)
    else closure env ae sort control name captured args mk_body ret_tys at

  (* Returns the index of a saved closure *)
  let async_body env ae ts free_vars mk_body at =
    (* We compile this as a local, returning function, so set return type to [] *)
    let sr, code = lit env ae "anon_async" Type.Local Type.Returns free_vars [] mk_body [] at in
    code ^^
    StackRep.adjust env sr SR.Vanilla ^^
    ClosureTable.remember env

  (* Takes the reply and reject callbacks, tuples them up,
     add them to the closure table, and returns the two callbacks expected by
     call_simple.

     The tupling is necesary because we want to free _both_ closures when
     one is called.

     The reply callback function exists once per type (it has to do
     serialization); the reject callback function is unique.
  *)

  let closures_to_reply_reject_callbacks env ts =
    let reply_name = "@callback<" ^ Serialization.typ_id (Type.Tup ts) ^ ">" in
    Func.define_built_in env reply_name ["env", I32Type] [] (fun env ->
        (* Look up closure *)
        let (set_closure, get_closure) = new_local env "closure" in
        G.i (LocalGet (nr 0l)) ^^
        ClosureTable.recall env ^^
        Arr.load_field 0l ^^ (* get the reply closure *)
        set_closure ^^
        get_closure ^^

        (* Deserialize arguments  *)
        Serialization.deserialize env ts ^^

        get_closure ^^
        Closure.call_closure env (List.length ts) 0 ^^

        message_cleanup env (Type.Shared Type.Write)
      );

    let reject_name = "@reject_callback" in
    Func.define_built_in env reject_name ["env", I32Type] [] (fun env ->
        (* Look up closure *)
        let (set_closure, get_closure) = new_local env "closure" in
        G.i (LocalGet (nr 0l)) ^^
        ClosureTable.recall env ^^
        Arr.load_field 1l ^^ (* get the reject closure *)
        set_closure ^^
        get_closure ^^

        (* Synthesize value of type `Text`, the error message
           (The error code is fetched via a prim)
        *)
        Dfinity.error_value env ^^

        get_closure ^^
        Closure.call_closure env 1 0 ^^

        message_cleanup env (Type.Shared Type.Write)
      );

    (* The upper half of this function must not depend on the get_k and get_r
       parameters, so hide them from above (cute trick) *)
    fun get_k get_r ->
      let (set_cb_index, get_cb_index) = new_local env "cb_index" in
      (* store the tuple away *)
      Arr.lit env [get_k; get_r] ^^
      ClosureTable.remember env ^^
      set_cb_index ^^

      (* return arguments for the ic.call *)
      compile_unboxed_const (E.add_fun_ptr env (E.built_in env reply_name)) ^^
      get_cb_index ^^
      compile_unboxed_const (E.add_fun_ptr env (E.built_in env reject_name)) ^^
      get_cb_index

  let ignoring_callback env =
    let name = "@ignore_callback" in
    Func.define_built_in env name ["env", I32Type] [] (fun env -> G.nop);
    compile_unboxed_const (E.add_fun_ptr env (E.built_in env name))

  let ic_call env ts1 ts2 get_meth_pair get_arg get_k get_r =
    match E.mode env with
    | Flags.ICMode | Flags.StubMode ->

      (* The callee *)
      get_meth_pair ^^ Arr.load_field 0l ^^ Blob.as_ptr_len env ^^
      (* The method name *)
      get_meth_pair ^^ Arr.load_field 1l ^^ Blob.as_ptr_len env ^^
      (* The reply and reject callback *)
      closures_to_reply_reject_callbacks env ts2 get_k get_r ^^
      (* the data *)
      get_arg ^^ Serialization.serialize env ts1 ^^
      (* done! *)
      Dfinity.system_call env "ic0" "call_simple" ^^
      (* Check error code *)
      G.i (Test (Wasm.Values.I32 I32Op.Eqz)) ^^
      E.else_trap_with env "could not perform call"
    | _ -> assert false

  let ic_call_one_shot env ts get_meth_pair get_arg =
    match E.mode env with
    | Flags.ICMode | Flags.StubMode ->

      (* The callee *)
      get_meth_pair ^^ Arr.load_field 0l ^^ Blob.as_ptr_len env ^^
      (* The method name *)
      get_meth_pair ^^ Arr.load_field 1l ^^ Blob.as_ptr_len env ^^
      (* The reply callback *)
      ignoring_callback env ^^
      compile_unboxed_zero ^^
      (* The reject callback *)
      ignoring_callback env ^^
      compile_unboxed_zero ^^
      (* the data *)
      get_arg ^^ Serialization.serialize env ts ^^
      (* done! *)
      Dfinity.system_call env "ic0" "call_simple" ^^
      (* This is a one-shot function: Ignore error code *)
      G.i Drop
    | _ -> assert false

  let export_async_method env =
    let name = Dfinity.async_method_name in
    begin match E.mode env with
    | Flags.ICMode | Flags.StubMode ->
      Func.define_built_in env name [] [] (fun env ->
        let (set_closure, get_closure) = new_local env "closure" in

        (* Check that we are calling this *)
        Dfinity.assert_caller_self env ^^

        (* Deserialize and look up closure argument *)
        Serialization.deserialize env Type.[Prim Word32] ^^
        BoxedSmallWord.unbox env ^^
        ClosureTable.recall env ^^
        set_closure ^^ get_closure ^^ get_closure ^^
        Closure.call_closure env 0 0 ^^
        message_cleanup env (Type.Shared Type.Write)
      );

      let fi = E.built_in env name in
      E.add_export env (nr {
        name = Wasm.Utf8.decode ("canister_update " ^ name);
        edesc = nr (FuncExport (nr fi))
      })
    | _ -> ()
    end

end (* FuncDec *)


module PatCode = struct
  (* Pattern failure code on demand.

  Patterns in general can fail, so we want a block around them with a
  jump-label for the fail case. But many patterns cannot fail, in particular
  function arguments that are simple variables. In these cases, we do not want
  to create the block and the (unused) jump label. So we first generate the
  code, either as plain code (CannotFail) or as code with hole for code to fun
  in case of failure (CanFail).
  *)

  type patternCode =
    | CannotFail of G.t
    | CanFail of (G.t -> G.t)

  let (^^^) : patternCode -> patternCode -> patternCode = function
    | CannotFail is1 ->
      begin function
      | CannotFail is2 -> CannotFail (is1 ^^ is2)
      | CanFail is2 -> CanFail (fun k -> is1 ^^ is2 k)
      end
    | CanFail is1 ->
      begin function
      | CannotFail is2 -> CanFail (fun k ->  is1 k ^^ is2)
      | CanFail is2 -> CanFail (fun k -> is1 k ^^ is2 k)
      end

  let with_fail (fail_code : G.t) : patternCode -> G.t = function
    | CannotFail is -> is
    | CanFail is -> is fail_code

  let orElse : patternCode -> patternCode -> patternCode = function
    | CannotFail is1 -> fun _ -> CannotFail is1
    | CanFail is1 -> function
      | CanFail is2 -> CanFail (fun fail_code ->
          let inner_fail = G.new_depth_label () in
          let inner_fail_code = Bool.lit false ^^ G.branch_to_ inner_fail in
          G.labeled_block_ [I32Type] inner_fail (is1 inner_fail_code ^^ Bool.lit true) ^^
          G.if_ [] G.nop (is2 fail_code)
        )
      | CannotFail is2 -> CannotFail (
          let inner_fail = G.new_depth_label () in
          let inner_fail_code = Bool.lit false ^^ G.branch_to_ inner_fail in
          G.labeled_block_ [I32Type] inner_fail (is1 inner_fail_code ^^ Bool.lit true) ^^
          G.if_ [] G.nop is2
        )

  let orTrap env : patternCode -> G.t = function
    | CannotFail is -> is
    | CanFail is -> is (E.trap_with env "pattern failed")

  let with_region at = function
    | CannotFail is -> CannotFail (G.with_region at is)
    | CanFail is -> CanFail (fun k -> G.with_region at (is k))

end (* PatCode *)
open PatCode

(* All the code above is independent of the IR *)
open Ir

module AllocHow = struct
  (*
  When compiling a (recursive) block, we need to do a dependency analysis, to
  find out how the things are allocated. The options are:
  - const:  completely known, constant, not stored anywhere (think static function)
            (no need to mention in a closure)
  - local:  only needed locally, stored in a Wasm local, immutable
            (can be copied into a closure by value)
  - local mutable: only needed locally, stored in a Wasm local, mutable
            (cannot be copied into a closure)
  - heap allocated: stored on the dynamic heap, address in Wasm local
            (can be copied into a closure by reference)
  - static heap: stored on the static heap, address known statically
            (no need to mention in a closure)

  The goal is to avoid dynamic allocation where possible (and use locals), and
  to avoid turning function references into closures.

  The rules are:
  - functions are const, unless they capture something that is not a const
    function or a static heap allocation.
    in particular, top-level functions are always const
  - everything that is captured on the top-level needs to be statically
    heap-allocated
  - everything that is captured before it is defined, or is captured and mutable
    needs to be dynamically heap-allocated
  - the rest can be local
  *)

  module M = Freevars.M
  module S = Freevars.S

  (*
  We represent this as a lattice as follows:
  *)
  type how = Const | LocalImmut | LocalMut | StoreHeap | StoreStatic
  type allocHow = how M.t

  let disjoint_union : allocHow -> allocHow -> allocHow =
    M.union (fun v _ _ -> fatal "AllocHow.disjoint_union: %s" v)

  let join : allocHow -> allocHow -> allocHow =
    M.union (fun _ x y -> Some (match x, y with
      | StoreStatic, StoreHeap | StoreHeap, StoreStatic
      ->  fatal "AllocHow.join: cannot join StoreStatic and StoreHeap"

      | _, StoreHeap   | StoreHeap,   _ -> StoreHeap
      | _, StoreStatic | StoreStatic, _ -> StoreStatic
      | _, LocalMut    | LocalMut,    _ -> LocalMut
      | _, LocalImmut  | LocalImmut,  _ -> LocalImmut

      | Const, Const -> Const
    ))
  let joins = List.fold_left join M.empty

  type lvl = TopLvl | NotTopLvl

  let map_of_set = Freevars.map_of_set
  let set_of_map = Freevars.set_of_map
  let disjoint s1 s2 = S.is_empty (S.inter s1 s2)

  (* Various filters used in the set operations below *)
  let is_local_mut _ = function
    | LocalMut -> true
    | _ -> false

  let is_local _ = function
    | LocalImmut -> true
    | LocalMut -> true
    | _ -> false

  let is_not_const _ : how -> bool = function
    | Const -> false
    | _ -> true

  let require_closure _ : how -> bool = function
    | Const -> false
    | StoreStatic -> false
    | _ -> true

  let how_captured lvl how seen captured =
    (* What to do so that we can capture something?
       * For local blocks, put on the dynamic heap:
         - mutable things
         - not yet defined things
       * For top-level blocks, put on the static heap:
         - everything that is non-static (i.e. still in locals)
    *)
    match lvl with
    | NotTopLvl ->
      map_of_set StoreHeap (S.union
        (S.inter (set_of_map (M.filter is_local_mut how)) captured)
        (S.inter (set_of_map (M.filter is_local how)) (S.diff captured seen))
      )
    | TopLvl ->
      map_of_set StoreStatic
        (S.inter (set_of_map (M.filter is_local how)) captured)

  let rec is_const_exp exp = match exp.it with
    | FuncE _ -> true
    | VarE _ -> true
    | BlockE (ds, e) ->
      List.for_all is_const_dec ds && is_const_exp e
    | NewObjE (Type.(Object | Module), _, t) ->
      Object.is_immutable t
    | PrimE (DotPrim n, [e]) ->
      is_const_exp e
    | _ -> false

  and is_const_dec dec = match dec.it with
    | VarD _ -> false
    | LetD ({it = VarP v; _}, e) -> is_const_exp e
    | LetD _ -> false

  let dec lvl how_outer (seen, how0) dec =
    let how_all = disjoint_union how_outer how0 in

    let (f,d) = Freevars.dec dec in
    let captured = S.inter (set_of_map how0) (Freevars.captured_vars f) in

    (* Which allocation is required for the things defined here? *)
    let how1 = match dec.it with
      (* Mutable variables are, well, mutable *)
      | VarD _ ->
      map_of_set LocalMut d

      (* Constant expressions on the top-level:
        - need to be constant forms
        - all non-captured free variables must be constant
        - all captured variables must be constant or static-heap, if not on top level
          (stuff captured on the top level will always be static-heap, via how2 below)
      *)
      | LetD ({it = VarP _; _}, e) when
        is_const_exp e &&
        disjoint (Freevars.eager_vars f) (set_of_map (M.filter is_not_const how_all)) &&
        (lvl = TopLvl || disjoint (Freevars.captured_vars f) (set_of_map (M.filter require_closure how_all)))
      -> map_of_set (Const : how) d


      (* Everything else needs at least a local *)
      | _ ->
      map_of_set LocalImmut d in

    (* Which allocation does this require for its captured things? *)
    let how2 = how_captured lvl how_all seen captured in

    let how = joins [how0; how1; how2] in
    let seen' = S.union seen d
    in (seen', how)

  (* find the allocHow for the variables currently in scope *)
  (* we assume things are mutable, as we do not know better here *)
  let how_of_ae ae : allocHow = M.map (fun l ->
    match l with
    | VarEnv.Const _ -> (Const : how)
    | VarEnv.HeapStatic _ -> StoreStatic
    | VarEnv.Local _ -> LocalMut (* conservatively assume immutable *)
    | VarEnv.HeapInd _ -> StoreHeap
    ) ae.VarEnv.vars

  let decs (ae : VarEnv.t) lvl decs captured_in_body : allocHow =
    let how_outer = how_of_ae ae in
    let defined_here = snd (Freevars.decs decs) in (* TODO: implement gather_decs more directly *)
    let how_outer = Freevars.diff how_outer defined_here in (* shadowing *)
    let how0 = map_of_set (Const : how) defined_here in
    let captured = S.inter defined_here captured_in_body in
    let rec go how =
      let seen, how1 = List.fold_left (dec lvl how_outer) (S.empty, how) decs in
      assert (S.equal seen defined_here);
      let how2 = how_captured lvl how1 seen captured in
      let how' = join how1 how2 in
      if M.equal (=) how how' then how' else go how' in
    go how0

  (* Functions to extend the environment (and possibly allocate memory)
     based on how we want to store them. *)
  let add_local env ae how name : VarEnv.t * G.t =
    match M.find name how with
    | (Const : how) -> (ae, G.nop)
    | LocalImmut | LocalMut ->
      let (ae1, i) = VarEnv.add_direct_local env ae name in
      (ae1, G.nop)
    | StoreHeap ->
      let (ae1, i) = VarEnv.add_local_with_offset env ae name 1l in
      let alloc_code =
        Tagged.obj env Tagged.MutBox [ compile_unboxed_zero ] ^^
        G.i (LocalSet (nr i)) in
      (ae1, alloc_code)
    | StoreStatic ->
      let tag = bytes_of_int32 (Tagged.int_of_tag Tagged.MutBox) in
      let zero = bytes_of_int32 0l in
      let ptr = E.add_mutable_static_bytes env (tag ^ zero) in
      let ae1 = VarEnv.add_local_heap_static ae name ptr in
      (ae1, G.nop)

end (* AllocHow *)

(* The actual compiler code that looks at the AST *)

let nat64_to_int64 n =
  let open Big_int in
  let twoRaised63 = power_int_positive_int 2 63 in
  let q, r = quomod_big_int (Value.Nat64.to_big_int n) twoRaised63 in
  if sign_big_int q = 0 then r else sub_big_int r twoRaised63

let compile_lit env lit =
  try match lit with
    (* Booleans are directly in Vanilla representation *)
    | BoolLit false -> SR.bool, Bool.lit false
    | BoolLit true  -> SR.bool, Bool.lit true
    | IntLit n
    | NatLit n      -> SR.Vanilla, BigNum.compile_lit env n
    | Word8Lit n    -> SR.Vanilla, compile_unboxed_const (Value.Word8.to_bits n)
    | Word16Lit n   -> SR.Vanilla, compile_unboxed_const (Value.Word16.to_bits n)
    | Word32Lit n   -> SR.UnboxedWord32, compile_unboxed_const n
    | Word64Lit n   -> SR.UnboxedWord64, compile_const_64 n
    | Int8Lit n     -> SR.Vanilla, UnboxedSmallWord.lit env Type.Int8 (Value.Int_8.to_int n)
    | Nat8Lit n     -> SR.Vanilla, UnboxedSmallWord.lit env Type.Nat8 (Value.Nat8.to_int n)
    | Int16Lit n    -> SR.Vanilla, UnboxedSmallWord.lit env Type.Int16 (Value.Int_16.to_int n)
    | Nat16Lit n    -> SR.Vanilla, UnboxedSmallWord.lit env Type.Nat16 (Value.Nat16.to_int n)
    | Int32Lit n    -> SR.UnboxedWord32, compile_unboxed_const (Int32.of_int (Value.Int_32.to_int n))
    | Nat32Lit n    -> SR.UnboxedWord32, compile_unboxed_const (Int32.of_int (Value.Nat32.to_int n))
    | Int64Lit n    -> SR.UnboxedWord64, compile_const_64 (Big_int.int64_of_big_int (Value.Int_64.to_big_int n))
    | Nat64Lit n    -> SR.UnboxedWord64, compile_const_64 (Big_int.int64_of_big_int (nat64_to_int64 n))
    | CharLit c     -> SR.Vanilla, compile_unboxed_const Int32.(shift_left (of_int c) 8)
    | NullLit       -> SR.Vanilla, Opt.null
    | TextLit t
    | BlobLit t     -> SR.Vanilla, Blob.lit env t
    | FloatLit _    -> todo_trap_SR env "compile_lit" (Arrange_ir.lit lit)
  with Failure _ ->
    Printf.eprintf "compile_lit: Overflow in literal %s\n" (string_of_lit lit);
    SR.Unreachable, E.trap_with env "static literal overflow"

let compile_lit_as env sr_out lit =
  let sr_in, code = compile_lit env lit in
  code ^^ StackRep.adjust env sr_in sr_out

let prim_of_typ ty = match Type.normalize ty with
  | Type.Prim ty -> ty
  | _ -> assert false

(* helper, traps with message *)
let then_arithmetic_overflow env =
  E.then_trap_with env "arithmetic overflow"

(* The first returned StackRep is for the arguments (expected), the second for the results (produced) *)
let compile_unop env t op =
  let open Operator in
  match op, t with
  | _, Type.Non ->
    SR.Vanilla, SR.Unreachable, G.i Unreachable
  | NegOp, Type.(Prim Int) ->
    SR.Vanilla, SR.Vanilla,
    BigNum.compile_neg env
  | NegOp, Type.(Prim Word64) ->
    SR.UnboxedWord64, SR.UnboxedWord64,
    Func.share_code1 env "neg" ("n", I64Type) [I64Type] (fun env get_n ->
      compile_const_64 0L ^^
      get_n ^^
      G.i (Binary (Wasm.Values.I64 I64Op.Sub))
    )
  | NegOp, Type.(Prim Int64) ->
      SR.UnboxedWord64, SR.UnboxedWord64,
      Func.share_code1 env "neg_trap" ("n", I64Type) [I64Type] (fun env get_n ->
        get_n ^^
        compile_eq64_const 0x8000000000000000L ^^
        then_arithmetic_overflow env ^^
        compile_const_64 0L ^^
        get_n ^^
        G.i (Binary (Wasm.Values.I64 I64Op.Sub))
      )
  | NegOp, Type.(Prim (Word8 | Word16 | Word32)) ->
    StackRep.of_type t, StackRep.of_type t,
    Func.share_code1 env "neg32" ("n", I32Type) [I32Type] (fun env get_n ->
      compile_unboxed_zero ^^
      get_n ^^
      G.i (Binary (Wasm.Values.I32 I32Op.Sub))
    )
  | NegOp, Type.(Prim (Int8 | Int16 | Int32)) ->
    StackRep.of_type t, StackRep.of_type t,
    Func.share_code1 env "neg32_trap" ("n", I32Type) [I32Type] (fun env get_n ->
      get_n ^^
      compile_eq_const 0x80000000l ^^
      then_arithmetic_overflow env ^^
      compile_unboxed_zero ^^
      get_n ^^
      G.i (Binary (Wasm.Values.I32 I32Op.Sub))
    )
  | NotOp, Type.(Prim Word64) ->
     SR.UnboxedWord64, SR.UnboxedWord64,
     compile_const_64 (-1L) ^^
     G.i (Binary (Wasm.Values.I64 I64Op.Xor))
  | NotOp, Type.Prim Type.(Word8 | Word16 | Word32 as ty) ->
     StackRep.of_type t, StackRep.of_type t,
     compile_unboxed_const (UnboxedSmallWord.mask_of_type ty) ^^
     G.i (Binary (Wasm.Values.I32 I32Op.Xor))
  | _ ->
    todo "compile_unop" (Arrange_ops.unop op)
      (SR.Vanilla, SR.Unreachable, E.trap_with env "TODO: compile_unop")

(* Logarithmic helpers for deciding whether we can carry out operations in constant bitwidth *)

(* Compiling Int/Nat64 ops by conversion to/from BigNum. This is currently
   consing a lot, but compact bignums will get back efficiency as soon as
   they are merged. *)

(* helper, traps with message *)
let else_arithmetic_overflow env =
  E.else_trap_with env "arithmetic overflow"

(* helpers to decide if Int64 arithmetic can be carried out on the fast path *)
let additiveInt64_shortcut fast env get_a get_b slow =
  get_a ^^ get_a ^^ compile_shl64_const 1L ^^ G.i (Binary (Wasm.Values.I64 I64Op.Xor)) ^^ compile_shrU64_const 63L ^^
  get_b ^^ get_b ^^ compile_shl64_const 1L ^^ G.i (Binary (Wasm.Values.I64 I64Op.Xor)) ^^ compile_shrU64_const 63L ^^
  G.i (Binary (Wasm.Values.I64 I64Op.Or)) ^^
  G.i (Test (Wasm.Values.I64 I64Op.Eqz)) ^^
  G.if_ [I64Type]
    (get_a ^^ get_b ^^ fast)
    slow

let mulInt64_shortcut fast env get_a get_b slow =
  get_a ^^ get_a ^^ compile_shl64_const 1L ^^ G.i (Binary (Wasm.Values.I64 I64Op.Xor)) ^^ G.i (Unary (Wasm.Values.I64 I64Op.Clz)) ^^
  get_b ^^ get_b ^^ compile_shl64_const 1L ^^ G.i (Binary (Wasm.Values.I64 I64Op.Xor)) ^^ G.i (Unary (Wasm.Values.I64 I64Op.Clz)) ^^
  G.i (Binary (Wasm.Values.I64 I64Op.Add)) ^^
  compile_const_64 65L ^^ G.i (Compare (Wasm.Values.I64 I64Op.GeU)) ^^
  G.if_ [I64Type]
    (get_a ^^ get_b ^^ fast)
    slow

let powInt64_shortcut fast env get_a get_b slow =
  get_b ^^ G.i (Test (Wasm.Values.I64 I64Op.Eqz)) ^^
  G.if_ [I64Type]
    (compile_const_64 1L) (* ^0 *)
    begin (* ^(1+n) *)
      get_a ^^ compile_const_64 (-1L) ^^ G.i (Compare (Wasm.Values.I64 I64Op.Eq)) ^^
      G.if_ [I64Type]
        begin (* -1 ** (1+exp) == if even (1+exp) then 1 else -1 *)
          get_b ^^ compile_const_64 1L ^^
          G.i (Binary (Wasm.Values.I64 I64Op.And)) ^^ G.i (Test (Wasm.Values.I64 I64Op.Eqz)) ^^
          G.if_ [I64Type]
            (compile_const_64 1L)
            get_a
        end
        begin
          get_a ^^ compile_shrS64_const 1L ^^
          G.i (Test (Wasm.Values.I64 I64Op.Eqz)) ^^
          G.if_ [I64Type]
            get_a (* {0,1}^(1+n) *)
            begin
              get_b ^^ compile_const_64 64L ^^
              G.i (Compare (Wasm.Values.I64 I64Op.GeU)) ^^ then_arithmetic_overflow env ^^
              get_a ^^ get_a ^^ compile_shl64_const 1L ^^ G.i (Binary (Wasm.Values.I64 I64Op.Xor)) ^^
              G.i (Unary (Wasm.Values.I64 I64Op.Clz)) ^^ compile_sub64_const 63L ^^
              get_b ^^ G.i (Binary (Wasm.Values.I64 I64Op.Mul)) ^^
              compile_const_64 (-63L) ^^ G.i (Compare (Wasm.Values.I64 I64Op.GeS)) ^^
              G.if_ [I64Type]
                (get_a ^^ get_b ^^ fast)
                slow
            end
        end
    end


(* kernel for Int64 arithmetic, invokes estimator for fast path *)
let compile_Int64_kernel env name op shortcut =
  Func.share_code2 env (UnboxedSmallWord.name_of_type Type.Int64 name)
    (("a", I64Type), ("b", I64Type)) [I64Type]
    BigNum.(fun env get_a get_b ->
    shortcut
      env
      get_a
      get_b
      begin
        let (set_res, get_res) = new_local env "res" in
        get_a ^^ from_signed_word64 env ^^
        get_b ^^ from_signed_word64 env ^^
        op env ^^
        set_res ^^ get_res ^^
        fits_signed_bits env 64 ^^
        else_arithmetic_overflow env ^^
        get_res ^^ truncate_to_word64 env
      end)


(* helpers to decide if Nat64 arithmetic can be carried out on the fast path *)
let additiveNat64_shortcut fast env get_a get_b slow =
  get_a ^^ compile_shrU64_const 62L ^^
  get_b ^^ compile_shrU64_const 62L ^^
  G.i (Binary (Wasm.Values.I64 I64Op.Or)) ^^
  G.i (Test (Wasm.Values.I64 I64Op.Eqz)) ^^
  G.if_ [I64Type]
    (get_a ^^ get_b ^^ fast)
    slow

let mulNat64_shortcut fast env get_a get_b slow =
  get_a ^^ G.i (Unary (Wasm.Values.I64 I64Op.Clz)) ^^
  get_b ^^ G.i (Unary (Wasm.Values.I64 I64Op.Clz)) ^^
  G.i (Binary (Wasm.Values.I64 I64Op.Add)) ^^
  compile_const_64 64L ^^ G.i (Compare (Wasm.Values.I64 I64Op.GeU)) ^^
  G.if_ [I64Type]
    (get_a ^^ get_b ^^ fast)
    slow

let powNat64_shortcut fast env get_a get_b slow =
  get_b ^^ G.i (Test (Wasm.Values.I64 I64Op.Eqz)) ^^
  G.if_ [I64Type]
    (compile_const_64 1L) (* ^0 *)
    begin (* ^(1+n) *)
      get_a ^^ compile_shrU64_const 1L ^^
      G.i (Test (Wasm.Values.I64 I64Op.Eqz)) ^^
      G.if_ [I64Type]
        get_a (* {0,1}^(1+n) *)
        begin
          get_b ^^ compile_const_64 64L ^^ G.i (Compare (Wasm.Values.I64 I64Op.GeU)) ^^ then_arithmetic_overflow env ^^
          get_a ^^ G.i (Unary (Wasm.Values.I64 I64Op.Clz)) ^^ compile_sub64_const 64L ^^
          get_b ^^ G.i (Binary (Wasm.Values.I64 I64Op.Mul)) ^^ compile_const_64 (-64L) ^^ G.i (Compare (Wasm.Values.I64 I64Op.GeS)) ^^
          G.if_ [I64Type]
            (get_a ^^ get_b ^^ fast)
            slow
        end
    end


(* kernel for Nat64 arithmetic, invokes estimator for fast path *)
let compile_Nat64_kernel env name op shortcut =
  Func.share_code2 env (UnboxedSmallWord.name_of_type Type.Nat64 name)
    (("a", I64Type), ("b", I64Type)) [I64Type]
    BigNum.(fun env get_a get_b ->
    shortcut
      env
      get_a
      get_b
      begin
        let (set_res, get_res) = new_local env "res" in
        get_a ^^ from_word64 env ^^
        get_b ^^ from_word64 env ^^
        op env ^^
        set_res ^^ get_res ^^
        fits_unsigned_bits env 64 ^^
        else_arithmetic_overflow env ^^
        get_res ^^ truncate_to_word64 env
      end)


(* Compiling Int/Nat32 ops by conversion to/from i64. *)

(* helper, expects i64 on stack *)
let enforce_32_unsigned_bits env =
  compile_bitand64_const 0xFFFFFFFF00000000L ^^
  G.i (Test (Wasm.Values.I64 I64Op.Eqz)) ^^
  else_arithmetic_overflow env

(* helper, expects two identical i64s on stack *)
let enforce_32_signed_bits env =
  compile_shl64_const 1L ^^
  G.i (Binary (Wasm.Values.I64 I64Op.Xor)) ^^
  enforce_32_unsigned_bits env

let compile_Int32_kernel env name op =
     Func.share_code2 env (UnboxedSmallWord.name_of_type Type.Int32 name)
       (("a", I32Type), ("b", I32Type)) [I32Type]
       (fun env get_a get_b ->
         let (set_res, get_res) = new_local64 env "res" in
         get_a ^^ G.i (Convert (Wasm.Values.I64 I64Op.ExtendSI32)) ^^
         get_b ^^ G.i (Convert (Wasm.Values.I64 I64Op.ExtendSI32)) ^^
         G.i (Binary (Wasm.Values.I64 op)) ^^
         set_res ^^ get_res ^^ get_res ^^
         enforce_32_signed_bits env ^^
         get_res ^^ G.i (Convert (Wasm.Values.I32 I32Op.WrapI64)))

let compile_Nat32_kernel env name op =
     Func.share_code2 env (UnboxedSmallWord.name_of_type Type.Nat32 name)
       (("a", I32Type), ("b", I32Type)) [I32Type]
       (fun env get_a get_b ->
         let (set_res, get_res) = new_local64 env "res" in
         get_a ^^ G.i (Convert (Wasm.Values.I64 I64Op.ExtendUI32)) ^^
         get_b ^^ G.i (Convert (Wasm.Values.I64 I64Op.ExtendUI32)) ^^
         G.i (Binary (Wasm.Values.I64 op)) ^^
         set_res ^^ get_res ^^
         enforce_32_unsigned_bits env ^^
         get_res ^^ G.i (Convert (Wasm.Values.I32 I32Op.WrapI64)))

(* Customisable kernels for 8/16bit arithmetic via 32 bits. *)

(* helper, expects i32 on stack *)
let enforce_unsigned_bits env n =
  compile_bitand_const Int32.(shift_left minus_one n) ^^
  then_arithmetic_overflow env

let enforce_16_unsigned_bits env = enforce_unsigned_bits env 16

(* helper, expects two identical i32s on stack *)
let enforce_signed_bits env n =
  compile_shl_const 1l ^^ G.i (Binary (Wasm.Values.I32 I32Op.Xor)) ^^
  enforce_unsigned_bits env n

let enforce_16_signed_bits env = enforce_signed_bits env 16

let compile_smallInt_kernel' env ty name op =
  Func.share_code2 env (UnboxedSmallWord.name_of_type ty name)
    (("a", I32Type), ("b", I32Type)) [I32Type]
    (fun env get_a get_b ->
      let (set_res, get_res) = new_local env "res" in
      get_a ^^ compile_shrS_const 16l ^^
      get_b ^^ compile_shrS_const 16l ^^
      op ^^
      set_res ^^ get_res ^^ get_res ^^
      enforce_16_signed_bits env ^^
      get_res ^^ compile_shl_const 16l)

let compile_smallInt_kernel env ty name op =
  compile_smallInt_kernel' env ty name (G.i (Binary (Wasm.Values.I32 op)))

let compile_smallNat_kernel' env ty name op =
  Func.share_code2 env (UnboxedSmallWord.name_of_type ty name)
    (("a", I32Type), ("b", I32Type)) [I32Type]
    (fun env get_a get_b ->
      let (set_res, get_res) = new_local env "res" in
      get_a ^^ compile_shrU_const 16l ^^
      get_b ^^ compile_shrU_const 16l ^^
      op ^^
      set_res ^^ get_res ^^
      enforce_16_unsigned_bits env ^^
      get_res ^^ compile_shl_const 16l)

let compile_smallNat_kernel env ty name op =
  compile_smallNat_kernel' env ty name (G.i (Binary (Wasm.Values.I32 op)))

(* The first returned StackRep is for the arguments (expected), the second for the results (produced) *)
let compile_binop env t op =
  if t = Type.Non then SR.Vanilla, SR.Unreachable, G.i Unreachable else
  StackRep.of_type t,
  StackRep.of_type t,
  Operator.(match t, op with
  | Type.(Prim (Nat | Int)),                  AddOp -> BigNum.compile_add env
  | Type.(Prim Word64),                       AddOp -> G.i (Binary (Wasm.Values.I64 I64Op.Add))
  | Type.(Prim Int64),                        AddOp ->
    compile_Int64_kernel env "add" BigNum.compile_add
      (additiveInt64_shortcut (G.i (Binary (Wasm.Values.I64 I64Op.Add))))
  | Type.(Prim Nat64),                        AddOp ->
    compile_Nat64_kernel env "add" BigNum.compile_add
      (additiveNat64_shortcut (G.i (Binary (Wasm.Values.I64 I64Op.Add))))
  | Type.(Prim Nat),                          SubOp -> BigNum.compile_unsigned_sub env
  | Type.(Prim Int),                          SubOp -> BigNum.compile_signed_sub env
  | Type.(Prim (Nat | Int)),                  MulOp -> BigNum.compile_mul env
  | Type.(Prim Word64),                       MulOp -> G.i (Binary (Wasm.Values.I64 I64Op.Mul))
  | Type.(Prim Int64),                        MulOp ->
    compile_Int64_kernel env "mul" BigNum.compile_mul
      (mulInt64_shortcut (G.i (Binary (Wasm.Values.I64 I64Op.Mul))))
  | Type.(Prim Nat64),                        MulOp ->
    compile_Nat64_kernel env "mul" BigNum.compile_mul
      (mulNat64_shortcut (G.i (Binary (Wasm.Values.I64 I64Op.Mul))))
  | Type.(Prim (Nat64|Word64)),               DivOp -> G.i (Binary (Wasm.Values.I64 I64Op.DivU))
  | Type.(Prim (Nat64|Word64)),               ModOp -> G.i (Binary (Wasm.Values.I64 I64Op.RemU))
  | Type.(Prim Int64),                        DivOp -> G.i (Binary (Wasm.Values.I64 I64Op.DivS))
  | Type.(Prim Int64),                        ModOp -> G.i (Binary (Wasm.Values.I64 I64Op.RemS))
  | Type.(Prim Nat),                          DivOp -> BigNum.compile_unsigned_div env
  | Type.(Prim Nat),                          ModOp -> BigNum.compile_unsigned_rem env
  | Type.(Prim Word64),                       SubOp -> G.i (Binary (Wasm.Values.I64 I64Op.Sub))
  | Type.(Prim Int64),                        SubOp ->
    compile_Int64_kernel env "sub" BigNum.compile_signed_sub
      (additiveInt64_shortcut (G.i (Binary (Wasm.Values.I64 I64Op.Sub))))
  | Type.(Prim Nat64),                        SubOp ->
    compile_Nat64_kernel env "sub" BigNum.compile_unsigned_sub
      (fun env get_a get_b ->
        additiveNat64_shortcut
          (G.i (Compare (Wasm.Values.I64 I64Op.GeU)) ^^
           else_arithmetic_overflow env ^^
           get_a ^^ get_b ^^ G.i (Binary (Wasm.Values.I64 I64Op.Sub)))
          env get_a get_b)
  | Type.(Prim Int),                          DivOp -> BigNum.compile_signed_div env
  | Type.(Prim Int),                          ModOp -> BigNum.compile_signed_mod env

  | Type.Prim Type.(Word8 | Word16 | Word32), AddOp -> G.i (Binary (Wasm.Values.I32 I32Op.Add))
  | Type.(Prim Int32),                        AddOp -> compile_Int32_kernel env "add" I64Op.Add
  | Type.Prim Type.(Int8 | Int16 as ty),      AddOp -> compile_smallInt_kernel env ty "add" I32Op.Add
  | Type.(Prim Nat32),                        AddOp -> compile_Nat32_kernel env "add" I64Op.Add
  | Type.Prim Type.(Nat8 | Nat16 as ty),      AddOp -> compile_smallNat_kernel env ty "add" I32Op.Add
  | Type.Prim Type.(Word8 | Word16 | Word32), SubOp -> G.i (Binary (Wasm.Values.I32 I32Op.Sub))
  | Type.(Prim Int32),                        SubOp -> compile_Int32_kernel env "sub" I64Op.Sub
  | Type.(Prim (Int8|Int16 as ty)),           SubOp -> compile_smallInt_kernel env ty "sub" I32Op.Sub
  | Type.(Prim Nat32),                        SubOp -> compile_Nat32_kernel env "sub" I64Op.Sub
  | Type.(Prim (Nat8|Nat16 as ty)),           SubOp -> compile_smallNat_kernel env ty "sub" I32Op.Sub
  | Type.(Prim (Word8|Word16|Word32 as ty)),  MulOp -> UnboxedSmallWord.compile_word_mul env ty
  | Type.(Prim Int32),                        MulOp -> compile_Int32_kernel env "mul" I64Op.Mul
  | Type.(Prim Int16),                        MulOp -> compile_smallInt_kernel env Type.Int16 "mul" I32Op.Mul
  | Type.(Prim Int8),                         MulOp -> compile_smallInt_kernel' env Type.Int8 "mul"
                                                         (compile_shrS_const 8l ^^ G.i (Binary (Wasm.Values.I32 I32Op.Mul)))
  | Type.(Prim Nat32),                        MulOp -> compile_Nat32_kernel env "mul" I64Op.Mul
  | Type.(Prim Nat16),                        MulOp -> compile_smallNat_kernel env Type.Nat16 "mul" I32Op.Mul
  | Type.(Prim Nat8),                         MulOp -> compile_smallNat_kernel' env Type.Nat8 "mul"
                                                         (compile_shrU_const 8l ^^ G.i (Binary (Wasm.Values.I32 I32Op.Mul)))
  | Type.(Prim (Nat8|Nat16|Nat32|Word8|Word16|Word32 as ty)), DivOp ->
    G.i (Binary (Wasm.Values.I32 I32Op.DivU)) ^^
    UnboxedSmallWord.msb_adjust ty
  | Type.(Prim (Nat8|Nat16|Nat32|Word8|Word16|Word32)), ModOp -> G.i (Binary (Wasm.Values.I32 I32Op.RemU))
  | Type.(Prim Int32),                        DivOp -> G.i (Binary (Wasm.Values.I32 I32Op.DivS))
  | Type.(Prim (Int8|Int16 as ty)),           DivOp ->
    Func.share_code2 env (UnboxedSmallWord.name_of_type ty "div")
      (("a", I32Type), ("b", I32Type)) [I32Type]
      (fun env get_a get_b ->
        let (set_res, get_res) = new_local env "res" in
        get_a ^^ get_b ^^ G.i (Binary (Wasm.Values.I32 I32Op.DivS)) ^^
        UnboxedSmallWord.msb_adjust ty ^^ set_res ^^
        get_a ^^ compile_eq_const 0x80000000l ^^
        G.if_ (StackRep.to_block_type env SR.UnboxedWord32)
          begin
            get_b ^^ UnboxedSmallWord.lsb_adjust ty ^^ compile_eq_const (-1l) ^^
            G.if_ (StackRep.to_block_type env SR.UnboxedWord32)
              (G.i Unreachable)
              get_res
          end
          get_res)
  | Type.(Prim (Int8|Int16|Int32)),           ModOp -> G.i (Binary (Wasm.Values.I32 I32Op.RemS))
  | Type.(Prim (Word8|Word16|Word32 as ty)),  PowOp -> UnboxedSmallWord.compile_word_power env ty
  | Type.(Prim ((Nat8|Nat16) as ty)),         PowOp ->
    Func.share_code2 env (UnboxedSmallWord.name_of_type ty "pow")
      (("n", I32Type), ("exp", I32Type)) [I32Type]
      (fun env get_n get_exp ->
        let (set_res, get_res) = new_local env "res" in
        let bits = UnboxedSmallWord.bits_of_type ty in
        get_exp ^^
        G.if_ [I32Type]
          begin
            get_n ^^ compile_shrU_const Int32.(sub 33l (of_int bits)) ^^
            G.if_ [I32Type]
              begin
                unsigned_dynamics get_n ^^ compile_sub_const (Int32.of_int bits) ^^
                get_exp ^^ UnboxedSmallWord.lsb_adjust ty ^^ G.i (Binary (Wasm.Values.I32 I32Op.Mul)) ^^
                compile_unboxed_const (-30l) ^^
                G.i (Compare (Wasm.Values.I32 I32Op.LtS)) ^^ then_arithmetic_overflow env ^^
                get_n ^^ UnboxedSmallWord.lsb_adjust ty ^^
                get_exp ^^ UnboxedSmallWord.lsb_adjust ty ^^
                UnboxedSmallWord.compile_word_power env Type.Word32 ^^ set_res ^^
                get_res ^^ enforce_unsigned_bits env bits ^^
                get_res ^^ UnboxedSmallWord.msb_adjust ty
              end
              get_n (* n@{0,1} ** (1+exp) == n *)
          end
          (compile_unboxed_const
             Int32.(shift_left one (to_int (UnboxedSmallWord.shift_of_type ty))))) (* x ** 0 == 1 *)
  | Type.(Prim Nat32),                        PowOp ->
    Func.share_code2 env (UnboxedSmallWord.name_of_type Type.Nat32 "pow")
      (("n", I32Type), ("exp", I32Type)) [I32Type]
      (fun env get_n get_exp ->
        let (set_res, get_res) = new_local64 env "res" in
        get_exp ^^
        G.if_ [I32Type]
          begin
            get_n ^^ compile_shrU_const 1l ^^
            G.if_ [I32Type]
              begin
                get_exp ^^ compile_unboxed_const 32l ^^
                G.i (Compare (Wasm.Values.I32 I32Op.GeU)) ^^ then_arithmetic_overflow env ^^
                unsigned_dynamics get_n ^^ compile_sub_const 32l ^^
                get_exp ^^ UnboxedSmallWord.lsb_adjust Type.Nat32 ^^ G.i (Binary (Wasm.Values.I32 I32Op.Mul)) ^^
                compile_unboxed_const (-62l) ^^
                G.i (Compare (Wasm.Values.I32 I32Op.LtS)) ^^ then_arithmetic_overflow env ^^
                get_n ^^ G.i (Convert (Wasm.Values.I64 I64Op.ExtendUI32)) ^^
                get_exp ^^ G.i (Convert (Wasm.Values.I64 I64Op.ExtendUI32)) ^^
                BoxedWord64.compile_unsigned_pow env ^^
                set_res ^^ get_res ^^ enforce_32_unsigned_bits env ^^
                get_res ^^ G.i (Convert (Wasm.Values.I32 I32Op.WrapI64))
              end
              get_n (* n@{0,1} ** (1+exp) == n *)
          end
          compile_unboxed_one) (* x ** 0 == 1 *)
  | Type.(Prim ((Int8|Int16) as ty)),         PowOp ->
    Func.share_code2 env (UnboxedSmallWord.name_of_type ty "pow")
      (("n", I32Type), ("exp", I32Type)) [I32Type]
      (fun env get_n get_exp ->
        let (set_res, get_res) = new_local env "res" in
        let bits = UnboxedSmallWord.bits_of_type ty in
        get_exp ^^ compile_unboxed_zero ^^
        G.i (Compare (Wasm.Values.I32 I32Op.LtS)) ^^ E.then_trap_with env "negative power" ^^
        get_exp ^^
        G.if_ [I32Type]
          begin
            get_n ^^ compile_shrS_const Int32.(sub 33l (of_int bits)) ^^
            G.if_ [I32Type]
              begin
                signed_dynamics get_n ^^ compile_sub_const (Int32.of_int (bits - 1)) ^^
                get_exp ^^ UnboxedSmallWord.lsb_adjust ty ^^ G.i (Binary (Wasm.Values.I32 I32Op.Mul)) ^^
                compile_unboxed_const (-30l) ^^
                G.i (Compare (Wasm.Values.I32 I32Op.LtS)) ^^ then_arithmetic_overflow env ^^
                get_n ^^ UnboxedSmallWord.lsb_adjust ty ^^
                get_exp ^^ UnboxedSmallWord.lsb_adjust ty ^^
                UnboxedSmallWord.compile_word_power env Type.Word32 ^^
                set_res ^^ get_res ^^ get_res ^^ enforce_signed_bits env bits ^^
                get_res ^^ UnboxedSmallWord.msb_adjust ty
              end
              get_n (* n@{0,1} ** (1+exp) == n *)
          end
          (compile_unboxed_const
             Int32.(shift_left one (to_int (UnboxedSmallWord.shift_of_type ty))))) (* x ** 0 == 1 *)
  | Type.(Prim Int32),                        PowOp ->
    Func.share_code2 env (UnboxedSmallWord.name_of_type Type.Int32 "pow")
      (("n", I32Type), ("exp", I32Type)) [I32Type]
      (fun env get_n get_exp ->
        let (set_res, get_res) = new_local64 env "res" in
        get_exp ^^ compile_unboxed_zero ^^
        G.i (Compare (Wasm.Values.I32 I32Op.LtS)) ^^ E.then_trap_with env "negative power" ^^
        get_exp ^^
        G.if_ [I32Type]
          begin
            get_n ^^ compile_unboxed_one ^^ G.i (Compare (Wasm.Values.I32 I32Op.LeS)) ^^
            get_n ^^ compile_unboxed_const (-1l) ^^ G.i (Compare (Wasm.Values.I32 I32Op.GeS)) ^^
            G.i (Binary (Wasm.Values.I32 I32Op.And)) ^^
            G.if_ [I32Type]
              begin
                get_n ^^ compile_unboxed_zero ^^ G.i (Compare (Wasm.Values.I32 I32Op.LtS)) ^^
                G.if_ [I32Type]
                  begin
                    (* -1 ** (1+exp) == if even (1+exp) then 1 else -1 *)
                    get_exp ^^ compile_unboxed_one ^^ G.i (Binary (Wasm.Values.I32 I32Op.And)) ^^
                    G.if_ [I32Type]
                      get_n
                      compile_unboxed_one
                  end
                  get_n (* n@{0,1} ** (1+exp) == n *)
              end
              begin
                get_exp ^^ compile_unboxed_const 32l ^^
                G.i (Compare (Wasm.Values.I32 I32Op.GeU)) ^^ then_arithmetic_overflow env ^^
                signed_dynamics get_n ^^ compile_sub_const 31l ^^
                get_exp ^^ UnboxedSmallWord.lsb_adjust Type.Int32 ^^ G.i (Binary (Wasm.Values.I32 I32Op.Mul)) ^^
                compile_unboxed_const (-62l) ^^
                G.i (Compare (Wasm.Values.I32 I32Op.LtS)) ^^ then_arithmetic_overflow env ^^
                get_n ^^ G.i (Convert (Wasm.Values.I64 I64Op.ExtendSI32)) ^^
                get_exp ^^ G.i (Convert (Wasm.Values.I64 I64Op.ExtendSI32)) ^^
                BoxedWord64.compile_unsigned_pow env ^^
                set_res ^^ get_res ^^ get_res ^^ enforce_32_signed_bits env ^^
                get_res ^^ G.i (Convert (Wasm.Values.I32 I32Op.WrapI64))
              end
          end
          compile_unboxed_one) (* x ** 0 == 1 *)
  | Type.(Prim Int),                          PowOp ->
    let pow = BigNum.compile_unsigned_pow env in
    let (set_n, get_n) = new_local env "n" in
    let (set_exp, get_exp) = new_local env "exp" in
    set_exp ^^ set_n ^^
    get_exp ^^ BigNum.compile_is_negative env ^^
    E.then_trap_with env "negative power" ^^
    get_n ^^ get_exp ^^ pow
  | Type.(Prim Word64),                       PowOp -> BoxedWord64.compile_unsigned_pow env
  | Type.(Prim Int64),                        PowOp ->
    let (set_exp, get_exp) = new_local64 env "exp" in
    set_exp ^^ get_exp ^^
    compile_const_64 0L ^^
    G.i (Compare (Wasm.Values.I64 I64Op.LtS)) ^^
    E.then_trap_with env "negative power" ^^
    get_exp ^^
    compile_Int64_kernel
      env "pow" BigNum.compile_unsigned_pow
      (powInt64_shortcut (BoxedWord64.compile_unsigned_pow env))
  | Type.(Prim Nat64),                        PowOp ->
    compile_Nat64_kernel env "pow"
      BigNum.compile_unsigned_pow
      (powNat64_shortcut (BoxedWord64.compile_unsigned_pow env))
  | Type.(Prim Nat),                          PowOp -> BigNum.compile_unsigned_pow env
  | Type.(Prim Word64),                       AndOp -> G.i (Binary (Wasm.Values.I64 I64Op.And))
  | Type.Prim Type.(Word8 | Word16 | Word32), AndOp -> G.i (Binary (Wasm.Values.I32 I32Op.And))
  | Type.(Prim Word64),                       OrOp  -> G.i (Binary (Wasm.Values.I64 I64Op.Or))
  | Type.Prim Type.(Word8 | Word16 | Word32), OrOp  -> G.i (Binary (Wasm.Values.I32 I32Op.Or))
  | Type.(Prim Word64),                       XorOp -> G.i (Binary (Wasm.Values.I64 I64Op.Xor))
  | Type.Prim Type.(Word8 | Word16 | Word32), XorOp -> G.i (Binary (Wasm.Values.I32 I32Op.Xor))
  | Type.(Prim Word64),                       ShLOp -> G.i (Binary (Wasm.Values.I64 I64Op.Shl))
  | Type.(Prim (Word8|Word16|Word32 as ty)),  ShLOp -> UnboxedSmallWord.(
     lsb_adjust ty ^^ clamp_shift_amount ty ^^
     G.i (Binary (Wasm.Values.I32 I32Op.Shl)))
  | Type.(Prim Word64),                       UShROp -> G.i (Binary (Wasm.Values.I64 I64Op.ShrU))
  | Type.(Prim (Word8|Word16|Word32 as ty)),  UShROp -> UnboxedSmallWord.(
     lsb_adjust ty ^^ clamp_shift_amount ty ^^
     G.i (Binary (Wasm.Values.I32 I32Op.ShrU)) ^^
     sanitize_word_result ty)
  | Type.(Prim Word64),                       SShROp -> G.i (Binary (Wasm.Values.I64 I64Op.ShrS))
  | Type.(Prim (Word8|Word16|Word32 as ty)),  SShROp -> UnboxedSmallWord.(
     lsb_adjust ty ^^ clamp_shift_amount ty ^^
     G.i (Binary (Wasm.Values.I32 I32Op.ShrS)) ^^
     sanitize_word_result ty)
  | Type.(Prim Word64),                       RotLOp -> G.i (Binary (Wasm.Values.I64 I64Op.Rotl))
  | Type.Prim Type.                  Word32,  RotLOp -> G.i (Binary (Wasm.Values.I32 I32Op.Rotl))
  | Type.Prim Type.(Word8 | Word16 as ty),    RotLOp -> UnboxedSmallWord.(
     Func.share_code2 env (name_of_type ty "rotl") (("n", I32Type), ("by", I32Type)) [I32Type]
       Wasm.Values.(fun env get_n get_by ->
      let beside_adjust = compile_shrU_const (Int32.sub 32l (shift_of_type ty)) in
      get_n ^^ get_n ^^ beside_adjust ^^ G.i (Binary (I32 I32Op.Or)) ^^
      get_by ^^ lsb_adjust ty ^^ clamp_shift_amount ty ^^ G.i (Binary (I32 I32Op.Rotl)) ^^
      sanitize_word_result ty))
  | Type.(Prim Word64),                       RotROp -> G.i (Binary (Wasm.Values.I64 I64Op.Rotr))
  | Type.Prim Type.                  Word32,  RotROp -> G.i (Binary (Wasm.Values.I32 I32Op.Rotr))
  | Type.Prim Type.(Word8 | Word16 as ty),    RotROp -> UnboxedSmallWord.(
     Func.share_code2 env (name_of_type ty "rotr") (("n", I32Type), ("by", I32Type)) [I32Type]
       Wasm.Values.(fun env get_n get_by ->
      get_n ^^ get_n ^^ lsb_adjust ty ^^ G.i (Binary (I32 I32Op.Or)) ^^
      get_by ^^ lsb_adjust ty ^^ clamp_shift_amount ty ^^ G.i (Binary (I32 I32Op.Rotr)) ^^
      sanitize_word_result ty))

  | Type.(Prim Text), CatOp -> Text.concat env
  | Type.Non, _ -> G.i Unreachable
  | _ -> todo_trap env "compile_binop" (Arrange_ops.binop op)
  )

let compile_eq env = function
  | Type.(Prim Text) -> Text.compare env Operator.EqOp
  | Type.(Prim Blob) -> Blob.compare env Operator.EqOp
  | Type.(Prim Bool) -> G.i (Compare (Wasm.Values.I32 I32Op.Eq))
  | Type.(Prim (Nat | Int)) -> BigNum.compile_eq env
  | Type.(Prim (Int64 | Nat64 | Word64)) -> G.i (Compare (Wasm.Values.I64 I64Op.Eq))
  | Type.(Prim (Int8 | Nat8 | Word8 | Int16 | Nat16 | Word16 | Int32 | Nat32 | Word32 | Char)) ->
    G.i (Compare (Wasm.Values.I32 I32Op.Eq))
  | Type.Non -> G.i Unreachable
  | _ -> todo_trap env "compile_eq" (Arrange_ops.relop Operator.EqOp)

let get_relops = Operator.(function
  | GeOp -> Ge, I64Op.GeU, I64Op.GeS, I32Op.GeU, I32Op.GeS
  | GtOp -> Gt, I64Op.GtU, I64Op.GtS, I32Op.GtU, I32Op.GtS
  | LeOp -> Le, I64Op.LeU, I64Op.LeS, I32Op.LeU, I32Op.LeS
  | LtOp -> Lt, I64Op.LtU, I64Op.LtS, I32Op.LtU, I32Op.LtS
  | _ -> failwith "uncovered relop")

let compile_comparison env t op =
  let bigintop, u64op, s64op, u32op, s32op = get_relops op in
  let open Type in
  match t with
    | Nat | Int -> BigNum.compile_relop env bigintop
    | Nat64 | Word64 -> G.i (Compare (Wasm.Values.I64 u64op))
    | Nat8 | Word8 | Nat16 | Word16 | Nat32 | Word32 | Char -> G.i (Compare (Wasm.Values.I32 u32op))
    | Int64 -> G.i (Compare (Wasm.Values.I64 s64op))
    | Int8 | Int16 | Int32 -> G.i (Compare (Wasm.Values.I32 s32op))
    | _ -> todo_trap env "compile_comparison" (Arrange_type.prim t)

let compile_relop env t op =
  if t = Type.Non then SR.Vanilla, G.i Unreachable else
  StackRep.of_type t,
  let open Operator in
  match t, op with
  | Type.(Prim Text), _ -> Text.compare env op
  | Type.(Prim Blob), _ -> Blob.compare env op
  | _, EqOp -> compile_eq env t
  | _, NeqOp -> compile_eq env t ^^
    G.i (Test (Wasm.Values.I32 I32Op.Eqz))
  | Type.(Prim (Nat | Nat8 | Nat16 | Nat32 | Nat64 | Int | Int8 | Int16 | Int32 | Int64 | Word8 | Word16 | Word32 | Word64 | Char as t1)), op1 ->
    compile_comparison env t1 op1
  | _ -> todo_trap env "compile_relop" (Arrange_ops.relop op)

let compile_load_field env typ name =
  Object.load_idx env typ name

(* compile_lexp is used for expressions on the left of an
assignment operator, produces some code (with side effect), and some pure code *)
let rec compile_lexp (env : E.t) ae lexp =
  (fun (code, fill_code) -> (G.with_region lexp.at code, G.with_region lexp.at fill_code)) @@
  match lexp.it with
  | VarLE var ->
     G.nop,
     Var.set_val env ae var
  | IdxLE (e1, e2) ->
     compile_exp_vanilla env ae e1 ^^ (* offset to array *)
     compile_exp_vanilla env ae e2 ^^ (* idx *)
     BigNum.to_word32 env ^^
     Arr.idx env,
     store_ptr
  | DotLE (e, n) ->
     compile_exp_vanilla env ae e ^^
     (* Only real objects have mutable fields, no need to branch on the tag *)
     Object.idx env e.note.note_typ n,
     store_ptr

and compile_exp (env : E.t) ae exp =
  (fun (sr,code) -> (sr, G.with_region exp.at code)) @@
  match exp.it with
  | PrimE (p, es) when List.exists (fun e -> Type.is_non e.note.note_typ) es ->
    (* Handle dead code separately, so that we can rely on useful type
       annotations below *)
    SR.Unreachable,
    G.concat_map (compile_exp_ignore env ae) es ^^
    G.i Unreachable

  | PrimE (p, es) ->
    (* for more concise code when all arguments and result use the same sr *)
    let const_sr sr inst = sr, G.concat_map (compile_exp_as env ae sr) es ^^ inst in

    begin match p, es with
    (* Calls *)
    | CallPrim _, [e1; e2] ->
      let sort, control, _, arg_tys, ret_tys = Type.as_func e1.note.note_typ in
      let n_args = List.length arg_tys in
      let return_arity = match control with
        | Type.Returns -> List.length ret_tys
        | Type.Replies -> 0
        | Type.Promises -> assert false in

      StackRep.of_arity return_arity,
      let fun_sr, code1 = compile_exp env ae e1 in
      begin match fun_sr, sort with
       | SR.Const (_, Const.Fun fi), _ ->
          code1 ^^
          compile_unboxed_zero ^^ (* A dummy closure *)
          compile_exp_as env ae (StackRep.of_arity n_args) e2 ^^ (* the args *)
          G.i (Call (nr fi)) ^^
          FakeMultiVal.load env (Lib.List.make return_arity I32Type)
       | _, Type.Local ->
          let (set_clos, get_clos) = new_local env "clos" in
          code1 ^^ StackRep.adjust env fun_sr SR.Vanilla ^^
          set_clos ^^
          get_clos ^^
          compile_exp_as env ae (StackRep.of_arity n_args) e2 ^^
          get_clos ^^
          Closure.call_closure env n_args return_arity
       | _, Type.Shared _ ->
          (* Non-one-shot functions have been rewritten in async.ml *)
          assert (control = Type.Returns);

          let (set_meth_pair, get_meth_pair) = new_local env "meth_pair" in
          let (set_arg, get_arg) = new_local env "arg" in
          let _, _, _, ts, _ = Type.as_func e1.note.note_typ in
          code1 ^^ StackRep.adjust env fun_sr SR.Vanilla ^^
          set_meth_pair ^^
          compile_exp_as env ae SR.Vanilla e2 ^^ set_arg ^^

          FuncDec.ic_call_one_shot env ts get_meth_pair get_arg
      end

    (* Operators *)

    | UnPrim (_, Operator.PosOp), [e1] -> compile_exp env ae e1
    | UnPrim (t, op), [e1] ->
      let sr_in, sr_out, code = compile_unop env t op in
      sr_out,
      compile_exp_as env ae sr_in e1 ^^
      code
    | BinPrim (t, op), [e1;e2] ->
      let sr_in, sr_out, code = compile_binop env t op in
      sr_out,
      compile_exp_as env ae sr_in e1 ^^
      compile_exp_as env ae sr_in e2 ^^
      code
    | RelPrim (t, op), [e1;e2] ->
      let sr, code = compile_relop env t op in
      SR.bool,
      compile_exp_as env ae sr e1 ^^
      compile_exp_as env ae sr e2 ^^

      code
    (* Tuples *)
    | TupPrim, es ->
      SR.UnboxedTuple (List.length es),
      G.concat_map (compile_exp_vanilla env ae) es
    | ProjPrim n, [e1] ->
      SR.Vanilla,
      compile_exp_vanilla env ae e1 ^^ (* offset to tuple (an array) *)
      Tuple.load_n (Int32.of_int n)

    | OptPrim, [e] ->
      SR.Vanilla,
      Opt.inject env (compile_exp_vanilla env ae e)
    | TagPrim l, [e] ->
      SR.Vanilla,
      Variant.inject env l (compile_exp_vanilla env ae e)

    | DotPrim name, [e] ->
      let sr, code1 = compile_exp env ae e in
      begin match sr with
      | SR.Const (_, Const.Obj fs) ->
        let c = List.assoc name fs in
        SR.Const c, code1
      | _ ->
        SR.Vanilla,
        code1 ^^ StackRep.adjust env sr SR.Vanilla ^^
        Object.load_idx env e.note.note_typ name
      end
    | ActorDotPrim name, [e] ->
      SR.Vanilla,
      compile_exp_vanilla env ae e ^^
      Dfinity.actor_public_field env name

    | ArrayPrim (m, t), es ->
      SR.Vanilla,
      Arr.lit env (List.map (compile_exp_vanilla env ae) es)
    | IdxPrim, [e1; e2]  ->
      SR.Vanilla,
      compile_exp_vanilla env ae e1 ^^ (* offset to array *)
      compile_exp_vanilla env ae e2 ^^ (* idx *)
      BigNum.to_word32 env ^^
      Arr.idx env ^^
      load_ptr

    | BreakPrim name, [e] ->
      let d = VarEnv.get_label_depth ae name in
      SR.Unreachable,
      compile_exp_vanilla env ae e ^^
      G.branch_to_ d
    | AssertPrim, [e1] ->
      SR.unit,
      compile_exp_as env ae SR.bool e1 ^^
      G.if_ [] G.nop (Dfinity.fail_assert env exp.at)
    | RetPrim, [e] ->
      SR.Unreachable,
      compile_exp_as env ae (StackRep.of_arity (E.get_return_arity env)) e ^^
      FakeMultiVal.store env (Lib.List.make (E.get_return_arity env) I32Type) ^^
      G.i Return

    (* Numeric conversions *)
    | NumConvPrim (t1, t2), [e] -> begin
      let open Type in
      match t1, t2 with
      | (Nat|Int), (Word8|Word16) ->
        SR.Vanilla,
        compile_exp_vanilla env ae e ^^
        Prim.prim_shiftToWordN env (UnboxedSmallWord.shift_of_type t2)

      | (Nat|Int), Word32 ->
        SR.UnboxedWord32,
        compile_exp_vanilla env ae e ^^
        Prim.prim_intToWord32 env

      | (Nat|Int), Word64 ->
        SR.UnboxedWord64,
        compile_exp_vanilla env ae e ^^
        BigNum.truncate_to_word64 env

      | Nat64, Word64
      | Int64, Word64
      | Word64, Nat64
      | Word64, Int64
      | Nat32, Word32
      | Int32, Word32
      | Word32, Nat32
      | Word32, Int32
      | Nat16, Word16
      | Int16, Word16
      | Word16, Nat16
      | Word16, Int16
      | Nat8, Word8
      | Int8, Word8
      | Word8, Nat8
      | Word8, Int8 ->
        SR.Vanilla,
        compile_exp_vanilla env ae e ^^
        G.nop

      | Int, Int64 ->
        SR.UnboxedWord64,
        compile_exp_vanilla env ae e ^^
        Func.share_code1 env "Int->Int64" ("n", I32Type) [I64Type] (fun env get_n ->
          get_n ^^
          BigNum.fits_signed_bits env 64 ^^
          E.else_trap_with env "losing precision" ^^
          get_n ^^
          BigNum.truncate_to_word64 env)

      | Int, (Int8|Int16|Int32) ->
        let ty = exp.note.note_typ in
        StackRep.of_type ty,
        let pty = prim_of_typ ty in
        compile_exp_vanilla env ae e ^^
        Func.share_code1 env (UnboxedSmallWord.name_of_type pty "Int->") ("n", I32Type) [I32Type] (fun env get_n ->
          get_n ^^
          BigNum.fits_signed_bits env (UnboxedSmallWord.bits_of_type pty) ^^
          E.else_trap_with env "losing precision" ^^
          get_n ^^
          BigNum.truncate_to_word32 env ^^
          UnboxedSmallWord.msb_adjust pty)

      | Nat, Nat64 ->
        SR.UnboxedWord64,
        compile_exp_vanilla env ae e ^^
        Func.share_code1 env "Nat->Nat64" ("n", I32Type) [I64Type] (fun env get_n ->
          get_n ^^
          BigNum.fits_unsigned_bits env 64 ^^
          E.else_trap_with env "losing precision" ^^
          get_n ^^
          BigNum.truncate_to_word64 env)

      | Nat, (Nat8|Nat16|Nat32) ->
        let ty = exp.note.note_typ in
        StackRep.of_type ty,
        let pty = prim_of_typ ty in
        compile_exp_vanilla env ae e ^^
        Func.share_code1 env (UnboxedSmallWord.name_of_type pty "Nat->") ("n", I32Type) [I32Type] (fun env get_n ->
          get_n ^^
          BigNum.fits_unsigned_bits env (UnboxedSmallWord.bits_of_type pty) ^^
          E.else_trap_with env "losing precision" ^^
          get_n ^^
          BigNum.truncate_to_word32 env ^^
          UnboxedSmallWord.msb_adjust pty)

      | Char, Word32 ->
        SR.UnboxedWord32,
        compile_exp_vanilla env ae e ^^
        UnboxedSmallWord.unbox_codepoint

      | (Nat8|Word8|Nat16|Word16), Nat ->
        SR.Vanilla,
        compile_exp_vanilla env ae e ^^
        Prim.prim_shiftWordNtoUnsigned env (UnboxedSmallWord.shift_of_type t1)

      | (Int8|Word8|Int16|Word16), Int ->
        SR.Vanilla,
        compile_exp_vanilla env ae e ^^
        Prim.prim_shiftWordNtoSigned env (UnboxedSmallWord.shift_of_type t1)

      | (Nat32|Word32), Nat ->
        SR.Vanilla,
        compile_exp_as env ae SR.UnboxedWord32 e ^^
        Prim.prim_word32toNat env

      | (Int32|Word32), Int ->
        SR.Vanilla,
        compile_exp_as env ae SR.UnboxedWord32 e ^^
        Prim.prim_word32toInt env

      | (Nat64|Word64), Nat ->
        SR.Vanilla,
        compile_exp_as env ae SR.UnboxedWord64 e ^^
        BigNum.from_word64 env

      | (Int64|Word64), Int ->
        SR.Vanilla,
        compile_exp_as env ae SR.UnboxedWord64 e ^^
        BigNum.from_signed_word64 env

      | Word32, Char ->
        SR.Vanilla,
        compile_exp_as env ae SR.UnboxedWord32 e ^^
        Func.share_code1 env "Word32->Char" ("n", I32Type) [I32Type]
          UnboxedSmallWord.check_and_box_codepoint

      | _ -> SR.Unreachable, todo_trap env "compile_exp" (Arrange_ir.exp exp)
      end

    (* Other prims, unary*)

    | OtherPrim "array_len", [e] ->
      SR.Vanilla,
      compile_exp_vanilla env ae e ^^
      Heap.load_field Arr.len_field ^^
      BigNum.from_word32 env

    | OtherPrim "text_len", [e] ->
      SR.Vanilla, compile_exp_vanilla env ae e ^^ Text.len env
    | OtherPrim "text_iter", [e] ->
      SR.Vanilla, compile_exp_vanilla env ae e ^^ Text.iter env
    | OtherPrim "text_iter_done", [e] ->
      SR.Vanilla, compile_exp_vanilla env ae e ^^ Text.iter_done env
    | OtherPrim "text_iter_next", [e] ->
      SR.Vanilla, compile_exp_vanilla env ae e ^^ Text.iter_next env

    | OtherPrim "blob_size", [e] ->
      SR.Vanilla, compile_exp_vanilla env ae e ^^ Blob.len env
    | OtherPrim "blob_iter", [e] ->
      SR.Vanilla, compile_exp_vanilla env ae e ^^ Blob.iter env
    | OtherPrim "blob_iter_done", [e] ->
      SR.Vanilla, compile_exp_vanilla env ae e ^^ Blob.iter_done env
    | OtherPrim "blob_iter_next", [e] ->
      SR.Vanilla, compile_exp_vanilla env ae e ^^ Blob.iter_next env

    | OtherPrim "abs", [e] ->
      SR.Vanilla,
      compile_exp_vanilla env ae e ^^
      BigNum.compile_abs env

    | OtherPrim "rts_version", [] ->
      SR.Vanilla,
      E.call_import env "rts" "version"

    | OtherPrim "rts_heap_size", [] ->
      SR.Vanilla,
      GC.get_heap_size env ^^ Prim.prim_word32toNat env

    | OtherPrim "rts_total_allocation", [] ->
      SR.Vanilla,
      Heap.get_total_allocation env ^^ BigNum.from_word64 env

    | OtherPrim "rts_callback_table_count", [] ->
      SR.Vanilla,
      ClosureTable.count env ^^ Prim.prim_word32toNat env

    | OtherPrim "rts_callback_table_size", [] ->
      SR.Vanilla,
      ClosureTable.size env ^^ Prim.prim_word32toNat env

    | OtherPrim "crc32Hash", [e] ->
      SR.UnboxedWord32,
      compile_exp_vanilla env ae e ^^
      E.call_import env "rts" "compute_crc32"

    | OtherPrim "idlHash", [e] ->
      SR.Vanilla,
      E.trap_with env "idlHash only implemented in interpreter "


    | OtherPrim "popcnt8", [e] ->
      SR.Vanilla,
      compile_exp_vanilla env ae e ^^
      G.i (Unary (Wasm.Values.I32 I32Op.Popcnt)) ^^
      UnboxedSmallWord.msb_adjust Type.Word8
    | OtherPrim "popcnt16", [e] ->
      SR.Vanilla,
      compile_exp_vanilla env ae e ^^
      G.i (Unary (Wasm.Values.I32 I32Op.Popcnt)) ^^
      UnboxedSmallWord.msb_adjust Type.Word16
    | OtherPrim "popcnt32", [e] ->
      SR.UnboxedWord32,
      compile_exp_as env ae SR.UnboxedWord32 e ^^
      G.i (Unary (Wasm.Values.I32 I32Op.Popcnt))
    | OtherPrim "popcnt64", [e] ->
      SR.UnboxedWord64,
      compile_exp_as env ae SR.UnboxedWord64 e ^^
      G.i (Unary (Wasm.Values.I64 I64Op.Popcnt))
    | OtherPrim "clz8", [e] -> SR.Vanilla, compile_exp_vanilla env ae e ^^ UnboxedSmallWord.clz_kernel Type.Word8
    | OtherPrim "clz16", [e] -> SR.Vanilla, compile_exp_vanilla env ae e ^^ UnboxedSmallWord.clz_kernel Type.Word16
    | OtherPrim "clz32", [e] -> SR.UnboxedWord32, compile_exp_as env ae SR.UnboxedWord32 e ^^ G.i (Unary (Wasm.Values.I32 I32Op.Clz))
    | OtherPrim "clz64", [e] -> SR.UnboxedWord64, compile_exp_as env ae SR.UnboxedWord64 e ^^ G.i (Unary (Wasm.Values.I64 I64Op.Clz))
    | OtherPrim "ctz8", [e] -> SR.Vanilla, compile_exp_vanilla env ae e ^^ UnboxedSmallWord.ctz_kernel Type.Word8
    | OtherPrim "ctz16", [e] -> SR.Vanilla, compile_exp_vanilla env ae e ^^ UnboxedSmallWord.ctz_kernel Type.Word16
    | OtherPrim "ctz32", [e] -> SR.UnboxedWord32, compile_exp_as env ae SR.UnboxedWord32 e ^^ G.i (Unary (Wasm.Values.I32 I32Op.Ctz))
    | OtherPrim "ctz64", [e] -> SR.UnboxedWord64, compile_exp_as env ae SR.UnboxedWord64 e ^^ G.i (Unary (Wasm.Values.I64 I64Op.Ctz))

    | OtherPrim "conv_Char_Text", [e] ->
      SR.Vanilla,
      compile_exp_vanilla env ae e ^^
      Text.prim_showChar env

    | OtherPrim "print", [e] ->
      SR.unit,
      compile_exp_vanilla env ae e ^^
      Dfinity.print_text env

    (* Other prims, binary*)
    | OtherPrim "Array.init", [_;_] ->
      const_sr SR.Vanilla (Arr.init env)
    | OtherPrim "Array.tabulate", [_;_] ->
      const_sr SR.Vanilla (Arr.tabulate env)
    | OtherPrim "btst8", [_;_] ->
      const_sr SR.Vanilla (UnboxedSmallWord.btst_kernel env Type.Word8)
    | OtherPrim "btst16", [_;_] ->
      const_sr SR.Vanilla (UnboxedSmallWord.btst_kernel env Type.Word16)
    | OtherPrim "btst32", [_;_] ->
      const_sr SR.UnboxedWord32 (UnboxedSmallWord.btst_kernel env Type.Word32)
    | OtherPrim "btst64", [_;_] ->
      const_sr SR.UnboxedWord64 (
        let (set_b, get_b) = new_local64 env "b" in
        set_b ^^ compile_const_64 1L ^^ get_b ^^ G.i (Binary (Wasm.Values.I64 I64Op.Shl)) ^^
        G.i (Binary (Wasm.Values.I64 I64Op.And))
      )

    (* Coercions for abstract types *)
    | CastPrim (_,_), [e] ->
      compile_exp env ae e

    (* CRC-check and strip "ic:" and checksum *)
    | BlobOfIcUrl, [_] ->
      const_sr SR.Vanilla (E.call_import env "rts" "blob_of_ic_url")

    (* Actor ids are blobs in the RTS *)
    | ActorOfIdBlob _, [e] ->
      compile_exp env ae e

    | SelfRef _, [] ->
      SR.Vanilla,
      Dfinity.get_self_reference env

    | ICReplyPrim ts, [e] ->
      SR.unit, begin match E.mode env with
      | Flags.ICMode | Flags.StubMode ->
        compile_exp_as env ae SR.Vanilla e ^^
        (* TODO: We can try to avoid the boxing and pass the arguments to
          serialize individually *)
        Serialization.serialize env ts ^^
        Dfinity.reply_with_data env
      | _ -> assert false
      end

    | ICRejectPrim, [e] ->
      SR.unit, Dfinity.reject env (compile_exp_vanilla env ae e)

    | ICCallerPrim, [] ->
      assert (E.mode env = Flags.ICMode || E.mode env = Flags.StubMode);
      Dfinity.caller env

    | ICCallPrim, [f;e;k;r] ->
      SR.unit, begin
      (* TBR: Can we do better than using the notes? *)
      let _, _, _, ts1, _ = Type.as_func f.note.note_typ in
      let _, _, _, ts2, _ = Type.as_func k.note.note_typ in
      let (set_meth_pair, get_meth_pair) = new_local env "meth_pair" in
      let (set_arg, get_arg) = new_local env "arg" in
      let (set_k, get_k) = new_local env "k" in
      let (set_r, get_r) = new_local env "r" in
      compile_exp_as env ae SR.Vanilla f ^^ set_meth_pair ^^
      compile_exp_as env ae SR.Vanilla e ^^ set_arg ^^
      compile_exp_as env ae SR.Vanilla k ^^ set_k ^^
      compile_exp_as env ae SR.Vanilla r ^^ set_r ^^
      FuncDec.ic_call env ts1 ts2 get_meth_pair get_arg get_k get_r
      end

    (* Unknown prim *)
    | _ -> SR.Unreachable, todo_trap env "compile_exp" (Arrange_ir.exp exp)
    end
  | VarE var ->
    Var.get_val env ae var
  | AssignE (e1,e2) ->
    SR.unit,
    let (prepare_code, store_code) = compile_lexp env ae e1 in
    prepare_code ^^
    compile_exp_vanilla env ae e2 ^^
    store_code
  | LitE l ->
    compile_lit env l
  | IfE (scrut, e1, e2) ->
    let code_scrut = compile_exp_as env ae SR.bool scrut in
    let sr1, code1 = compile_exp env ae e1 in
    let sr2, code2 = compile_exp env ae e2 in
    let sr = StackRep.relax (StackRep.join sr1 sr2) in
    sr,
    code_scrut ^^ G.if_
      (StackRep.to_block_type env sr)
      (code1 ^^ StackRep.adjust env sr1 sr)
      (code2 ^^ StackRep.adjust env sr2 sr)
  | BlockE (decs, exp) ->
    let captured = Freevars.captured_vars (Freevars.exp exp) in
    let (ae', code1) = compile_decs env ae AllocHow.NotTopLvl decs captured in
    let (sr, code2) = compile_exp env ae' exp in
    (sr, code1 ^^ code2)
  | LabelE (name, _ty, e) ->
    (* The value here can come from many places -- the expression,
       or any of the nested returns. Hard to tell which is the best
       stack representation here.
       So let’s go with Vanilla. *)
    SR.Vanilla,
    G.block_ (StackRep.to_block_type env SR.Vanilla) (
      G.with_current_depth (fun depth ->
        let ae1 = VarEnv.add_label ae name depth in
        compile_exp_vanilla env ae1 e
      )
    )
  | LoopE e ->
    SR.Unreachable,
    G.loop_ [] (compile_exp_unit env ae e ^^ G.i (Br (nr 0l))
    )
    ^^
   G.i Unreachable
  | SwitchE (e, cs) ->
    SR.Vanilla,
    let code1 = compile_exp_vanilla env ae e in
    let (set_i, get_i) = new_local env "switch_in" in
    let (set_j, get_j) = new_local env "switch_out" in

    let rec go env cs = match cs with
      | [] -> CanFail (fun k -> k)
      | {it={pat; exp=e}; _}::cs ->
          let (ae1, code) = compile_pat_local env ae pat in
          orElse ( CannotFail get_i ^^^ code ^^^
                   CannotFail (compile_exp_vanilla env ae1 e) ^^^ CannotFail set_j)
                 (go env cs)
          in
      let code2 = go env cs in
      code1 ^^ set_i ^^ orTrap env code2 ^^ get_j
  (* Async-wait lowering support features *)
  | DeclareE (name, _, e) ->
    let (ae1, i) = VarEnv.add_local_with_offset env ae name 1l in
    let sr, code = compile_exp env ae1 e in
    sr,
    Tagged.obj env Tagged.MutBox [ compile_unboxed_zero ] ^^
    G.i (LocalSet (nr i)) ^^
    code
  | DefineE (name, _, e) ->
    SR.unit,
    compile_exp_vanilla env ae e ^^
    Var.set_val env ae name
  | FuncE (x, sort, control, typ_binds, args, res_tys, e) ->
    let captured = Freevars.captured exp in
    let return_tys = match control with
      | Type.Returns -> res_tys
      | Type.Replies -> []
      | Type.Promises -> assert false in
    let return_arity = List.length return_tys in
    let mk_body env1 ae1 = compile_exp_as env1 ae1 (StackRep.of_arity return_arity) e in
    FuncDec.lit env ae x sort control captured args mk_body return_tys exp.at
  | SelfCallE (ts, exp_f, exp_k, exp_r) ->
    SR.unit,
    let (set_closure_idx, get_closure_idx) = new_local env "closure_idx" in
    let (set_k, get_k) = new_local env "k" in
    let (set_r, get_r) = new_local env "r" in
    let mk_body env1 ae1 = compile_exp_as env1 ae1 SR.unit exp_f in
    let captured = Freevars.captured exp_f in
    FuncDec.async_body env ae ts captured mk_body exp.at ^^
    set_closure_idx ^^

    compile_exp_as env ae SR.Vanilla exp_k ^^ set_k ^^
    compile_exp_as env ae SR.Vanilla exp_r ^^ set_r ^^

    FuncDec.ic_call env Type.[Prim Word32] ts
      ( Dfinity.get_self_reference env ^^
        Dfinity.actor_public_field env (Dfinity.async_method_name))
      (get_closure_idx ^^ BoxedSmallWord.box env)
      get_k
      get_r
  | ActorE (ds, fs, _) ->
    fatal "Local actors not supported by backend"
  | NewObjE (Type.(Object | Module) as _sort, fs, _) ->
    (*
    We can enable this warning once we treat everything as static that
    mo_frontend/static.ml accepts, including _all_ literals.
    if sort = Type.Module then Printf.eprintf "%s" "Warning: Non-static module\n";
    *)
    SR.Vanilla,
    let fs' = fs |> List.map
      (fun (f : Ir.field) -> (f.it.name, fun () ->
        if Object.is_mut_field env exp.note.note_typ f.it.name
        then Var.get_val_ptr env ae f.it.var
        else Var.get_val_vanilla env ae f.it.var)) in
    Object.lit_raw env fs'
  | _ -> SR.unit, todo_trap env "compile_exp" (Arrange_ir.exp exp)

and compile_exp_as env ae sr_out e =
  G.with_region e.at (
    match sr_out, e.it with
    (* Some optimizations for certain sr_out and expressions *)
    | _ , BlockE (decs, exp) ->
      let captured = Freevars.captured_vars (Freevars.exp exp) in
      let (ae', code1) = compile_decs env ae AllocHow.NotTopLvl decs captured in
      let code2 = compile_exp_as env ae' sr_out exp in
      code1 ^^ code2
    (* Fallback to whatever stackrep compile_exp chooses *)
    | _ ->
      let sr_in, code = compile_exp env ae e in
      code ^^ StackRep.adjust env sr_in sr_out
  )

and compile_exp_ignore env ae e =
  let sr, code = compile_exp env ae e in
  code ^^ StackRep.drop env sr

and compile_exp_as_opt env ae sr_out_o e =
  let sr_in, code = compile_exp env ae e in
  G.with_region e.at (
    code ^^
    match sr_out_o with
    | None -> StackRep.drop env sr_in
    | Some sr_out -> StackRep.adjust env sr_in sr_out
  )

and compile_exp_vanilla (env : E.t) ae exp =
  compile_exp_as env ae SR.Vanilla exp

and compile_exp_unit (env : E.t) ae exp =
  compile_exp_as env ae SR.unit exp


(*
The compilation of declarations (and patterns!) needs to handle mutual recursion.
This requires conceptually three passes:
 1. First we need to collect all names bound in a block,
    and find locations for then (which extends the environment).
    The environment is extended monotonously: The type-checker ensures that
    a Block does not bind the same name twice.
    We would not need to pass in the environment, just out ... but because
    it is bundled in the E.t type, threading it through is also easy.

 2. We need to allocate memory for them, and store the pointer in the
    WebAssembly local, so that they can be captured by closures.

 3. We go through the declarations, generate the actual code and fill the
    allocated memory.
    This includes creating the actual closure references.

We could do this in separate functions, but I chose to do it in one
 * it means all code related to one constructor is in one place and
 * when generating the actual code, we still “know” the id of the local that
   has the memory location, and don’t have to look it up in the environment.

The first phase works with the `pre_env` passed to `compile_dec`,
while the third phase is a function that expects the final environment. This
enabled mutual recursion.
*)


and compile_lit_pat env l =
  match l with
  | NullLit ->
    compile_lit_as env SR.Vanilla l ^^
    G.i (Compare (Wasm.Values.I32 I32Op.Eq))
  | BoolLit true ->
    G.nop
  | BoolLit false ->
    G.i (Test (Wasm.Values.I32 I32Op.Eqz))
  | (NatLit _ | IntLit _) ->
    compile_lit_as env SR.Vanilla l ^^
    BigNum.compile_eq env
  | Nat8Lit _ ->
    snd (compile_lit env l) ^^
    compile_eq env Type.(Prim Nat8)
  | Nat16Lit _ ->
    snd (compile_lit env l) ^^
    compile_eq env Type.(Prim Nat16)
  | Nat32Lit _ ->
    BoxedSmallWord.unbox env ^^
    snd (compile_lit env l) ^^
    compile_eq env Type.(Prim Nat32)
  | Nat64Lit _ ->
    BoxedWord64.unbox env ^^
    snd (compile_lit env l) ^^
    compile_eq env Type.(Prim Nat64)
  | Int8Lit _ ->
    snd (compile_lit env l) ^^
    compile_eq env Type.(Prim Int8)
  | Int16Lit _ ->
    snd (compile_lit env l) ^^
    compile_eq env Type.(Prim Int16)
  | Int32Lit _ ->
    BoxedSmallWord.unbox env ^^
    snd (compile_lit env l) ^^
    compile_eq env Type.(Prim Int32)
  | Int64Lit _ ->
    BoxedWord64.unbox env ^^
    snd (compile_lit env l) ^^
    compile_eq env Type.(Prim Int64)
  | Word8Lit _ ->
    snd (compile_lit env l) ^^
    compile_eq env Type.(Prim Word8)
  | Word16Lit _ ->
    snd (compile_lit env l) ^^
    compile_eq env Type.(Prim Word16)
  | Word32Lit _ ->
    BoxedSmallWord.unbox env ^^
    snd (compile_lit env l) ^^
    compile_eq env Type.(Prim Word32)
  | CharLit _ ->
    snd (compile_lit env l) ^^
    compile_eq env Type.(Prim Char)
  | Word64Lit _ ->
    BoxedWord64.unbox env ^^
    snd (compile_lit env l) ^^
    compile_eq env Type.(Prim Word64)
  | TextLit t
  | BlobLit t ->
    Blob.lit env t ^^
    Text.compare env Operator.EqOp
  | FloatLit _ -> todo_trap env "compile_lit_pat" (Arrange_ir.lit l)

and fill_pat env ae pat : patternCode =
  PatCode.with_region pat.at @@
  match pat.it with
  | WildP -> CannotFail (G.i Drop)
  | OptP p ->
      let (set_x, get_x) = new_local env "opt_scrut" in
      CanFail (fun fail_code ->
        set_x ^^
        get_x ^^
        Opt.is_some env ^^
        G.if_ []
          ( get_x ^^
            Opt.project ^^
            with_fail fail_code (fill_pat env ae p)
          )
          fail_code
      )
  | TagP (l, p) ->
      let (set_x, get_x) = new_local env "tag_scrut" in
      CanFail (fun fail_code ->
        set_x ^^
        get_x ^^
        Variant.test_is env l ^^
        G.if_ []
          ( get_x ^^
            Variant.project ^^
            with_fail fail_code (fill_pat env ae p)
          )
          fail_code
      )
  | LitP l ->
      CanFail (fun fail_code ->
        compile_lit_pat env l ^^
        G.if_ [] G.nop fail_code)
  | VarP name ->
      CannotFail (Var.set_val env ae name)
  | TupP ps ->
      let (set_i, get_i) = new_local env "tup_scrut" in
      let rec go i = function
        | [] -> CannotFail G.nop
        | p::ps ->
          let code1 = fill_pat env ae p in
          let code2 = go (Int32.add i 1l) ps in
          CannotFail (get_i ^^ Tuple.load_n i) ^^^ code1 ^^^ code2 in
      CannotFail set_i ^^^ go 0l ps
  | ObjP pfs ->
      let project = compile_load_field env pat.note in
      let (set_i, get_i) = new_local env "obj_scrut" in
      let rec go = function
        | [] -> CannotFail G.nop
        | {it={name; pat}; _}::pfs' ->
          let code1 = fill_pat env ae pat in
          let code2 = go pfs' in
          CannotFail (get_i ^^ project name) ^^^ code1 ^^^ code2 in
      CannotFail set_i ^^^ go pfs
  | AltP (p1, p2) ->
      let code1 = fill_pat env ae p1 in
      let code2 = fill_pat env ae p2 in
      let (set_i, get_i) = new_local env "alt_scrut" in
      CannotFail set_i ^^^
      orElse (CannotFail get_i ^^^ code1)
             (CannotFail get_i ^^^ code2)

and alloc_pat_local env ae pat =
  let (_,d) = Freevars.pat pat in
  AllocHow.S.fold (fun v ae ->
    let (ae1, _i) = VarEnv.add_direct_local env ae v
    in ae1
  ) d ae

and alloc_pat env ae how pat : VarEnv.t * G.t  =
  (fun (ae,code) -> (ae, G.with_region pat.at code)) @@
  let (_,d) = Freevars.pat pat in
  AllocHow.S.fold (fun v (ae,code0) ->
    let (ae1, code1) = AllocHow.add_local env ae how v
    in (ae1, code0 ^^ code1)
  ) d (ae, G.nop)

and compile_pat_local env ae pat : VarEnv.t * patternCode =
  (* It returns:
     - the extended environment
     - the code to do the pattern matching.
       This expects the  undestructed value is on top of the stack,
       consumes it, and fills the heap
       If the pattern does not match, it branches to the depth at fail_depth.
  *)
  let ae1 = alloc_pat_local env ae pat in
  let fill_code = fill_pat env ae1 pat in
  (ae1, fill_code)

(* Used for let patterns: If the patterns is an n-ary tuple pattern,
   we want to compile the expression accordingly, to avoid the reboxing.
*)
and compile_n_ary_pat env ae how pat =
  (* It returns:
     - the extended environment
     - the code to allocate memory
     - the arity
     - the code to do the pattern matching.
       This expects the  undestructed value is on top of the stack,
       consumes it, and fills the heap
       If the pattern does not match, it branches to the depth at fail_depth.
  *)
  let (ae1, alloc_code) = alloc_pat env ae how pat in
  let arity, fill_code =
    (fun (sr,code) -> (sr, G.with_region pat.at code)) @@
    match pat.it with
    (* Nothing to match: Do not even put something on the stack *)
    | WildP -> None, G.nop
    (* The good case: We have a tuple pattern *)
    | TupP ps when List.length ps <> 1 ->
      Some (SR.UnboxedTuple (List.length ps)),
      (* We have to fill the pattern in reverse order, to take things off the
         stack. This is only ok as long as patterns have no side effects.
      *)
      G.concat_mapi (fun i p -> orTrap env (fill_pat env ae1 p)) (List.rev ps)
    (* The general case: Create a single value, match that. *)
    | _ ->
      Some SR.Vanilla,
      orTrap env (fill_pat env ae1 pat)
  in (ae1, alloc_code, arity, fill_code)

and compile_dec env pre_ae how v2en dec : VarEnv.t * G.t * (VarEnv.t -> G.t) =
  (fun (pre_ae,alloc_code,mk_code) ->
       (pre_ae, G.with_region dec.at alloc_code, fun ae ->
         G.with_region dec.at (mk_code ae))) @@
  match dec.it with
  (* A special case for public methods *)
  (* This relies on the fact that in the top-level mutually recursive group, no shadowing happens. *)
  | LetD ({it = VarP v; _}, e) when E.NameEnv.mem v v2en ->
    let (const, fill) = compile_const_exp env pre_ae e in
    let fi = match const with
      | (_, Const.Message fi) -> fi
      | _ -> assert false in
    let cv = Const.t_of_v (Const.PublicMethod (fi, (E.NameEnv.find v v2en))) in
    let pre_ae1 = VarEnv.add_local_const pre_ae v cv in
    ( pre_ae1, G.nop, fun ae -> fill env ae; G.nop)

  (* A special case for constant expressions *)
  | LetD ({it = VarP v; _}, e) when AllocHow.M.find v how = AllocHow.Const ->
    let (extend, fill) = compile_const_dec env pre_ae dec in
    ( extend pre_ae, G.nop, fun ae -> fill env ae; G.nop)

  | LetD (p, e) ->
    let (pre_ae1, alloc_code, pat_arity, fill_code) = compile_n_ary_pat env pre_ae how p in
    ( pre_ae1, alloc_code, fun ae ->
      compile_exp_as_opt env ae pat_arity e ^^
      fill_code
    )
  | VarD (name, e) ->
      assert (AllocHow.M.find_opt name how = Some AllocHow.LocalMut ||
              AllocHow.M.find_opt name how = Some AllocHow.StoreHeap ||
              AllocHow.M.find_opt name how = Some AllocHow.StoreStatic);
      let (pre_ae1, alloc_code) = AllocHow.add_local env pre_ae how name in

      ( pre_ae1, alloc_code, fun ae ->
        compile_exp_vanilla env ae e ^^
        Var.set_val env ae name
      )

and compile_decs_public env pre_ae lvl decs v2en captured_in_body : VarEnv.t * G.t =
  let how = AllocHow.decs pre_ae lvl decs captured_in_body in
  let rec go pre_ae decs = match decs with
    | []          -> (pre_ae, G.nop, fun _ -> G.nop)
    | [dec]       -> compile_dec env pre_ae how v2en dec
    | (dec::decs) ->
        let (pre_ae1, alloc_code1, mk_code1) = compile_dec env pre_ae how v2en dec in
        let (pre_ae2, alloc_code2, mk_code2) = go              pre_ae1 decs in
        ( pre_ae2,
          alloc_code1 ^^ alloc_code2,
          fun ae -> let code1 = mk_code1 ae in
                    let code2 = mk_code2 ae in
                    code1 ^^ code2
        ) in
  let (ae1, alloc_code, mk_code) = go pre_ae decs in
  let code = mk_code ae1 in
  (ae1, alloc_code ^^ code)

and compile_decs env ae lvl decs captured_in_body : VarEnv.t * G.t =
  compile_decs_public env ae lvl decs E.NameEnv.empty captured_in_body

and compile_top_lvl_expr env ae e = match e.it with
  | BlockE (decs, exp) ->
    let captured = Freevars.captured_vars (Freevars.exp e) in
    let (ae', code1) = compile_decs env ae AllocHow.TopLvl decs captured in
    let code2 = compile_top_lvl_expr env ae' exp in
    code1 ^^ code2
  | _ ->
    let (sr, code) = compile_exp env ae e in
    code ^^ StackRep.drop env sr

and compile_prog env ae (ds, e) =
    let captured = Freevars.captured_vars (Freevars.exp e) in
    let (ae', code1) = compile_decs env ae AllocHow.TopLvl ds captured in
    let code2 = compile_top_lvl_expr env ae' e in
    (ae', code1 ^^ code2)

and compile_const_exp env pre_ae exp : Const.t * (E.t -> VarEnv.t -> unit) =
  match exp.it with
  | FuncE (name, sort, control, typ_binds, args, res_tys, e) ->
      let return_tys = match control with
        | Type.Returns -> res_tys
        | Type.Replies -> []
        | Type.Promises -> assert false in
      let mk_body env ae =
        List.iter (fun v ->
          if not (VarEnv.NameEnv.mem v ae.VarEnv.vars)
          then fatal "internal error: const \"%s\": captures \"%s\", not found in static environment\n" name v
        ) (Freevars.M.keys (Freevars.exp e));
        compile_exp_as env ae (StackRep.of_arity (List.length return_tys)) e in
      FuncDec.closed env sort control name args mk_body return_tys exp.at
  | BlockE (decs, e) ->
    let (extend, fill1) = compile_const_decs env pre_ae decs in
    let ae' = extend pre_ae in
    let (c, fill2) = compile_const_exp env ae' e in
    (c, fun env ae ->
      let ae' = extend ae in
      fill1 env ae';
      fill2 env ae')
  | VarE v ->
    let c =
      match VarEnv.lookup_var pre_ae v with
      | Some (VarEnv.Const c) -> c
      | _ -> fatal "compile_const_exp/VarE: \"%s\" not found" v
    in
    (c, fun _ _ -> ())
  | NewObjE (Type.(Object | Module), fs, _) ->
    let static_fs = List.map (fun f ->
          let st =
            match VarEnv.lookup_var pre_ae f.it.var with
            | Some (VarEnv.Const c) -> c
            | _ -> fatal "compile_const_exp/ObjE: \"%s\" not found" f.it.var
          in f.it.name, st) fs
    in
<<<<<<< HEAD
    (Const.t_of_v (Const.Obj static_fs), fun _ _ -> ())
=======
    (Const.Obj static_fs, fun _ _ -> ())
  | PrimE (DotPrim name, [e]) ->
    let (object_ct, fill) = compile_const_exp env pre_ae e in
    let fs = match object_ct with
      | Const.Obj fs -> fs
      | _ -> fatal "compile_const_exp/DotE: not a static object" in
    let member_ct = List.assoc name fs in
    (member_ct, fill)
>>>>>>> ae9525c6
  | _ -> assert false

and compile_const_decs env pre_ae decs : (VarEnv.t -> VarEnv.t) * (E.t -> VarEnv.t -> unit) =
  let rec go pre_ae decs = match decs with
    | []          -> (fun ae -> ae), (fun _ _ -> ())
    | [dec]       -> compile_const_dec env pre_ae dec
    | (dec::decs) ->
        let (extend1, fill1) = compile_const_dec env pre_ae dec in
        let pre_ae1 = extend1 pre_ae in
        let (extend2, fill2) = go                    pre_ae1 decs in
        (fun ae -> extend2 (extend1 ae)),
        (fun env ae -> fill1 env ae; fill2 env ae) in
  go pre_ae decs

and compile_const_dec env pre_ae dec : (VarEnv.t -> VarEnv.t) * (E.t -> VarEnv.t -> unit) =
  (* This returns a _function_ to extend the VarEnv, instead of doing it, because
  it needs to be extended twice: Once during the pass that gets the outer, static values
  (no forward references), and then to implement the `fill`, which compiles the body
  of functions (may contain forward references.) *)
  match dec.it with
  (* This should only contain constants (cf. is_const_exp) *)
  | LetD ({it = VarP v; _}, e) ->
    let (const, fill) = compile_const_exp env pre_ae e in
    (fun ae -> VarEnv.add_local_const ae v const),
    (fun env ae -> fill env ae)

  | _ -> fatal "compile_const_dec: Unexpected dec form"

and compile_start_func mod_env (progs : Ir.prog list) : E.func_with_names =
  let find_last_expr ds e =
    if ds = [] then [], e.it else
    match Lib.List.split_last ds, e.it with
    | (ds1', {it = LetD ({it = VarP i1; _}, e'); _}), PrimE (TupPrim, []) ->
      ds1', e'.it
    | (ds1', {it = LetD ({it = VarP i1; _}, e'); _}), VarE i2 when i1 = i2 ->
      ds1', e'.it
    | _ -> ds, e.it in

  let find_last_actor (ds,e) = match find_last_expr ds e with
    | ds1, ActorE (ds2, fs, _) ->
      Some (ds1 @ ds2, fs)
    | ds1, FuncE (_name, _sort, _control, [], [], _, {it = ActorE (ds2, fs, _);_}) ->
      Some (ds1 @ ds2, fs)
    | _, _ ->
      None
  in

  Func.of_body mod_env [] [] (fun env ->
    let rec go ae = function
      | [] -> G.nop
      (* If the last program ends with an actor, then consider this the current actor  *)
      | [(prog, _flavor)] ->
        begin match find_last_actor prog with
        | Some (ds, fs) -> main_actor env ae ds fs
        | None ->
          let (_ae, code) = compile_prog env ae prog in
          code
        end
      | ((prog, _flavor) :: progs) ->
        let (ae1, code1) = compile_prog env ae prog in
        let code2 = go ae1 progs in
        code1 ^^ code2 in
    go VarEnv.empty_ae progs
    )

and export_actor_field env  ae (f : Ir.field) =
  let sr, code = Var.get_val env ae f.it.var in
  (* A public actor field is guaranteed to be compiled as a PublicMethod *)
  let fi = match sr with
    | SR.Const (_, Const.PublicMethod (fi, _)) -> fi
    | _ -> assert false in
  (* There should be no code associated with this *)
  assert (G.is_nop code);

  E.add_export env (nr {
    name = Wasm.Utf8.decode (match E.mode env with
      | Flags.ICMode | Flags.StubMode ->
        Mo_types.Type.(
        match normalize f.note with
        |  Func(Shared sort,_,_,_,_) ->
           (match sort with
            | Write -> "canister_update " ^ f.it.name
            | Query -> "canister_query " ^ f.it.name)
        | _ -> assert false)
      | _ -> assert false);
    edesc = nr (FuncExport (nr fi))
  })

(* Main actor: Just return the initialization code, and export functions as needed *)
and main_actor env ae1 ds fs =
  (* Reverse the fs, to a map from variable to exported name *)
  let v2en = E.NameEnv.from_list (List.map (fun f -> (f.it.var, f.it.name)) fs) in

  (* Compile the declarations *)
  let (ae2, decls_code) = compile_decs_public env ae1 AllocHow.TopLvl ds v2en Freevars.S.empty in

  (* Export the public functions *)
  List.iter (export_actor_field env ae2) fs;

  decls_code

and conclude_module env start_fi_o =

  FuncDec.export_async_method env;

  (* add beginning-of-heap pointer, may be changed by linker *)
  (* needs to happen here now that we know the size of static memory *)
  E.add_global32 env "__heap_base" Immutable (E.get_end_of_static_memory env);
  E.export_global env "__heap_base";

  (* Wrap the start function with the RTS initialization *)
  let rts_start_fi = E.add_fun env "rts_start" (Func.of_body env [] [] (fun env1 ->
    Heap.get_heap_base env ^^ Heap.set_heap_ptr env ^^
    match start_fi_o with
    | Some fi -> G.i (Call fi)
    | None -> G.nop
  )) in

  Dfinity.default_exports env;
  GC.register env (E.get_end_of_static_memory env);

  let func_imports = E.get_func_imports env in
  let ni = List.length func_imports in
  let ni' = Int32.of_int ni in

  let other_imports = E.get_other_imports env in

  let memories = [nr {mtype = MemoryType {min = E.mem_size env; max = None}} ] in

  let funcs = E.get_funcs env in

  let data = List.map (fun (offset, init) -> nr {
    index = nr 0l;
    offset = nr (G.to_instr_list (compile_unboxed_const offset));
    init;
    }) (E.get_static_memory env) in

  let elems = List.map (fun (fi, fp) -> nr {
    index = nr 0l;
    offset = nr (G.to_instr_list (compile_unboxed_const fp));
    init = [ nr fi ];
    }) (E.get_elems env) in

  let table_sz = E.get_end_of_table env in

  let module_ = {
      types = List.map nr (E.get_types env);
      funcs = List.map (fun (f,_,_) -> f) funcs;
      tables = [ nr { ttype = TableType ({min = table_sz; max = Some table_sz}, FuncRefType) } ];
      elems;
      start = Some (nr rts_start_fi);
      globals = E.get_globals env;
      memories;
      imports = func_imports @ other_imports;
      exports = E.get_exports env;
      data
    } in

  let emodule =
    let open Wasm_exts.CustomModule in
    { module_;
      dylink = None;
      name = {
        module_ = None;
        function_names =
            List.mapi (fun i (f,n,_) -> Int32.(add ni' (of_int i), n)) funcs;
        locals_names =
            List.mapi (fun i (f,_,ln) -> Int32.(add ni' (of_int i), ln)) funcs;
      };
    } in

  match E.get_rts env with
  | None -> emodule
  | Some rts -> Linking.LinkModule.link emodule "rts" rts

let compile mode module_name rts (progs : Ir.prog list) : Wasm_exts.CustomModule.extended_module =
  let env = E.mk_global mode rts Dfinity.trap_with Stack.end_of_stack in

  Heap.register_globals env;
  Stack.register_globals env;

  Dfinity.system_imports env;
  RTS.system_imports env;
  RTS_Exports.system_exports env;

  let start_fun = compile_start_func env progs in
  let start_fi = E.add_fun env "start" start_fun in
  let start_fi_o = match E.mode env with
    | Flags.ICMode | Flags.StubMode -> Dfinity.export_start env start_fi; None
    | Flags.WasmMode | Flags.WASIMode-> Some (nr start_fi) in

  conclude_module env start_fi_o<|MERGE_RESOLUTION|>--- conflicted
+++ resolved
@@ -6745,18 +6745,14 @@
             | _ -> fatal "compile_const_exp/ObjE: \"%s\" not found" f.it.var
           in f.it.name, st) fs
     in
-<<<<<<< HEAD
     (Const.t_of_v (Const.Obj static_fs), fun _ _ -> ())
-=======
-    (Const.Obj static_fs, fun _ _ -> ())
   | PrimE (DotPrim name, [e]) ->
     let (object_ct, fill) = compile_const_exp env pre_ae e in
     let fs = match object_ct with
-      | Const.Obj fs -> fs
+      | _, Const.Obj fs -> fs
       | _ -> fatal "compile_const_exp/DotE: not a static object" in
     let member_ct = List.assoc name fs in
     (member_ct, fill)
->>>>>>> ae9525c6
   | _ -> assert false
 
 and compile_const_decs env pre_ae decs : (VarEnv.t -> VarEnv.t) * (E.t -> VarEnv.t -> unit) =
