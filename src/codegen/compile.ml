--- conflicted
+++ resolved
@@ -10219,19 +10219,6 @@
        G.(pre_ae, with_region dec.at alloc_code, fun ae body_code ->
           with_region dec.at (mk_code ae) ^^ wrap body_code)) @@
 
-<<<<<<< HEAD
-  (* Set up some helpers, for exclusive usage by the "constant expressions" special case below *)
-  let const_exp_helper =
-    lazy begin
-        let[@warning "-8"] LetD (p, e) = dec.it in
-        const_exp_matches_pat env pre_ae p e
-      end in
-  let is_compile_time_matchable () =
-    let lazy const_exp_matches = const_exp_helper in
-    Option.is_some const_exp_matches in
-
-=======
->>>>>>> efb81808
   match dec.it with
   (* A special case for public methods *)
   (* This relies on the fact that in the top-level mutually recursive group, no shadowing happens. *)
@@ -10407,16 +10394,6 @@
         (fun env ae -> fill1 env ae; fill2 env ae) in
   go pre_ae decs
 
-<<<<<<< HEAD
-and const_exp_matches_pat env ae pat exp : bool option =
-  assert exp.note.Note.const;
-  let c, _ = compile_const_exp env ae exp in
-  (try ignore (destruct_const_pat VarEnv.empty_ae pat c); Some true with Invalid_argument _ -> Some false)
-
-and destruct_const_pat ae pat const : VarEnv.t = match pat.it with
-  | WildP -> ae
-  | VarP v -> VarEnv.add_local_const ae v const
-=======
 and const_exp_matches_pat env ae pat exp : bool =
   assert exp.note.Note.const;
   let c, _ = compile_const_exp env ae exp in
@@ -10425,7 +10402,6 @@
 and destruct_const_pat ae pat const : VarEnv.t option = match pat.it with
   | WildP -> Some ae
   | VarP v -> Some (VarEnv.add_local_const ae v const)
->>>>>>> efb81808
   | ObjP pfs ->
     let fs = match const with (_, Const.Obj fs) -> fs | _ -> assert false in
     List.fold_left (fun ae (pf : pat_field) ->
