--- conflicted
+++ resolved
@@ -1,11 +1,7 @@
 (executable
  (name asc)
  (modules asc)
-<<<<<<< HEAD
- (libraries aslib languageServer)
-=======
- (libraries pipeline)
->>>>>>> 10265925
+ (libraries languageServer pipeline)
 )
 (executable
  (name as_ld)
