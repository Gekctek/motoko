--- conflicted
+++ resolved
@@ -12,11 +12,7 @@
    if (n != deserNat(serNat(n))) {
      Prim.debugPrint(debug_show {failure = n});
    };
-<<<<<<< HEAD
-   if (n > 179190) { n -= 179190; } else { return; }; // Step increased due to the expensive forwarding sanity checks
-=======
    if (n > 791197) { n -= 791197; } else { return; };
->>>>>>> 88486d59
    c -= 1;
    if (c % 1024 == 0) {
        await async (); // trigger gc
