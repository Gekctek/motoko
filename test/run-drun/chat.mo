--- conflicted
+++ resolved
@@ -68,11 +68,6 @@
      - parameterising Client on s:IServer argument complains about non-closed actor (expected acc. to Joachim, pending system changes)
 */
 
-<<<<<<< HEAD
 Test.go(); //OR-CALL ingress go "DIDL\x00\x00"
 //SKIP comp
-=======
-// non-closed actors not allowed
-//SKIP comp
-//SKIP comp-stub
->>>>>>> aac015e9
+//SKIP comp-stub