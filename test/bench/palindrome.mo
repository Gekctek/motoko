--- conflicted
+++ resolved
@@ -1,11 +1,7 @@
 // The 2 palindrome implementations from
 // "There and Back Again", by Olivier Danvy and Mayer Goldberg
 //
-<<<<<<< HEAD
-import { error; performanceCounter; rts_heap_size; debugPrint ; stableMemoryGrow; stableMemoryLoadBlob} = "mo:⛔";
-=======
 import { error; performanceCounter; rts_heap_size; debugPrint } = "mo:⛔";
->>>>>>> d7f62a4b
 
 actor Palindrome {
     type List<A> = ?(A, List<A>);
