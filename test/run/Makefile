--- conflicted
+++ resolved
@@ -1,9 +1,5 @@
-<<<<<<< HEAD
-SUFFIXES = .tc .run .wasm .wasm.stderr .wasm-run .wat
-=======
 all:
 	../run.sh *.as
->>>>>>> 24db24ef
 
 accept:
 	../run.sh -a *.as
