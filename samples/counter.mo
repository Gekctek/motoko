// A simple Counter actor.

actor class Counter(i : Int) {
  var c = i;

  // Decrement counter
  public func dec() {
    show("dec", c);
    c -= 1;
  };

  // Read counter, asynchronous
  public func read() : async Int { c };
};

// Dummy function to show intermediate value in trace.
func show(note : Text, c : Int) {};

// Create an actor.
let c = await Counter(10);

// Issue ten `dec` messages.
func testDec() : async () {
  var i : Int = 10;
  while (i > 0) {
    c.dec();
    i -= 1;
  }
};

ignore testDec();

// Issue ten `dec` & `read` messages.
func testRead() : async () {
<<<<<<< HEAD
  // Dummy function to show intermediate value in trace.
  func showAsync(note : Text, a : async Int) {};
=======

  // Dummy function to show intermediate value in trace.
  func showAsync(note : Text, a : async Int) {};

>>>>>>> b2b8a7c3
  var i : Int = 10;
  while (i > 0) {
    c.dec();
    let t = c.read();
    showAsync("before", t);
    show("await", await t);
    showAsync("after", t);
    i -= 1;
  }
};

ignore testRead();<|MERGE_RESOLUTION|>--- conflicted
+++ resolved
@@ -32,15 +32,10 @@
 
 // Issue ten `dec` & `read` messages.
 func testRead() : async () {
-<<<<<<< HEAD
-  // Dummy function to show intermediate value in trace.
-  func showAsync(note : Text, a : async Int) {};
-=======
 
   // Dummy function to show intermediate value in trace.
   func showAsync(note : Text, a : async Int) {};
 
->>>>>>> b2b8a7c3
   var i : Int = 10;
   while (i > 0) {
     c.dec();
